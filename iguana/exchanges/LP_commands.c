
/******************************************************************************
 * Copyright © 2014-2017 The SuperNET Developers.                             *
 *                                                                            *
 * See the AUTHORS, DEVELOPER-AGREEMENT and LICENSE files at                  *
 * the top-level directory of this distribution for the individual copyright  *
 * holder information and the developer policies on copyright and licensing.  *
 *                                                                            *
 * Unless otherwise agreed in a custom licensing agreement, no part of the    *
 * SuperNET software, including this file may be copied, modified, propagated *
 * or distributed except according to the terms contained in the LICENSE file *
 *                                                                            *
 * Removal or modification of this copyright notice is prohibited.            *
 *                                                                            *
 ******************************************************************************/
//
//  LP_commands.c
//  marketmaker
//

char *LP_numutxos()
{
    cJSON *retjson = cJSON_CreateObject();
    if ( LP_mypeer != 0 )
    {
        jaddstr(retjson,"ipaddr",LP_mypeer->ipaddr);
        jaddnum(retjson,"port",LP_mypeer->port);
        //jaddnum(retjson,"numutxos",LP_mypeer->numutxos);
        jaddnum(retjson,"numpeers",LP_mypeer->numpeers);
        jaddnum(retjson,"session",G.LP_sessionid);
    } else jaddstr(retjson,"error","client node");
    return(jprint(retjson,1));
}

char *stats_JSON(void *ctx,char *myipaddr,int32_t pubsock,cJSON *argjson,char *remoteaddr,uint16_t port) // from rpc port
{
    char *method,*userpass,*base,*rel,*coin,*passphrase,*retstr = 0; int32_t authenticated=0,changed,flag = 0; cJSON *retjson,*reqjson = 0; struct iguana_info *ptr;
    method = jstr(argjson,"method");
    if ( method != 0 && (strcmp(method,"addr_unspents") == 0 || strcmp(method,"uitem") == 0 || strcmp(method,"postutxos") == 0) )
        return(0);
//printf("stats_JSON.(%s)\n",jprint(argjson,0));
    /*if ( (ipaddr= jstr(argjson,"ipaddr")) != 0 && (argport= juint(argjson,"port")) != 0 && (method == 0 || strcmp(method,"electrum") != 0) )
    {
        if ( strcmp(ipaddr,"127.0.0.1") != 0 && argport >= 1000 )
        {
            flag = 1;
            if ( (pushport= juint(argjson,"push")) == 0 )
                pushport = argport + 1;
            if ( (subport= juint(argjson,"sub")) == 0 )
                subport = argport + 2;
            if ( (peer= LP_peerfind((uint32_t)calc_ipbits(ipaddr),argport)) != 0 )
            {
                if ( 0 && (otherpeers= jint(argjson,"numpeers")) > peer->numpeers )
                    peer->numpeers = otherpeers;
                if ( peer->sessionid == 0 )
                    peer->sessionid = juint(argjson,"session");
                //printf("peer.(%s) found (%d %d) (%d %d) (%s)\n",peer->ipaddr,peer->numpeers,peer->numutxos,otherpeers,othernumutxos,jprint(argjson,0));
            } else LP_addpeer(LP_mypeer,LP_mypubsock,ipaddr,argport,pushport,subport,jint(argjson,"numpeers"),jint(argjson,"numutxos"),juint(argjson,"session"));
        }
    }*/
    if ( method == 0 )
    {
        if ( is_cJSON_Array(argjson) != 0 )
            printf("RAWARRAY command? %s\n",jprint(argjson,0));
        if ( flag == 0 || jobj(argjson,"result") != 0 )
            printf("stats_JSON no method: (%s)\n",jprint(argjson,0));
        return(0);
    }
    if ( strcmp(method,"hello") == 0 )
    {
        //int32_t i; cJSON *array = cJSON_CreateArray();
        retjson = cJSON_CreateObject();
        jaddstr(retjson,"result","success");
        jaddstr(retjson,"status","got hello");
        //for (i=0; i<10000; i++)
        //    jaddinum(array,i);
        //jadd(retjson,"array",array);
        return(jprint(retjson,1));
        //printf("got hello from %s:%u\n",ipaddr!=0?ipaddr:"",argport);
        //return(clonestr("{\"result\":\"success\",\"status\":\"got hello\"}"));
    }
    /*else if ( strcmp(method,"sendmessage") == 0 && jobj(argjson,"userpass") == 0 )
     {
         static char *laststr;
         char *newstr; bits256 pubkey = jbits256(argjson,"pubkey");
         if ( bits256_nonz(pubkey) == 0 || bits256_cmp(pubkey,G.LP_mypub25519) == 0 )
         {
             newstr = jprint(argjson,0);
             if ( laststr == 0 || strcmp(laststr,newstr) != 0 )
             {
                 printf("got message.(%s) from %s:%u\n",newstr,ipaddr!=0?ipaddr:"",argport);
                 if ( laststr != 0 )
                     free(laststr);
                 laststr = newstr;
                 LP_gotmessage(argjson);
                 retstr = clonestr(laststr);
             }
         } else retstr = clonestr("{\"error\":\"duplicate message\"}");
     }*/
    //else if ( strcmp(method,"nn_tests") == 0 )
    //    return(clonestr("{\"result\":\"success\"}"));
     else if ( strcmp(method,"help") == 0 )
         return(clonestr("{\"result\":\" \
available localhost RPC commands: \n \
setprice(base, rel, price, broadcast=1)\n\
autoprice(base, rel, fixed, minprice, maxprice, margin, refbase, refrel, factor, offset)*\n\
goal(coin=*, val=<autocalc>)\n\
myprice(base, rel)\n\
enable(coin)\n\
disable(coin)\n\
notarizations(coin)\n\
statsdisp(starttime=0, endtime=0, gui="", pubkey="", base="", rel="")\n\
ticker(base="", rel="")\n\
tradesarray(base, rel, starttime=<now>-timescale*1024, endtime=<now>, timescale=60) -> [timestamp, high, low, open, close, relvolume, basevolume, aveprice, numtrades]\n\
pricearray(base, rel, starttime=0, endtime=0, timescale=60) -> [timestamp, avebid, aveask, highbid, lowask]\n\
getrawtransaction(coin, txid)\n\
inventory(coin, reset=0, [passphrase=])\n\
lastnonce()\n\
buy(base, rel, price, relvolume, timeout=10, duration=3600, nonce)\n\
sell(base, rel, price, basevolume, timeout=10, duration=3600, nonce)\n\
withdraw(coin, outputs[])\n\
sendrawtransaction(coin, signedtx)\n\
swapstatus(pending=0)\n\
swapstatus(coin, limit=10)\n\
swapstatus(base, rel, limit=10)\n\
swapstatus(requestid, quoteid, pending=0)\n\
recentswaps(limit=3)\n\
notarizations(coin)\n\
public API:\n \
getcoins()\n\
getcoin(coin)\n\
portfolio()\n\
getpeers()\n\
passphrase(passphrase, gui, netid=0, seednode="")\n\
listunspent(coin, address)\n\
setconfirms(coin, numconfirms, maxconfirms=6)\n\
trust(pubkey, trust) # positive to trust, 0 for normal, negative to blacklist\n\
balance(coin, address)\n\
balances(address)\n\
fundvalue(address="", holdings=[], divisor=0)\n\
orderbook(base, rel, duration=3600)\n\
getprices()\n\
getmyprice(base, rel)\n\
getprice(base, rel)\n\
//sendmessage(base=coin, rel="", pubkey=zero, <argjson method2>)\n\
//getmessages(firsti=0, num=100)\n\
//deletemessages(firsti=0, num=100)\n\
secretaddresses(prefix='secretaddress', passphrase, num=10, pubtype=60, taddr=0)\n\
electrum(coin, ipaddr, port)\n\
snapshot(coin, height)\n\
snapshot_balance(coin, height, addresses[])\n\
dividends(coin, height, <args>)\n\
stop()\n\
bot_list()\n\
bot_statuslist()\n\
bot_buy(base, rel, maxprice, relvolume) -> botid\n\
bot_sell(base, rel, minprice, basevolume) -> botid\n\
bot_settings(botid, newprice, newvolume)\n\
bot_status(botid)\n\
bot_stop(botid)\n\
bot_pause(botid)\n\
instantdex_deposit(weeks, amount, broadcast=1)\n\
instantdex_claim()\n\
jpg(srcfile, destfile, power2=7, password, data="", required, ind=0)\n\
\"}"));
    //sell(base, rel, price, basevolume, timeout=10, duration=3600)\n\
    
    if ( (base= jstr(argjson,"base")) == 0 )
        base = "";
    if ((rel= jstr(argjson,"rel")) == 0 )
        rel = "";
    if ( (coin= jstr(argjson,"coin")) == 0 )
        coin = "";
    if ( G.USERPASS[0] != 0 && strcmp(remoteaddr,"127.0.0.1") == 0 && port != 0 && strcmp(method,"psock") != 0 ) // protected localhost
    {
        if ( G.USERPASS_COUNTER == 0 )
        {
            char pub33str[67];
            G.USERPASS_COUNTER = 1;
            retjson = cJSON_CreateObject();
            jaddstr(retjson,"userpass",G.USERPASS);
            jaddbits256(retjson,"mypubkey",G.LP_mypub25519);
            init_hexbytes_noT(pub33str,G.LP_pubsecp,33);
            jaddstr(retjson,"pubsecp",pub33str);
            jadd(retjson,"coins",LP_coinsjson(LP_showwif));
            LP_cmdcount++;
            free_json(retjson);
            retjson = 0;
            //return(jprint(retjson,1));
        }
        // if passphrase api and passphrase is right, ignore userpass, use hass of passphrase
        if ( strcmp(method,"passphrase") == 0 && (passphrase= jstr(argjson,"passphrase")) != 0 )
        {
            bits256 passhash; char str[65],str2[65];
            vcalc_sha256(0,passhash.bytes,(uint8_t *)passphrase,(int32_t)strlen(passphrase));
            if ( bits256_cmp(passhash,G.LP_passhash) == 0 )
                authenticated = 1;
            else printf("passhash %s != G %s\n",bits256_str(str,passhash),bits256_str(str2,G.LP_passhash));
        }
        if ( authenticated == 0 && ((userpass= jstr(argjson,"userpass")) == 0 || strcmp(userpass,G.USERPASS) != 0) )
            return(clonestr("{\"error\":\"authentication error you need to make sure userpass is set\"}"));
        if ( jobj(argjson,"userpass") != 0 )
            jdelete(argjson,"userpass");
        LP_cmdcount++;
        if ( strcmp(method,"passphrase") == 0 )
        {
            char coinaddr[64],pub33str[67];
            G.USERPASS_COUNTER = 1;
            if ( LP_passphrase_init(jstr(argjson,"passphrase"),jstr(argjson,"gui"),juint(argjson,"netid"),jstr(argjson,"seednode")) < 0 )
                return(clonestr("{\"error\":\"couldnt change passphrase\"}"));
            {
                retjson = cJSON_CreateObject();
                jaddstr(retjson,"result","success");
                jaddstr(retjson,"userpass",G.USERPASS);
                jaddbits256(retjson,"mypubkey",G.LP_mypub25519);
                init_hexbytes_noT(pub33str,G.LP_pubsecp,33);
                jaddstr(retjson,"pubsecp",pub33str);
                bitcoin_address("KMD",coinaddr,0,60,G.LP_myrmd160,20);
                jaddstr(retjson,"KMD",coinaddr);
                bitcoin_address("BTC",coinaddr,0,0,G.LP_myrmd160,20);
                jaddstr(retjson,"BTC",coinaddr);
                jaddstr(retjson,"NXT",G.LP_NXTaddr);
                jadd(retjson,"coins",LP_coinsjson(LP_showwif));
                return(jprint(retjson,1));
            }
        }
        else if ( strcmp(method,"instantdex_deposit") == 0 )
        {
            if ( (ptr= LP_coinsearch("KMD")) != 0 )
            {
                if ( jint(argjson,"weeks") <= 0 || jdouble(argjson,"amount") < 10. )
                    return(clonestr("{\"error\":\"instantdex_deposit needs to have weeks and amount\"}"));
                else return(LP_instantdex_deposit(ptr,juint(argjson,"weeks"),jdouble(argjson,"amount"),jobj(argjson,"broadcast") != 0 ? jint(argjson,"broadcast") : 1));
            }
            return(clonestr("{\"error\":\"cant find KMD\"}"));
        }
        else if ( strcmp(method,"instantdex_claim") == 0 )
        {
            if ( (ptr= LP_coinsearch("KMD")) != 0 )
            {
                return(LP_instantdex_claim(ptr));
            }
            return(clonestr("{\"error\":\"cant find KMD\"}"));
        }
        else if ( strcmp(method,"jpg") == 0 )
        {
            return(LP_jpg(jstr(argjson,"srcfile"),jstr(argjson,"destfile"),jint(argjson,"power2"),jstr(argjson,"password"),jstr(argjson,"data"),jint(argjson,"required"),juint(argjson,"ind")));
        }
        /*else if ( strcmp(method,"sendmessage") == 0 )
        {
            if ( jobj(argjson,"method2") == 0 )
            {
                LP_broadcast_message(LP_mypubsock,base!=0?base:coin,rel,jbits256(argjson,"pubkey"),jprint(argjson,0));
            }
            return(clonestr("{\"result\":\"success\"}"));
        }
        else if ( strcmp(method,"getmessages") == 0 )
        {
            if ( (retjson= LP_getmessages(jint(argjson,"firsti"),jint(argjson,"num"))) != 0 )
                return(jprint(retjson,1));
            else return(clonestr("{\"error\":\"null messages\"}"));
        }
        else if ( strcmp(method,"deletemessages") == 0 )
        {
            LP_deletemessages(jint(argjson,"firsti"),jint(argjson,"num"));
            return(clonestr("{\"result\":\"success\"}"));
        }*/
        else if ( strcmp(method,"recentswaps") == 0 )
        {
            return(LP_recent_swaps(jint(argjson,"limit")));
        }
        else if ( strcmp(method,"stop") == 0 )
        {
            printf("DEBUG stop\n");
            LP_STOP_RECEIVED = 1;
            return(clonestr("{\"result\":\"success\"}"));
        }
        else if ( strcmp(method,"millis") == 0 )
        {
            LP_millistats_update(0);
            return(clonestr("{\"result\":\"success\"}"));
        }
        else if ( strcmp(method,"getprices") == 0 )
            return(LP_prices());
        else if ( strcmp(method,"getpeers") == 0 )
            return(LP_peers());
        else if ( strcmp(method,"getcoins") == 0 )
            return(jprint(LP_coinsjson(0),1));
        else if ( strcmp(method,"notarizations") == 0 )
        {
            if ( (ptr= LP_coinsearch(coin)) != 0 )
            {
                retjson = cJSON_CreateObject();
                jaddstr(retjson,"result","success");
                jaddstr(retjson,"coin",coin);
                jaddnum(retjson,"lastnotarization",ptr->notarized);
                jaddnum(retjson,"bestheight",ptr->height);
                return(jprint(retjson,1));
            } else return(clonestr("{\"error\":\"cant find coin\"}"));
        }
        else if ( strcmp(method,"portfolio") == 0 )
        {
            return(LP_portfolio());
        }
        else if ( strcmp(method,"statsdisp") == 0 )
        {
            return(jprint(LP_statslog_disp(juint(argjson,"starttime"),juint(argjson,"endtime"),jstr(argjson,"gui"),jbits256(argjson,"pubkey"),jstr(argjson,"base"),jstr(argjson,"rel")),1));
        }
        else if ( strcmp(method,"ticker") == 0 )
        {
            return(LP_ticker(jstr(argjson,"base"),jstr(argjson,"rel")));
        }
        else if ( strcmp(method,"secretaddresses") == 0 )
        {
            uint8_t taddr,pubtype;
            pubtype = (jobj(argjson,"pubtype") == 0) ? 60 : juint(argjson,"pubtype");
            taddr = (jobj(argjson,"taddr") == 0) ? 0 : juint(argjson,"taddr");
            return(LP_secretaddresses(ctx,jstr(argjson,"prefix"),jstr(argjson,"passphrase"),juint(argjson,"num"),taddr,pubtype));
        }
        else if ( strcmp(method,"swapstatus") == 0 )
        {
            uint32_t requestid,quoteid;
            if ( (requestid= juint(argjson,"requestid")) != 0 && (quoteid= juint(argjson,"quoteid")) != 0 )
                return(basilisk_swapentry(requestid,quoteid,1));
            else if ( coin[0] != 0 )
                return(basilisk_swapentries(coin,0,jint(argjson,"limit")));
            else if ( base[0] != 0 && rel[0] != 0 )
                return(basilisk_swapentries(base,rel,jint(argjson,"limit")));
            else return(basilisk_swaplist(0,0,0,jint(argjson,"pending")));
        }
        else if ( strcmp(method,"dynamictrust") == 0 )
        {
            struct LP_address *ap; char *coinaddr;
            if ( (ptr= LP_coinsearch("KMD")) != 0 && (coinaddr= jstr(argjson,"address")) != 0 )
            {
                //LP_zeroconf_deposits(ptr);
                if ( (ap= LP_addressfind(ptr,coinaddr)) != 0 )
                {
                    retjson = cJSON_CreateObject();
                    jaddstr(retjson,"result","success");
                    jaddstr(retjson,"address",coinaddr);
                    jaddnum(retjson,"zcredits",dstr(ap->instantdex_credits));
                    return(jprint(retjson,1));
                }
            }
            return(clonestr("{\"error\":\"cant find address\"}"));
        }
        else if ( (retstr= LP_istradebots_command(ctx,pubsock,method,argjson)) != 0 )
            return(retstr);
        if ( base[0] != 0 && rel[0] != 0 )
        {
            double price,bid,ask;
            if ( strcmp(method,"autoprice") == 0 )
            {
                if ( LP_autoprice(ctx,base,rel,argjson) < 0 )
                    return(clonestr("{\"error\":\"couldnt set autoprice\"}"));
                else return(clonestr("{\"result\":\"success\"}"));
            }
            else if ( strcmp(method,"pricearray") == 0 )
            {
                uint32_t firsttime;
                if ( base[0] != 0 && rel[0] != 0 )
                {
                    if ( (firsttime= juint(argjson,"starttime")) < time(NULL)-30*24*3600 )
                        firsttime = (uint32_t)(time(NULL)-30*24*3600);
                    return(jprint(LP_pricearray(base,rel,firsttime,juint(argjson,"endtime"),jint(argjson,"timescale")),1));
                } else return(clonestr("{\"error\":\"pricearray needs base and rel\"}"));
            }
            else if ( strcmp(method,"tradesarray") == 0 )
            {
                return(jprint(LP_tradesarray(base,rel,juint(argjson,"starttime"),juint(argjson,"endtime"),jint(argjson,"timescale")),1));
            }
            if ( IAMLP == 0 && LP_isdisabled(base,rel) != 0 )
                return(clonestr("{\"error\":\"at least one of coins disabled\"}"));
            price = jdouble(argjson,"price");
            if ( strcmp(method,"setprice") == 0 )
            {
                if ( LP_mypriceset(&changed,base,rel,price) < 0 )
                    return(clonestr("{\"error\":\"couldnt set price\"}"));
                //else if ( LP_mypriceset(&changed,rel,base,1./price) < 0 )
                //    return(clonestr("{\"error\":\"couldnt set price\"}"));
                else if ( price == 0. || jobj(argjson,"broadcast") == 0 || jint(argjson,"broadcast") != 0 )
                    return(LP_pricepings(ctx,myipaddr,LP_mypubsock,base,rel,price * LP_profitratio));
                else return(clonestr("{\"result\":\"success\"}"));
            }
            else if ( strcmp(method,"orderbook") == 0 )
                return(LP_orderbook(base,rel,jint(argjson,"duration")));
            else if ( strcmp(method,"myprice") == 0 )
            {
                if ( LP_myprice(&bid,&ask,base,rel) > SMALLVAL )
                {
                    retjson = cJSON_CreateObject();
                    jaddstr(retjson,"base",base);
                    jaddstr(retjson,"rel",rel);
                    jaddnum(retjson,"bid",bid);
                    jaddnum(retjson,"ask",ask);
                    return(jprint(retjson,1));
                } else return(clonestr("{\"error\":\"no price set\"}"));
            }
            else if ( strcmp(method,"buy") == 0 )
            {
                //*
                if ( price > SMALLVAL )
                {
                    return(LP_autobuy(ctx,myipaddr,pubsock,base,rel,price,jdouble(argjson,"relvolume"),jint(argjson,"timeout"),jint(argjson,"duration"),jstr(argjson,"gui"),juint(argjson,"nonce"),jbits256(argjson,"destpubkey"),0));
                } else return(clonestr("{\"error\":\"no price set\"}"));
            }
            else if ( strcmp(method,"sell") == 0 )
            {
                //*
                if ( price > SMALLVAL )
                {
                    return(LP_autobuy(ctx,myipaddr,pubsock,rel,base,1./price,jdouble(argjson,"basevolume"),jint(argjson,"timeout"),jint(argjson,"duration"),jstr(argjson,"gui"),juint(argjson,"nonce"),jbits256(argjson,"destpubkey"),0));
                } else return(clonestr("{\"error\":\"no price set\"}"));
            }
        }
        /*else if ( rel[0] != 0 && strcmp(method,"bestfit") == 0 )
        {
            double relvolume;
            if ( (relvolume= jdouble(argjson,"relvolume")) > SMALLVAL )
                return(LP_bestfit(rel,relvolume));
            else return(clonestr("{\"error\":\"no relvolume set\"}"));
        }*/
        else if ( coin[0] != 0 )
        {
            if ( strcmp(method,"enable") == 0 )
            {
                //*
                if ( (ptr= LP_coinsearch(coin)) != 0 )
                {
<<<<<<< HEAD
                    if ( ptr->userpass[0] == 0 && ptr->etomic[0] == 0 )
=======
                    if ( ptr->userpass[0] == 0 && strcmp(ptr->symbol,"ETH") != 0 )
>>>>>>> 62a48de2
                    {
                        cJSON *retjson = cJSON_CreateObject();
                        jaddstr(retjson,"error",LP_DONTCHANGE_ERRMSG0);
                        jaddstr(retjson,"coin",coin);
                        return(jprint(retjson,1));
                    }
                    if ( LP_conflicts_find(ptr) == 0 )
                    {
                        ptr->inactive = 0;
                        cJSON *array; int32_t notarized;
<<<<<<< HEAD
                        if ( ptr->etomic[0] == 0 && LP_getheight(&notarized,ptr) <= 0 )
=======
                        if ( strcmp(ptr->symbol,"ETH") != 0 && LP_getheight(&notarized,ptr) <= 0 )
>>>>>>> 62a48de2
                        {
                            ptr->inactive = (uint32_t)time(NULL);
                            return(clonestr("{\"error\":\"coin cant be activated till synced\"}"));
                        }
                        else
                        {
                            if ( ptr->smartaddr[0] != 0 )
                                LP_unspents_load(coin,ptr->smartaddr);
                            LP_unspents_load(coin,ptr->smartaddr);
                            if ( strcmp(ptr->symbol,"KMD") == 0 )
                                LP_importaddress("KMD",BOTS_BONDADDRESS);
                        }
                        array = cJSON_CreateArray();
                        jaddi(array,LP_coinjson(ptr,0));
                        return(jprint(array,1));
                    } else return(clonestr("{\"error\":\"coin port conflicts with existing coin\"}"));
                } else return(clonestr("{\"error\":\"couldnt find coin\"}"));
            }
            else if ( strcmp(method,"disable") == 0 )
            {
                //*
                if ( (ptr= LP_coinsearch(coin)) != 0 )
                {
                    ptr->inactive = (uint32_t)time(NULL);
                    cJSON *array = cJSON_CreateArray();
                    jaddi(array,LP_coinjson(ptr,0));
                    return(jprint(array,1));
                } else return(clonestr("{\"error\":\"couldnt find coin\"}"));
            }
            else if ( strcmp(method,"listunspent") == 0 )
            {
                if ( (ptr= LP_coinsearch(coin)) != 0 )
                {
                    char *coinaddr; bits256 zero;
                    memset(zero.bytes,0,sizeof(zero));
                    if ( (coinaddr= jstr(argjson,"address")) != 0 )
                    {
                        if ( coinaddr[0] != 0 )
                        {
                            LP_address(ptr,coinaddr);
                            if ( strcmp(coinaddr,ptr->smartaddr) == 0 && bits256_nonz(G.LP_privkey) != 0 )
                            {
                                LP_listunspent_issue(coin,coinaddr,2,zero,zero);
                                //LP_privkey_init(-1,ptr,G.LP_privkey,G.LP_mypub25519);
                            }
                            return(jprint(LP_listunspent(coin,coinaddr,zero,zero),1));
                        }
                    }
                    return(clonestr("{\"error\":\"no address specified\"}"));
                } else return(clonestr("{\"error\":\"cant find coind\"}"));
            }
            else if ( strcmp(method,"balance") == 0 )
            {
                if ( (ptr= LP_coinsearch(coin)) != 0 )
                    return(jprint(LP_address_balance(ptr,jstr(argjson,"address"),1),1));
                else return(clonestr("{\"error\":\"cant find coind\"}"));
            }
            else if ( strcmp(method,"electrum") == 0 )
            {
                if ( (ptr= LP_coinsearch(coin)) != 0 )
                {
                    ptr->inactive = 0;
                    return(jprint(LP_electrumserver(ptr,jstr(argjson,"ipaddr"),juint(argjson,"port")),1));
                } else return(clonestr("{\"error\":\"cant find coind\"}"));
            }
            else if ( strcmp(method,"sendrawtransaction") == 0 )
            {
                return(LP_sendrawtransaction(coin,jstr(argjson,"signedtx")));
            }
            else if ( strcmp(method,"getrawtransaction") == 0 )
            {
                return(jprint(LP_gettx(coin,jbits256(argjson,"txid"),0),1));
            }
            else if ( strcmp(method,"withdraw") == 0 )
            {
                if ( (ptr= LP_coinsearch(coin)) != 0 )
                {
                    if ( jobj(argjson,"outputs") == 0 )
                        return(clonestr("{\"error\":\"withdraw needs to have outputs\"}"));
                    else return(LP_withdraw(ptr,argjson));
                }
                return(clonestr("{\"error\":\"cant find coind\"}"));
            }
            else if ( strcmp(method,"setconfirms") == 0 )
            {
                int32_t n;
                n = jint(argjson,"numconfirms");
                if ( n < 0 )
                    return(clonestr("{\"error\":\"illegal numconfirms\"}"));
                if ( (ptr= LP_coinsearch(coin)) != 0 )
                {
                    ptr->userconfirms = n;
                    if ( (n= jint(argjson,"maxconfirms")) > 0 )
                        ptr->maxconfirms = n;
                    if ( ptr->maxconfirms > 0 && ptr->userconfirms > ptr->maxconfirms )
                        ptr->userconfirms = ptr->maxconfirms;
                    return(clonestr("{\"result\":\"success\"}"));
                } else return(clonestr("{\"error\":\"cant find coind\"}"));
            }
            else if ( strcmp(method,"snapshot") == 0 )
            {
                if ( (ptr= LP_coinsearch(coin)) != 0 )
                    return(jprint(LP_snapshot(ptr,juint(argjson,"height")),1));
                else return(clonestr("{\"error\":\"cant find coind\"}"));
            }
            else if ( strcmp(method,"dividends") == 0 )
            {
                if ( (ptr= LP_coinsearch(coin)) != 0 )
                    return(LP_dividends(ptr,juint(argjson,"height"),argjson));
                else return(clonestr("{\"error\":\"cant find coind\"}"));
            }
            else if ( strcmp(method,"snapshot_balance") == 0 )
            {
                if ( (ptr= LP_coinsearch(coin)) != 0 )
                    return(LP_snapshot_balance(ptr,juint(argjson,"height"),argjson));
                else return(clonestr("{\"error\":\"cant find coind\"}"));
            }
            if ( LP_isdisabled(coin,0) != 0 )
            {
                retjson = cJSON_CreateObject();
                jaddstr(retjson,"error",LP_DONTCHANGE_ERRMSG1);
                return(jprint(retjson,1));
            }
            if ( strcmp(method,"inventory") == 0 )
            {
                struct iguana_info *ptr;
                if ( (ptr= LP_coinfind(coin)) != 0 )
                {
                    LP_address(ptr,ptr->smartaddr);
                    if ( jint(argjson,"reset") != 0 )
                    {
                        ptr->privkeydepth = 0;
                        LP_address_utxo_reset(ptr);
                        LP_passphrase_init(jstr(argjson,"passphrase"),G.gui,G.netid,G.seednode);
                    }
                    if ( bits256_nonz(G.LP_privkey) != 0 )
                        LP_privkey_init(-1,ptr,G.LP_privkey,G.LP_mypub25519);
                    else printf("no LP_privkey\n");
                    retjson = cJSON_CreateObject();
                    jaddstr(retjson,"result","success");
                    jaddstr(retjson,"coin",coin);
                    jaddnum(retjson,"timestamp",time(NULL));
                    jadd(retjson,"alice",cJSON_Parse("[]"));
                    //jadd(retjson,"alice",LP_inventory(coin));
                    //jadd(retjson,"bob",LP_inventory(coin,1));
                    //LP_smartutxos_push(ptr);
                    LP_address_utxo_reset(ptr);
                    return(jprint(retjson,1));
                }
            }
            else if ( strcmp(method,"goal") == 0 )
                return(LP_portfolio_goal(coin,jdouble(argjson,"val")));
            else if ( strcmp(method,"getcoin") == 0 )
                return(LP_getcoin(coin));
        }
        else if ( strcmp(method,"goal") == 0 )
            return(LP_portfolio_goal("*",100.));
        else if ( strcmp(method,"lastnonce") == 0 )
        {
            cJSON *retjson = cJSON_CreateObject();
            jaddstr(retjson,"result","success");
            jaddnum(retjson,"lastnonce",LP_lastnonce);
            return(jprint(retjson,1));
        }
        else if ( strcmp(method,"myprices") == 0 )
            return(LP_myprices());
        else if ( strcmp(method,"trust") == 0 )
            return(LP_pubkey_trustset(jbits256(argjson,"pubkey"),jint(argjson,"trust")));
        else if ( strcmp(method,"trusted") == 0 )
            return(LP_pubkey_trusted());
    } // end of protected localhost commands
    if ( IAMLP == 0 )
    {
        if ( (reqjson= LP_dereference(argjson,"broadcast")) != 0 )
        {
            if ( jobj(reqjson,"method2") != 0 )
            {
                jdelete(reqjson,"method");
                method = jstr(reqjson,"method2");
                jaddstr(reqjson,"method",method);
            }
            argjson = reqjson;
        }
        if ( strcmp(method,"getdPoW") == 0 )
            retstr = clonestr("{\"result\":\"success\"}");
    }
    else
    {
        if ( strcmp(method,"tradesarray") == 0 )
        {
            return(jprint(LP_tradesarray(base,rel,juint(argjson,"starttime"),juint(argjson,"endtime"),jint(argjson,"timescale")),1));
        }
        else if ( strcmp(method,"getdPoW") == 0 )
        {
            if ( (ptr= LP_coinfind(jstr(argjson,"coin"))) != 0 )
                LP_dPoW_broadcast(ptr);
            retstr = clonestr("{\"result\":\"success\"}");
        }
    }
    // received response
    if ( strcmp(method,"swapstatus") == 0 )
        return(LP_swapstatus_recv(argjson));
    else if ( strcmp(method,"gettradestatus") == 0 )
    {
        retstr = clonestr("{\"error\":\"deprecated\"}");
        //return(LP_gettradestatus(j64bits(argjson,"aliceid"),juint(argjson,"requestid"),juint(argjson,"quoteid")));
    }
    else if ( strcmp(method,"postprice") == 0 )
        return(LP_postprice_recv(argjson));
    else if ( strcmp(method,"uitem") == 0 )
        return(LP_uitem_recv(argjson));
    else if ( strcmp(method,"dPoW") == 0 )
        return(LP_dPoW_recv(argjson));
    else if ( strcmp(method,"notify") == 0 )
        return(LP_notify_recv(argjson));
    else if ( strcmp(method,"getpeers") == 0 )
        return(LP_peers());
    else if ( strcmp(method,"balances") == 0 )
        return(jprint(LP_balances(jstr(argjson,"address")),1));
    else if ( strcmp(method,"fundvalue") == 0 )
        return(jprint(LP_fundvalue(argjson),1));
    else if ( strcmp(method,"getprice") == 0 || strcmp(method,"getmyprice") == 0 )
    {
        double price,bid,ask;
        if ( strcmp(method,"getprice") == 0 )
        {
            ask = LP_price(base,rel);
            if ( (bid= LP_price(rel,base)) > SMALLVAL )
                bid = 1./bid;
        }
        else
        {
            ask = LP_getmyprice(base,rel);
            if ( (bid= LP_getmyprice(rel,base)) > SMALLVAL )
                bid = 1./bid;
        }
        price = _pairaved(bid,ask);
        retjson = cJSON_CreateObject();
        jaddstr(retjson,"result","success");
        jaddstr(retjson,"base",base);
        jaddstr(retjson,"rel",rel);
        jaddnum(retjson,"timestamp",time(NULL));
        jaddnum(retjson,"bid",bid);
        jaddnum(retjson,"ask",ask);
        jaddnum(retjson,"price",price);
        return(jprint(retjson,1));
    }
    /*else if ( strcmp(method,"getpeers") == 0 )
    {
        char *tmpstr;
        if ( (tmpstr= jstr(argjson,"LPnode")) != 0 )
            LP_addpeer(LP_mypeer,LP_mypubsock,tmpstr,RPC_port,RPC_port+10,RPC_port+20,1,G.LP_sessionid);
        if ( IAMLP != 0 )
        {
            printf("send peers list %s\n",LP_peers());
            bits256 zero; memset(zero.bytes,0,sizeof(zero));
            LP_reserved_msg(0,"","",zero,LP_peers());
        }
        retstr = clonestr("{\"result\":\"success\"}");
    }*/
    // end received response
    
    else if ( strcmp(method,"tradestatus") == 0 )
    {
        LP_tradecommand_log(argjson);
        //printf("%-4d tradestatus | aliceid.%llu RT.%d %d\n",(uint32_t)time(NULL) % 3600,(long long)j64bits(argjson,"aliceid"),LP_RTcount,LP_swapscount);
        retstr = clonestr("{\"result\":\"success\"}");
    }
    else if ( strcmp(method,"wantnotify") == 0 )
    {
        bits256 pub; static uint32_t lastnotify;
        pub = jbits256(argjson,"pub");
        //char str[65]; printf("got wantnotify.(%s) vs %s\n",jprint(argjson,0),bits256_str(str,G.LP_mypub25519));
        if ( bits256_cmp(pub,G.LP_mypub25519) == 0 && time(NULL) > lastnotify+60 )
        {
            lastnotify = (uint32_t)time(NULL);
            //printf("wantnotify for me!\n");
            LP_notify_pubkeys(ctx,LP_mypubsock);
        }
        retstr = clonestr("{\"result\":\"success\"}");
    }
    else if ( strcmp(method,"addr_unspents") == 0 )
    {
        //printf("GOT ADDR_UNSPENTS %s %s\n",jstr(argjson,"coin"),jstr(argjson,"address"));
        if ( (ptr= LP_coinsearch(coin)) != 0 )
        {
            char *coinaddr;
            if ( (coinaddr= jstr(argjson,"address")) != 0 )
            {
                if ( coinaddr[0] != 0 )
                {
                    LP_address(ptr,coinaddr);
                    if ( strcmp(coinaddr,ptr->smartaddr) == 0 && bits256_nonz(G.LP_privkey) != 0 )
                    {
                        //printf("ADDR_UNSPENTS %s %s is my address being asked for!\n",ptr->symbol,coinaddr);
                        if ( ptr->lastpushtime > 0 && ptr->addr_listunspent_requested > (uint32_t)time(NULL)-10 )
                            ptr->lastpushtime -= LP_ORDERBOOK_DURATION*0.1;
                        ptr->addr_listunspent_requested = (uint32_t)time(NULL);
                    }
                }
            }
        }
        retstr = clonestr("{\"result\":\"success\"}");
    }
    else if ( strcmp(method,"encrypted") == 0 )
        retstr = clonestr("{\"result\":\"success\"}");
    else // psock requests/response
    {
        if ( IAMLP != 0 )
        {
            if ( strcmp(method,"psock") == 0 )
            {
                int32_t psock;
                if ( myipaddr == 0 || myipaddr[0] == 0 || strcmp(myipaddr,"127.0.0.1") == 0 )
                {
                    if ( LP_mypeer != 0 )
                        myipaddr = LP_mypeer->ipaddr;
                    else printf("LP_psock dont have actual ipaddr?\n");
                }
                if ( jint(argjson,"ispaired") != 0 && jobj(argjson,"netid") != 0 && juint(argjson,"netid") == G.netid )
                {
                    retstr = LP_psock(&psock,myipaddr,1,jint(argjson,"cmdchannel"),jbits256(argjson,"pubkey"));
                    //printf("LP_commands.(%s)\n",retstr);
                    return(retstr);
                }
                else return(clonestr("{\"error\":\"you are running an obsolete version, update\"}"));
            }
        }
        else
        {
            if ( strcmp(method,"psock") == 0 )
            {
                //printf("nonLP got (%s)\n",jprint(argjson,0));
                retstr = clonestr("{\"result\":\"success\"}");
            }
        }
    }
    if ( retstr == 0 )
        printf("ERROR.(%s)\n",jprint(argjson,0));
    if ( reqjson != 0 )
        free_json(reqjson);
    if ( retstr != 0 )
    {
        free(retstr);
        return(0);
    }
    return(0);
}<|MERGE_RESOLUTION|>--- conflicted
+++ resolved
@@ -428,11 +428,7 @@
                 //*
                 if ( (ptr= LP_coinsearch(coin)) != 0 )
                 {
-<<<<<<< HEAD
                     if ( ptr->userpass[0] == 0 && ptr->etomic[0] == 0 )
-=======
-                    if ( ptr->userpass[0] == 0 && strcmp(ptr->symbol,"ETH") != 0 )
->>>>>>> 62a48de2
                     {
                         cJSON *retjson = cJSON_CreateObject();
                         jaddstr(retjson,"error",LP_DONTCHANGE_ERRMSG0);
@@ -443,11 +439,7 @@
                     {
                         ptr->inactive = 0;
                         cJSON *array; int32_t notarized;
-<<<<<<< HEAD
                         if ( ptr->etomic[0] == 0 && LP_getheight(&notarized,ptr) <= 0 )
-=======
-                        if ( strcmp(ptr->symbol,"ETH") != 0 && LP_getheight(&notarized,ptr) <= 0 )
->>>>>>> 62a48de2
                         {
                             ptr->inactive = (uint32_t)time(NULL);
                             return(clonestr("{\"error\":\"coin cant be activated till synced\"}"));
