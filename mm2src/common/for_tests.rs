//! Helpers used in the unit and integration tests.

use crate::block_on;
use bigdecimal::BigDecimal;
use bytes::Bytes;
use chrono::{Local, TimeZone};
use futures::channel::oneshot::channel;
use futures::task::SpawnExt;
use gstuff::ISATTY;
use http::{HeaderMap, Request, StatusCode};
use rand::Rng;
use regex::Regex;
use serde_json::{self as json, Value as Json};
use std::collections::HashMap;
use std::env;
use std::fs;
use std::io::Write;
#[cfg(target_arch = "wasm32")] use std::net::SocketAddr;
use std::net::{IpAddr, Ipv4Addr};
use std::path::{Path, PathBuf};
use std::process::{Child, Command};
use std::sync::Mutex;
use std::thread::sleep;
use std::time::Duration;

use crate::executor::Timer;
#[cfg(target_arch = "wasm32")] use crate::helperᶜ;
use crate::log::{dashboard_path, LogState};
use crate::mm_ctx::MmArc;
use crate::mm_metrics::{MetricType, MetricsJson};
#[cfg(not(target_arch = "wasm32"))]
use crate::wio::{slurp_req, POOL};
use crate::{now_float, slurp};

pub const MAKER_SUCCESS_EVENTS: [&str; 11] = [
    "Started",
    "Negotiated",
    "TakerFeeValidated",
    "MakerPaymentSent",
    "TakerPaymentReceived",
    "TakerPaymentWaitConfirmStarted",
    "TakerPaymentValidatedAndConfirmed",
    "TakerPaymentSpent",
    "TakerPaymentSpendConfirmStarted",
    "TakerPaymentSpendConfirmed",
    "Finished",
];

pub const MAKER_ERROR_EVENTS: [&str; 13] = [
    "StartFailed",
    "NegotiateFailed",
    "TakerFeeValidateFailed",
    "MakerPaymentTransactionFailed",
    "MakerPaymentDataSendFailed",
    "MakerPaymentWaitConfirmFailed",
    "TakerPaymentValidateFailed",
    "TakerPaymentWaitConfirmFailed",
    "TakerPaymentSpendFailed",
    "TakerPaymentSpendConfirmFailed",
    "MakerPaymentWaitRefundStarted",
    "MakerPaymentRefunded",
    "MakerPaymentRefundFailed",
];

pub const TAKER_SUCCESS_EVENTS: [&str; 10] = [
    "Started",
    "Negotiated",
    "TakerFeeSent",
    "MakerPaymentReceived",
    "MakerPaymentWaitConfirmStarted",
    "MakerPaymentValidatedAndConfirmed",
    "TakerPaymentSent",
    "TakerPaymentSpent",
    "MakerPaymentSpent",
    "Finished",
];

pub const TAKER_ERROR_EVENTS: [&str; 13] = [
    "StartFailed",
    "NegotiateFailed",
    "TakerFeeSendFailed",
    "MakerPaymentValidateFailed",
    "MakerPaymentWaitConfirmFailed",
    "TakerPaymentTransactionFailed",
    "TakerPaymentWaitConfirmFailed",
    "TakerPaymentDataSendFailed",
    "TakerPaymentWaitForSpendFailed",
    "MakerPaymentSpendFailed",
    "TakerPaymentWaitRefundStarted",
    "TakerPaymentRefunded",
    "TakerPaymentRefundFailed",
];

/// Automatically kill a wrapped process.
pub struct RaiiKill {
    pub handle: Child,
    running: bool,
}
impl RaiiKill {
    pub fn from_handle(handle: Child) -> RaiiKill { RaiiKill { handle, running: true } }
    pub fn running(&mut self) -> bool {
        if !self.running {
            return false;
        }
        match self.handle.try_wait() {
            Ok(None) => true,
            _ => {
                self.running = false;
                false
            },
        }
    }
}
impl Drop for RaiiKill {
    fn drop(&mut self) {
        // The cached `running` check might provide some protection against killing a wrong process under the same PID,
        // especially if the cached `running` check is also used to monitor the status of the process.
        if self.running() {
            let _ = self.handle.kill();
        }
    }
}

/// When `drop`ped, dumps the given file to the stdout.
///
/// Used in the tests, copying the MM log to the test output.
///
/// Note that because of https://github.com/rust-lang/rust/issues/42474 it's currently impossible to share the MM log interactively,
/// hence we're doing it in the `drop`.
pub struct RaiiDump {
    #[cfg(not(target_arch = "wasm32"))]
    pub log_path: PathBuf,
}
#[cfg(not(target_arch = "wasm32"))]
impl Drop for RaiiDump {
    fn drop(&mut self) {
        // `term` bypasses the stdout capturing, we should only use it if the capturing was disabled.
        let nocapture = env::args().any(|a| a == "--nocapture");

        let log = slurp(&self.log_path).unwrap();

        // Make sure the log is Unicode.
        // We'll get the "io error when listing tests: Custom { kind: InvalidData, error: StringError("text was not valid unicode") }" otherwise.
        let log = String::from_utf8_lossy(&log);
        let log = log.trim();

        if let (true, true, Some(mut t)) = (nocapture, *ISATTY, term::stdout()) {
            let _ = t.fg(term::color::BRIGHT_YELLOW);
            let _ = t.write(format!("vvv {:?} vvv\n", self.log_path).as_bytes());
            let _ = t.fg(term::color::YELLOW);
            let _ = t.write(log.as_bytes());
            let _ = t.write(b"\n");
            let _ = t.reset();
        } else {
            log! ({"vvv {:?} vvv\n{}", self.log_path, log});
        }
    }
}

lazy_static! {
    /// A singleton with the IPs used by the MarketMakerIt instances created in this session.
    /// The value is set to `false` when the instance is retired.
    static ref MM_IPS: Mutex<HashMap<IpAddr, bool>> = Mutex::new (HashMap::new());
}

#[cfg(not(target_arch = "wasm32"))]
pub type LocalStart = fn(PathBuf, PathBuf, Json);

#[cfg(target_arch = "wasm32")]
pub type LocalStart = fn(MmArc);

/// An instance of a MarketMaker process started by and for an integration test.
/// Given that [in CI] the tests are executed before the build, the binary of that process is the tests binary.
#[cfg(not(target_arch = "wasm32"))]
pub struct MarketMakerIt {
    /// The MarketMaker's current folder where it will try to open the database files.
    pub folder: PathBuf,
    /// Unique (to run multiple instances) IP, like "127.0.0.$x".
    pub ip: IpAddr,
    /// The file we redirected the standard output and error streams to.
    pub log_path: PathBuf,
    /// The PID of the MarketMaker process.
    pub pc: Option<RaiiKill>,
    /// RPC API key.
    pub userpass: String,
}

/// A MarketMaker instance started by and for an integration test.
#[cfg(target_arch = "wasm32")]
pub struct MarketMakerIt {
    pub ctx: super::mm_ctx::MmArc,
    /// Unique (to run multiple instances) IP, like "127.0.0.$x".
    pub ip: IpAddr,
    /// RPC API key.
    pub userpass: String,
}

#[cfg(not(target_arch = "wasm32"))]
impl std::fmt::Debug for MarketMakerIt {
    fn fmt(&self, f: &mut std::fmt::Formatter) -> std::fmt::Result {
        write!(
            f,
            "MarketMakerIt {{ folder: {:?}, ip: {}, log_path: {:?}, userpass: {} }}",
            self.folder, self.ip, self.log_path, self.userpass
        )
    }
}

impl MarketMakerIt {
    /// Create a new temporary directory and start a new MarketMaker process there.
    ///
    /// * `conf` - The command-line configuration passed to the MarketMaker.
    ///            Unique local IP address is injected as "myipaddr" unless this field is already present.
    /// * `userpass` - RPC API key. We should probably extract it automatically from the MM log.
    /// * `local` - Function to start the MarketMaker in a local thread, instead of spawning a process.
    /// It's required to manually add 127.0.0.* IPs aliases on Mac to make it properly work.
    /// cf. https://superuser.com/a/458877, https://superuser.com/a/635327
    pub fn start(conf: Json, userpass: String, local: Option<LocalStart>) -> Result<MarketMakerIt, String> {
        MarketMakerIt::start_with_envs(conf, userpass, local, &[])
    }

    /// Create a new temporary directory and start a new MarketMaker process there.
    ///
    /// * `conf` - The command-line configuration passed to the MarketMaker.
    ///            Unique local IP address is injected as "myipaddr" unless this field is already present.
    /// * `userpass` - RPC API key. We should probably extract it automatically from the MM log.
    /// * `local` - Function to start the MarketMaker in a local thread, instead of spawning a process.
    /// * `envs` - The enviroment variables passed to the process
    /// It's required to manually add 127.0.0.* IPs aliases on Mac to make it properly work.
    /// cf. https://superuser.com/a/458877, https://superuser.com/a/635327
    pub fn start_with_envs(
        mut conf: Json,
        userpass: String,
        local: Option<LocalStart>,
        envs: &[(&str, &str)],
    ) -> Result<MarketMakerIt, String> {
        let ip: IpAddr = if conf["myipaddr"].is_null() {
            // Generate an unique IP.
            let mut attempts = 0;
            let mut rng = super::small_rng();
            loop {
                let ip4 = Ipv4Addr::new(127, 0, 0, rng.gen_range(1, 255));
                if attempts > 128 {
                    return ERR!("Out of local IPs?");
                }
                let ip: IpAddr = ip4.clone().into();
                let mut mm_ips = try_s!(MM_IPS.lock());
                if mm_ips.contains_key(&ip) {
                    attempts += 1;
                    continue;
                }
                mm_ips.insert(ip, true);
                conf["myipaddr"] = format!("{}", ip).into();
                conf["rpcip"] = format!("{}", ip).into();
                break ip;
            }
        } else {
            // Just use the IP given in the `conf`.
            let ip: IpAddr = try_s!(try_s!(conf["myipaddr"].as_str().ok_or("myipaddr is not a string")).parse());
            let mut mm_ips = try_s!(MM_IPS.lock());
            if mm_ips.contains_key(&ip) {
                log! ({"MarketMakerIt] Warning, IP {} was already used.", ip})
            }
            mm_ips.insert(ip, true);
            ip
        };

        #[cfg(target_arch = "wasm32")]
        {
            let ctx = crate::mm_ctx::MmCtxBuilder::new().with_conf(conf).into_mm_arc();
            let local = try_s!(local.ok_or("!local"));
            local(ctx.clone());
            Ok(MarketMakerIt { ctx, ip, userpass })
        }

        #[cfg(not(target_arch = "wasm32"))]
        {
            let folder = new_mm2_temp_folder_path(Some(ip));
            let db_dir = match conf["dbdir"].as_str() {
                Some(path) => path.into(),
                None => {
                    let dir = folder.join("DB");
                    conf["dbdir"] = dir.to_str().unwrap().into();
                    dir
                },
            };

            try_s!(fs::create_dir(&folder));
            match fs::create_dir(db_dir) {
                Ok(_) => (),
                Err(ref ie) if ie.kind() == std::io::ErrorKind::AlreadyExists => (),
                Err(e) => return ERR!("{}", e),
            };
            let log_path = match conf["log"].as_str() {
                Some(path) => path.into(),
                None => {
                    let path = folder.join("mm2.log");
                    conf["log"] = path.to_str().unwrap().into();
                    path
                },
            };

            // If `local` is provided
            // then instead of spawning a process we start the MarketMaker in a local thread,
            // allowing us to easily *debug* the tested MarketMaker code.
            // Note that this should only be used while running a single test,
            // using this option while running multiple tests (or multiple MarketMaker instances) is currently UB.
            let pc = if let Some(local) = local {
                local(folder.clone(), log_path.clone(), conf.clone());
                None
            } else {
                let executable = try_s!(env::args().next().ok_or("No program name"));
                let executable = try_s!(Path::new(&executable).canonicalize());
                let log = try_s!(fs::File::create(&log_path));
                let child = try_s!(Command::new(&executable)
                    .arg("test_mm_start")
                    .arg("--nocapture")
                    .current_dir(&folder)
                    .env("_MM2_TEST_CONF", try_s!(json::to_string(&conf)))
                    .env("MM2_UNBUFFERED_OUTPUT", "1")
<<<<<<< HEAD
                    .env("RUST_LOG", "debug")
=======
                    .envs(envs.to_vec())
>>>>>>> d3e81c3b
                    .stdout(try_s!(log.try_clone()))
                    .stderr(log)
                    .spawn());
                Some(RaiiKill::from_handle(child))
            };

            let mut mm = MarketMakerIt {
                folder,
                ip,
                log_path,
                pc,
                userpass,
            };

            let skip_startup_checks = conf["skip_startup_checks"].as_bool().unwrap_or_default();
            if !skip_startup_checks {
                let is_seed = conf["i_am_seed"].as_bool().unwrap_or_default();
                if is_seed {
                    try_s!(block_on(mm.wait_for_log(22., |log| log.contains("INFO Listening on"))));
                }
                try_s!(block_on(
                    mm.wait_for_log(22., |log| log.contains(">>>>>>>>> DEX stats "))
                ));

                let skip_seednodes_check = conf["skip_seednodes_check"].as_bool().unwrap_or_default();
                if conf["seednodes"].as_array().is_some() && !skip_seednodes_check {
                    // wait for at least 1 node to be added to relay mesh
                    try_s!(block_on(mm.wait_for_log(22., |log| {
                        log.contains("Completed IAmrelay handling for peer")
                    })));
                }
            }
            Ok(mm)
        }
    }

    #[cfg(not(target_arch = "wasm32"))]
    pub fn log_as_utf8(&self) -> Result<String, String> {
        let mm_log = try_s!(slurp(&self.log_path));
        let mm_log = unsafe { String::from_utf8_unchecked(mm_log) };
        Ok(mm_log)
    }

    /// Busy-wait on the log until the `pred` returns `true` or `timeout_sec` expires.
    #[cfg(not(target_arch = "wasm32"))]
    pub async fn wait_for_log<F>(&mut self, timeout_sec: f64, pred: F) -> Result<(), String>
    where
        F: Fn(&str) -> bool,
    {
        let start = now_float();
        let ms = 50.min((timeout_sec * 1000.) as u64 / 20 + 10);
        loop {
            let mm_log = try_s!(self.log_as_utf8());
            if pred(&mm_log) {
                return Ok(());
            }
            if now_float() - start > timeout_sec {
                return ERR!("Timeout expired waiting for a log condition");
            }
            if let Some(ref mut pc) = self.pc {
                if !pc.running() {
                    return ERR!("MM process terminated prematurely.");
                }
            }
            Timer::sleep(ms as f64 / 1000.).await
        }
    }

    /// Busy-wait on the log until the `pred` returns `true` or `timeout_sec` expires.
    /// The difference from standard wait_for_log is this function keeps working
    /// after process is stopped
    #[cfg(not(target_arch = "wasm32"))]
    pub async fn wait_for_log_after_stop<F>(&mut self, timeout_sec: f64, pred: F) -> Result<(), String>
    where
        F: Fn(&str) -> bool,
    {
        let start = now_float();
        let ms = 50.min((timeout_sec * 1000.) as u64 / 20 + 10);
        loop {
            let mm_log = try_s!(self.log_as_utf8());
            if pred(&mm_log) {
                return Ok(());
            }
            if now_float() - start > timeout_sec {
                return ERR!("Timeout expired waiting for a log condition");
            }
            Timer::sleep(ms as f64 / 1000.).await
        }
    }

    /// Busy-wait on the instance in-memory log until the `pred` returns `true` or `timeout_sec` expires.
    #[cfg(target_arch = "wasm32")]
    pub async fn wait_for_log<F>(&mut self, timeout_sec: f64, pred: F) -> Result<(), String>
    where
        F: Fn(&str) -> bool,
    {
        let start = now_float();
        loop {
            let tail = unsafe { std::str::from_utf8_unchecked(&crate::PROCESS_LOG_TAIL[..]) };
            if pred(tail) {
                return Ok(());
            }
            if now_float() - start > timeout_sec {
                return ERR!("Timeout expired waiting for a log condition");
            }
            Timer::sleep(0.1).await
        }
    }

    /// Invokes the locally running MM and returns its reply.
    #[cfg(target_arch = "wasm32")]
    pub async fn rpc(&self, payload: Json) -> Result<(StatusCode, String, HeaderMap), String> {
        let wasm_rpc = self
            .ctx
            .wasm_rpc
            .as_option()
            .expect("'MmCtx::rpc' must be initialized already");
        match wasm_rpc.request(payload).await {
            // Please note a new type of error will be introduced soon.
            Ok(body) => {
                let status_code = if body["error"].is_null() {
                    StatusCode::OK
                } else {
                    StatusCode::INTERNAL_SERVER_ERROR
                };
                let body_str = json::to_string(&body).expect(&format!("Response {:?} is not a valid JSON", body));
                Ok((status_code, body_str, HeaderMap::new()))
            },
            Err(e) => Ok((StatusCode::INTERNAL_SERVER_ERROR, e, HeaderMap::new())),
        }
    }

    /// Invokes the locally running MM and returns its reply.
    #[cfg(not(target_arch = "wasm32"))]
    pub async fn rpc(&self, payload: Json) -> Result<(StatusCode, String, HeaderMap), String> {
        let uri = format!("http://{}:7783", self.ip);
        log!("sending rpc request " (json::to_string(&payload).unwrap()) " to " (uri));

        let payload = try_s!(json::to_vec(&payload));
        let request = try_s!(Request::builder().method("POST").uri(uri).body(payload));

        let (status, headers, body) = try_s!(slurp_req(request).await);
        Ok((status, try_s!(std::str::from_utf8(&body)).trim().into(), headers))
    }

    /// Sends the &str payload to the locally running MM and returns it's reply.
    #[cfg(not(target_arch = "wasm32"))]
    pub fn rpc_str(&self, payload: &'static str) -> Result<(StatusCode, String, HeaderMap), String> {
        let uri = format!("http://{}:7783", self.ip);
        let request = try_s!(Request::builder().method("POST").uri(uri).body(payload.into()));
        let (status, headers, body) = try_s!(block_on(slurp_req(request)));
        Ok((status, try_s!(std::str::from_utf8(&body)).trim().into(), headers))
    }

    #[cfg(target_arch = "wasm32")]
    pub fn rpc_str(&self, _payload: &'static str) -> Result<(StatusCode, String, HeaderMap), String> {
        unimplemented!()
    }

    #[cfg(not(target_arch = "wasm32"))]
    pub fn mm_dump(&self) -> (RaiiDump, RaiiDump) { mm_dump(&self.log_path) }

    #[cfg(target_arch = "wasm32")]
    pub fn mm_dump(&self) -> (RaiiDump, RaiiDump) { (RaiiDump {}, RaiiDump {}) }

    /// Send the "stop" request to the locally running MM.
    pub async fn stop(&self) -> Result<(), String> {
        let (status, body, _headers) = match self.rpc(json! ({"userpass": self.userpass, "method": "stop"})).await {
            Ok(t) => t,
            Err(err) => {
                // Downgrade the known errors into log warnings,
                // in order not to spam the unit test logs with confusing panics, obscuring the real issue.
                if err.contains("An existing connection was forcibly closed by the remote host") {
                    log!("stop] MM already down? "(err));
                    return Ok(());
                } else {
                    return ERR!("{}", err);
                }
            },
        };
        if status != StatusCode::OK {
            return ERR!("MM didn't accept a stop. body: {}", body);
        }
        Ok(())
    }
}

#[cfg(not(target_arch = "wasm32"))]
impl Drop for MarketMakerIt {
    fn drop(&mut self) {
        if let Ok(mut mm_ips) = MM_IPS.lock() {
            // The IP addresses might still be used by the libtorrent even after a context is dropped,
            // hence we're not trying to reuse them but rather just mark them as fried.
            if let Some(active) = mm_ips.get_mut(&self.ip) {
                *active = false
            }
        } else {
            log!("MarketMakerIt] Can't lock MM_IPS.")
        }
    }
}

#[macro_export]
macro_rules! wait_log_re {
    ($mm_it: expr, $timeout_sec: expr, $re_pred: expr) => {{
        log! ("Waiting for “" ($re_pred) "”…");
        let re = regex::Regex::new($re_pred).unwrap();
        let rc = $mm_it.wait_for_log ($timeout_sec, |line| re.is_match (line)) .await;
        if let Err (err) = rc {panic! ("{}: {}", $re_pred, err)}
    }};
}

/// Busy-wait on the log until the `pred` returns `true` or `timeout_sec` expires.
#[cfg(not(target_arch = "wasm32"))]
pub fn wait_for_log(log: &LogState, timeout_sec: f64, pred: &dyn Fn(&str) -> bool) -> Result<(), String> {
    let start = now_float();
    let ms = 50.min((timeout_sec * 1000.) as u64 / 20 + 10);
    let mut buf = String::with_capacity(128);
    let mut found = false;
    loop {
        log.with_tail(&mut |tail| {
            for en in tail {
                if en.format(&mut buf).is_ok() && pred(&buf) {
                    found = true;
                    break;
                }
            }
        });
        if found {
            return Ok(());
        }

        log.with_gravity_tail(&mut |tail| {
            for chunk in tail {
                if pred(chunk) {
                    found = true;
                    break;
                }
            }
        });
        if found {
            return Ok(());
        }

        if now_float() - start > timeout_sec {
            return ERR!("Timeout expired waiting for a log condition");
        }
        sleep(Duration::from_millis(ms));
    }
}

#[derive(Serialize, Deserialize, Debug)]
struct ToWaitForLogRe {
    ctx: u32,
    timeout_sec: f64,
    re_pred: String,
}

#[cfg(not(target_arch = "wasm32"))]
pub async fn common_wait_for_log_re(req: Bytes) -> Result<Vec<u8>, String> {
    let args: ToWaitForLogRe = try_s!(json::from_slice(&req));
    let ctx = try_s!(MmArc::from_ffi_handle(args.ctx));
    let re = try_s!(Regex::new(&args.re_pred));

    // Run the blocking `wait_for_log` in the `POOL`.
    let (tx, rx) = channel();
    try_s!(try_s!(POOL.lock()).spawn(async move {
        let _ = tx.send(wait_for_log(&ctx.log, args.timeout_sec, &|line| re.is_match(line)));
    }));
    try_s!(try_s!(rx.await));

    Ok(Vec::new())
}

#[cfg(not(target_arch = "wasm32"))]
pub async fn wait_for_log_re(ctx: &MmArc, timeout_sec: f64, re_pred: &str) -> Result<(), String> {
    let re = try_s!(Regex::new(re_pred));
    wait_for_log(&ctx.log, timeout_sec, &|line| re.is_match(line))
}

#[cfg(target_arch = "wasm32")]
pub async fn wait_for_log_re(ctx: &MmArc, timeout_sec: f64, re_pred: &str) -> Result<(), String> {
    try_s!(
        helperᶜ(
            "common_wait_for_log_re",
            try_s!(json::to_vec(&ToWaitForLogRe {
                ctx: try_s!(ctx.ffi_handle()),
                timeout_sec,
                re_pred: re_pred.into()
            }))
        )
        .await
    );
    Ok(())
}

/// Create RAII variables to the effect of dumping the log and the status dashboard at the end of the scope.
#[cfg(not(target_arch = "wasm32"))]
pub fn mm_dump(log_path: &Path) -> (RaiiDump, RaiiDump) {
    (
        RaiiDump {
            log_path: log_path.to_path_buf(),
        },
        RaiiDump {
            log_path: dashboard_path(log_path).unwrap(),
        },
    )
}

/// A typical MM instance.
#[cfg(not(target_arch = "wasm32"))]
pub fn mm_spat(
    local_start: LocalStart,
    conf_mod: &dyn Fn(Json) -> Json,
) -> (&'static str, MarketMakerIt, RaiiDump, RaiiDump) {
    let passphrase = "SPATsRps3dhEtXwtnpRCKF";
    let mm = MarketMakerIt::start(
        conf_mod(json! ({
            "gui": "nogui",
            "passphrase": passphrase,
            "rpccors": "http://localhost:4000",
            "coins": [
                {"coin":"RICK","asset":"RICK","rpcport":8923},
                {"coin":"MORTY","asset":"MORTY","rpcport":11608},
            ],
            "i_am_seed": true,
            "rpc_password": "pass",
        })),
        "pass".into(),
        match super::var("LOCAL_THREAD_MM") {
            Ok(ref e) if e == "1" => Some(local_start),
            _ => None,
        },
    )
    .unwrap();
    let (dump_log, dump_dashboard) = mm_dump(&mm.log_path);
    (passphrase, mm, dump_log, dump_dashboard)
}

#[cfg(target_arch = "wasm32")]
pub fn mm_spat(
    _local_start: LocalStart,
    _conf_mod: &dyn Fn(Json) -> Json,
) -> (&'static str, MarketMakerIt, RaiiDump, RaiiDump) {
    unimplemented!()
}

/// Asks MM to enable the given currency in electrum mode
/// fresh list of servers at https://github.com/jl777/coins/blob/master/electrums/.
pub async fn enable_electrum(mm: &MarketMakerIt, coin: &str, tx_history: bool, urls: &[&str]) -> Json {
    let servers: Vec<_> = urls.iter().map(|url| json!({ "url": url })).collect();
    let electrum = mm
        .rpc(json! ({
            "userpass": mm.userpass,
            "method": "electrum",
            "coin": coin,
            "servers": servers,
            "mm2": 1,
            "tx_history": tx_history,
        }))
        .await
        .unwrap();
    assert_eq!(
        electrum.0,
        StatusCode::OK,
        "RPC «electrum» failed with {} {}",
        electrum.0,
        electrum.1
    );
    json::from_str(&electrum.1).unwrap()
}

pub async fn enable_qrc20(mm: &MarketMakerIt, coin: &str, urls: &[&str], swap_contract_address: &str) -> Json {
    let servers: Vec<_> = urls.iter().map(|url| json!({ "url": url })).collect();
    let electrum = mm
        .rpc(json! ({
            "userpass": mm.userpass,
            "method": "electrum",
            "coin": coin,
            "servers": servers,
            "mm2": 1,
            "swap_contract_address": swap_contract_address,
        }))
        .await
        .unwrap();
    assert_eq!(
        electrum.0,
        StatusCode::OK,
        "RPC «electrum» failed with {} {}",
        electrum.0,
        electrum.1
    );
    json::from_str(&electrum.1).unwrap()
}

/// Reads passphrase and userpass from .env file
pub fn from_env_file(env: Vec<u8>) -> (Option<String>, Option<String>) {
    use regex::bytes::Regex;
    let (mut passphrase, mut userpass) = (None, None);
    for cap in Regex::new(r"(?m)^(PASSPHRASE|USERPASS)=(\w[\w ]+)$")
        .unwrap()
        .captures_iter(&env)
    {
        match cap.get(1) {
            Some(name) if name.as_bytes() == b"PASSPHRASE" => {
                passphrase = cap.get(2).map(|v| String::from_utf8(v.as_bytes().into()).unwrap())
            },
            Some(name) if name.as_bytes() == b"USERPASS" => {
                userpass = cap.get(2).map(|v| String::from_utf8(v.as_bytes().into()).unwrap())
            },
            _ => (),
        }
    }
    (passphrase, userpass)
}

#[cfg(target_arch = "wasm32")] use std::os::raw::c_char;

/// Reads passphrase from file or environment.
pub fn get_passphrase(path: &dyn AsRef<Path>, env: &str) -> Result<String, String> {
    if let (Some(file_passphrase), _file_userpass) = from_env_file(try_s!(slurp(path))) {
        return Ok(file_passphrase);
    }

    if let Ok(v) = super::var(env) {
        Ok(v)
    } else {
        ERR!("No {} or {}", env, path.as_ref().display())
    }
}

/// Asks MM to enable the given currency in native mode.
/// Returns the RPC reply containing the corresponding wallet address.
pub async fn enable_native(mm: &MarketMakerIt, coin: &str, urls: &[&str]) -> Json {
    let native = mm
        .rpc(json! ({
            "userpass": mm.userpass,
            "method": "enable",
            "coin": coin,
            "urls": urls,
            // Dev chain swap contract address
            "swap_contract_address": "0xa09ad3cd7e96586ebd05a2607ee56b56fb2db8fd",
            "mm2": 1,
        }))
        .await
        .unwrap();
    assert_eq!(native.0, StatusCode::OK, "'enable' failed: {}", native.1);
    json::from_str(&native.1).unwrap()
}

/// Use a separate (unique) temporary folder for each MM.
/// We could also remove the old folders after some time in order not to spam the temporary folder.
/// Though we don't always want to remove them right away, allowing developers to check the files).
/// Appends IpAddr if it is pre-known
pub fn new_mm2_temp_folder_path(ip: Option<IpAddr>) -> PathBuf {
    let now = super::now_ms();
    let now = Local.timestamp((now / 1000) as i64, (now % 1000) as u32 * 1_000_000);
    let folder = match ip {
        Some(ip) => format!("mm2_{}_{}", now.format("%Y-%m-%d_%H-%M-%S-%3f"), ip),
        None => format!("mm2_{}", now.format("%Y-%m-%d_%H-%M-%S-%3f")),
    };
    super::temp_dir().join(folder)
}

pub fn find_metrics_in_json(
    metrics: MetricsJson,
    search_key: &str,
    search_labels: &[(&str, &str)],
) -> Option<MetricType> {
    metrics.metrics.into_iter().find(|metric| {
        let (key, labels) = match metric {
            MetricType::Counter { key, labels, .. } => (key, labels),
            _ => return false,
        };

        if key != search_key {
            return false;
        }

        for (s_label_key, s_label_value) in search_labels.iter() {
            let label_value = match labels.get(&(*s_label_key).to_string()) {
                Some(x) => x,
                _ => return false,
            };

            if s_label_value != label_value {
                return false;
            }
        }

        true
    })
}

/// Helper function requesting my swap status and checking it's events
pub async fn check_my_swap_status(
    mm: &MarketMakerIt,
    uuid: &str,
    expected_success_events: &[&str],
    expected_error_events: &[&str],
    maker_amount: BigDecimal,
    taker_amount: BigDecimal,
) {
    let response = mm
        .rpc(json! ({
            "userpass": mm.userpass,
            "method": "my_swap_status",
            "params": {
                "uuid": uuid,
            }
        }))
        .await
        .unwrap();
    assert!(response.0.is_success(), "!status of {}: {}", uuid, response.1);
    let status_response: Json = json::from_str(&response.1).unwrap();
    let success_events: Vec<String> = json::from_value(status_response["result"]["success_events"].clone()).unwrap();
    assert_eq!(expected_success_events, success_events.as_slice());
    let error_events: Vec<String> = json::from_value(status_response["result"]["error_events"].clone()).unwrap();
    assert_eq!(expected_error_events, error_events.as_slice());

    let events_array = status_response["result"]["events"].as_array().unwrap();
    let actual_maker_amount = json::from_value(events_array[0]["event"]["data"]["maker_amount"].clone()).unwrap();
    assert_eq!(maker_amount, actual_maker_amount);
    let actual_taker_amount = json::from_value(events_array[0]["event"]["data"]["taker_amount"].clone()).unwrap();
    assert_eq!(taker_amount, actual_taker_amount);
    let actual_events = events_array.iter().map(|item| item["event"]["type"].as_str().unwrap());
    let actual_events: Vec<&str> = actual_events.collect();
    assert_eq!(expected_success_events, actual_events.as_slice());
}

pub async fn check_stats_swap_status(
    mm: &MarketMakerIt,
    uuid: &str,
    maker_expected_events: &[&str],
    taker_expected_events: &[&str],
) {
    let response = mm
        .rpc(json! ({
            "method": "stats_swap_status",
            "params": {
                "uuid": uuid,
            }
        }))
        .await
        .unwrap();
    assert!(response.0.is_success(), "!status of {}: {}", uuid, response.1);
    let status_response: Json = json::from_str(&response.1).unwrap();
    let maker_events_array = status_response["result"]["maker"]["events"].as_array().unwrap();
    let taker_events_array = status_response["result"]["taker"]["events"].as_array().unwrap();
    let maker_actual_events = maker_events_array
        .iter()
        .map(|item| item["event"]["type"].as_str().unwrap());
    let maker_actual_events: Vec<&str> = maker_actual_events.collect();
    let taker_actual_events = taker_events_array
        .iter()
        .map(|item| item["event"]["type"].as_str().unwrap());
    let taker_actual_events: Vec<&str> = taker_actual_events.collect();
    assert_eq!(maker_expected_events, maker_actual_events.as_slice());
    assert_eq!(taker_expected_events, taker_actual_events.as_slice());
}

pub async fn check_recent_swaps(mm: &MarketMakerIt, expected_len: usize) {
    let response = mm
        .rpc(json! ({
            "method": "my_recent_swaps",
            "userpass": mm.userpass,
        }))
        .await
        .unwrap();
    assert!(response.0.is_success(), "!status of my_recent_swaps {}", response.1);
    let swaps_response: Json = json::from_str(&response.1).unwrap();
    let swaps: &Vec<Json> = swaps_response["result"]["swaps"].as_array().unwrap();
    assert_eq!(expected_len, swaps.len());
}<|MERGE_RESOLUTION|>--- conflicted
+++ resolved
@@ -318,11 +318,8 @@
                     .current_dir(&folder)
                     .env("_MM2_TEST_CONF", try_s!(json::to_string(&conf)))
                     .env("MM2_UNBUFFERED_OUTPUT", "1")
-<<<<<<< HEAD
                     .env("RUST_LOG", "debug")
-=======
                     .envs(envs.to_vec())
->>>>>>> d3e81c3b
                     .stdout(try_s!(log.try_clone()))
                     .stderr(log)
                     .spawn());
