--- conflicted
+++ resolved
@@ -651,13 +651,8 @@
     use hyper::client::HttpConnector;
     use hyper::rt::Stream;
     use hyper::server::conn::Http;
-<<<<<<< HEAD
-    use hyper_tls::HttpsConnector;
-    use serde_bencode::ser::to_bytes as bencode;
-=======
     use hyper::Client;
     use hyper_rustls::HttpsConnector;
->>>>>>> 8a284f02
     use serde_bencode::de::from_bytes as bdecode;
     use serde_bencode::ser::to_bytes as bencode;
     use std::fmt;
@@ -797,13 +792,8 @@
         /// NB: With a shared client there is a possibility that keep-alive connections will be reused.
         pub static ref HYPER: Client<HttpsConnector<HttpConnector>, LiftBody<Vec<u8>>> = {
             let dns_threads = 2;
-<<<<<<< HEAD
-            let https = HttpsConnector::new (dns_threads).unwrap();
-            let client = Client::builder()
-=======
             let https = HttpsConnector::new (dns_threads);
             Client::builder()
->>>>>>> 8a284f02
                 .executor (unwrap! (CORE.lock()) .executor())
                 // Hyper had a lot of Keep-Alive bugs over the years and I suspect
                 // that with the shared client we might be getting errno 10054
@@ -894,13 +884,8 @@
 
 #[cfg(feature = "native")]
 pub mod executor {
-<<<<<<< HEAD
-    use futures::{FutureExt, Future as Future03, TryFutureExt};
-    use futures::task::{Context, Poll as Poll03};
-=======
     use futures::task::Context;
     use futures::{Future as Future03, FutureExt, Poll as Poll03, TryFutureExt};
->>>>>>> 8a284f02
     use gstuff::now_float;
     use std::pin::Pin;
     use std::thread;
