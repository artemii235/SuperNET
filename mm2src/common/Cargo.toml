--- conflicted
+++ resolved
@@ -37,15 +37,10 @@
 keys = { git = "https://github.com/artemii235/parity-bitcoin.git" }
 lazy_static = "1.2"
 libc = { version = "0.2", optional = true }
-<<<<<<< HEAD
 num-bigint = { version = "0.2", features = ["serde", "std"] }
 num-rational = { version = "0.2", features = ["serde", "bigint", "bigint-std"] }
 num-traits = "0.2"
-=======
-hyper = { version = "0.12", optional = true }
-hyper-rustls = { version = "0.16", optional = true }
 parking_lot = { version = "0.7", features = ["nightly"] }
->>>>>>> a2c7e14b
 primitives = { git = "https://github.com/artemii235/parity-bitcoin.git" }
 rand = { version = "0.7", features = ["std", "small_rng"] }
 regex = "1"
