use bytes::Bytes;
use crossbeam::{channel, Receiver, Sender};
use futures::channel::mpsc;
use futures::compat::Compat;
use gstuff::Constructible;
#[cfg(not(feature = "native"))] use http::Response;
use keys::{DisplayLayout, KeyPair, Private};
use primitives::hash::H160;
use rand::Rng;
use serde_bencode::de::from_bytes as bdecode;
use serde_bencode::ser::to_bytes as bencode;
use serde_bytes::ByteBuf;
use serde_json::{self as json, Value as Json};
use std::any::Any;
use std::collections::hash_map::{Entry, HashMap};
use std::collections::HashSet;
use std::fmt;
use std::net::IpAddr;
#[cfg(feature = "native")] use std::net::SocketAddr;
use std::ops::Deref;
use std::path::{Path, PathBuf};
use std::sync::{Arc, Mutex, Weak};

<<<<<<< HEAD
use crate::{bits256, block_on, P2PMessage, QueuedCommand, small_rng};
use crate::log::{self, LogState};
use futures::SinkExt;
=======
use crate::executor::Timer;
use crate::log::{self, LogState};
use crate::mm_metrics::{prometheus, MetricsArc};
use crate::{bits256, small_rng, QueuedCommand};

/// Default interval to export and record metrics to log.
const EXPORT_METRICS_INTERVAL: f64 = 5. * 60.;

type StopListenerCallback = Box<dyn FnMut() -> Result<(), String>>;
>>>>>>> e51a128c

/// MarketMaker state, shared between the various MarketMaker threads.
///
/// Every MarketMaker has one and only one instance of `MmCtx`.
///
/// Should fully replace `LP_globals`.
///
/// *Not* a singleton: we should be able to run multiple MarketMakers instances in a process.
///
/// Any function directly using `MmCtx` is automatically a stateful function.
/// In the future we might want to replace direct state access with traceable and replayable
/// state modifications
/// (cf. https://github.com/artemii235/SuperNET/blob/mm2-dice/mm2src/README.md#purely-functional-core).
///
/// `MmCtx` never moves in memory (and it isn't `Send`), it is created and then destroyed in place
/// (this invariant should make it a bit simpler thinking about aliasing and thread-safety,
/// particularly of the C structures during the gradual port).
/// Only the pointers (`MmArc`, `MmWeak`) can be moved around.
///
/// Threads only have the non-`mut` access to `MmCtx`, allowing us to directly share certain fields.
pub struct MmCtx {
    /// MM command-line configuration.
    pub conf: Json,
    /// Human-readable log and status dashboard.
    pub log: log::LogArc,
    /// Tools and methods and to collect and export the MM metrics.
    pub metrics: MetricsArc,
    /// Set to true after `lp_passphrase_init`, indicating that we have a usable state.
    ///
    /// Should be refactored away in the future. State should always be valid.
    /// If there are things that are loaded in background then they should be separately optional,
    /// without invalidating the entire state.
    pub initialized: Constructible<bool>,
    /// True if the RPC HTTP server was started.
    pub rpc_started: Constructible<bool>,
    /// True if the MarketMaker instance needs to stop.
    pub stop: Constructible<bool>,
    /// Unique context identifier, allowing us to more easily pass the context through the FFI boundaries.  
    /// 0 if the handler ID is allocated yet.
    pub ffi_handle: Constructible<u32>,
    /// Callbacks to invoke from `fn stop`.
    pub stop_listeners: Mutex<Vec<StopListenerCallback>>,
    /// The context belonging to the `portfolio` crate: `PortfolioContext`.
    pub portfolio_ctx: Mutex<Option<Arc<dyn Any + 'static + Send + Sync>>>,
    /// The context belonging to the `ordermatch` mod: `OrdermatchContext`.
    pub ordermatch_ctx: Mutex<Option<Arc<dyn Any + 'static + Send + Sync>>>,
    /// The context belonging to the `peers` crate: `PeersContext`.
    pub peers_ctx: Mutex<Option<Arc<dyn Any + 'static + Send + Sync>>>,
    /// The context belonging to the `http_fallback` mod: `HttpFallbackContext`.
    pub http_fallback_ctx: Mutex<Option<Arc<dyn Any + 'static + Send + Sync>>>,
    /// The context belonging to the `coins` crate: `CoinsContext`.
    pub coins_ctx: Mutex<Option<Arc<dyn Any + 'static + Send + Sync>>>,
    /// The context belonging to the `prices` mod: `PricesContext`.
    pub prices_ctx: Mutex<Option<Arc<dyn Any + 'static + Send + Sync>>>,
    /// Seednode P2P message bus channel.
    pub seednode_p2p_channel: Mutex<Vec<mpsc::UnboundedSender<P2PMessage>>>,
    /// Standard node P2P message bus channel.
    pub client_p2p_channel: (Sender<Vec<u8>>, Receiver<Vec<u8>>),
    /// `lp_queue_command` shares messages with `lp_command_q_loop` via this channel.  
    /// The messages are usually the JSON broadcasts from the seed nodes.
    pub command_queue: mpsc::UnboundedSender<QueuedCommand>,
    /// The end of the `command_queue` channel taken by `lp_command_q_loop`.
    pub command_queueʳ: Mutex<Option<mpsc::UnboundedReceiver<QueuedCommand>>>,
    /// Broadcast `lp_queue_command` messages saved for WASM.
    pub command_queueʰ: Mutex<Option<Vec<(u64, P2PMessage)>>>,
    /// RIPEMD160(SHA256(x)) where x is secp256k1 pubkey derived from passphrase.
    /// Replacement of `lp::G.LP_myrmd160`.
    pub rmd160: Constructible<H160>,
    /// Seed node IPs, initialized in `fn lp_initpeers`.
    pub seeds: Mutex<Vec<IpAddr>>,
    /// secp256k1 key pair derived from passphrase.
    /// cf. `key_pair_from_seed`.
    /// Replacement of `lp::G.LP_privkey`.
    pub secp256k1_key_pair: Constructible<KeyPair>,
    /// Coins that should be enabled to kick start the interrupted swaps and orders.
    pub coins_needed_for_kick_start: Mutex<HashSet<String>>,
    /// The context belonging to the `lp_swap` mod: `SwapsContext`.
    pub swaps_ctx: Mutex<Option<Arc<dyn Any + 'static + Send + Sync>>>,
}
impl MmCtx {
    pub fn with_log_state(log: LogState) -> MmCtx {
        let (command_queue, command_queueʳ) = mpsc::unbounded();
        MmCtx {
            conf: Json::Object(json::Map::new()),
            log: log::LogArc::new(log),
            metrics: MetricsArc::new(),
            initialized: Constructible::default(),
            rpc_started: Constructible::default(),
            stop: Constructible::default(),
            ffi_handle: Constructible::default(),
<<<<<<< HEAD
            stop_listeners: Mutex::new (Vec::new()),
            portfolio_ctx: Mutex::new (None),
            ordermatch_ctx: Mutex::new (None),
            peers_ctx: Mutex::new (None),
            http_fallback_ctx: Mutex::new (None),
            coins_ctx: Mutex::new (None),
            prices_ctx: Mutex::new (None),
            seednode_p2p_channel: Mutex::new(Vec::with_capacity(1000)),
=======
            stop_listeners: Mutex::new(Vec::new()),
            portfolio_ctx: Mutex::new(None),
            ordermatch_ctx: Mutex::new(None),
            peers_ctx: Mutex::new(None),
            http_fallback_ctx: Mutex::new(None),
            coins_ctx: Mutex::new(None),
            prices_ctx: Mutex::new(None),
            seednode_p2p_channel: channel::unbounded(),
>>>>>>> e51a128c
            client_p2p_channel: channel::unbounded(),
            command_queue,
            command_queueʳ: Mutex::new(Some(command_queueʳ)),
            command_queueʰ: Mutex::new(None),
            rmd160: Constructible::default(),
            seeds: Mutex::new(Vec::new()),
            secp256k1_key_pair: Constructible::default(),
            coins_needed_for_kick_start: Mutex::new(HashSet::new()),
            swaps_ctx: Mutex::new(None),
        }
    }

    pub fn rmd160(&self) -> &H160 {
        lazy_static! {
            static ref DEFAULT: H160 = [0; 20].into();
        }
        self.rmd160.or(&|| &*DEFAULT)
    }

    #[cfg(feature = "native")]
    pub fn rpc_ip_port(&self) -> Result<SocketAddr, String> {
        let port = self.conf["rpcport"].as_u64().unwrap_or(7783);
        if port < 1000 {
            return ERR!("rpcport < 1000");
        }
        if port > u16::max_value() as u64 {
            return ERR!("rpcport > u16");
        }

        let rpcip = if !self.conf["rpcip"].is_null() {
            try_s!(self.conf["rpcip"].as_str().ok_or("rpcip is not a string"))
        } else {
            "127.0.0.1"
        }
        .to_string();
        let ip: IpAddr = try_s!(rpcip.parse());
        Ok(SocketAddr::new(ip, port as u16))
    }

    /// MM database path.  
    /// Defaults to a relative "DB".
    ///
    /// Can be changed via the "dbdir" configuration field, for example:
    ///
    ///     "dbdir": "c:/Users/mm2user/.mm2-db"
    ///
    /// No checks in this method, the paths should be checked in the `fn fix_directories` instead.
    pub fn dbdir(&self) -> PathBuf {
        let path = if let Some(dbdir) = self.conf["dbdir"].as_str() {
            let dbdir = dbdir.trim();
            if !dbdir.is_empty() {
                Path::new(dbdir)
            } else {
                Path::new("DB")
            }
        } else {
            Path::new("DB")
        };
        path.join(hex::encode(&**self.rmd160()))
    }

    pub fn netid(&self) -> u16 {
        let big = self.conf["netid"].as_u64().unwrap_or(0);
        if big > u16::max_value().into() {
            panic!("netid {} is too big", big)
        }
        big as u16
    }

    pub fn stop(&self) {
        if self.stop.pin(true).is_ok() {
            let mut stop_listeners = unwrap!(self.stop_listeners.lock(), "Can't lock stop_listeners");
            // NB: It is important that we `drain` the `stop_listeners` rather than simply iterating over them
            // because otherwise there might be reference counting instances remaining in a listener
            // that would prevent the contexts from properly `Drop`ping.
            for mut listener in stop_listeners.drain(..) {
                if let Err(err) = listener() {
                    log! ({"MmCtx::stop] Listener error: {}", err})
                }
            }
        }
    }

    /// True if the MarketMaker instance needs to stop.
    pub fn is_stopping(&self) -> bool { self.stop.copy_or(false) }

    /// Register a callback to be invoked when the MM receives the "stop" request.  
    /// The callback is invoked immediately if the MM is stopped already.
    pub fn on_stop(&self, mut cb: Box<dyn FnMut() -> Result<(), String>>) {
        let mut stop_listeners = unwrap!(self.stop_listeners.lock(), "Can't lock stop_listeners");
        if self.stop.copy_or(false) {
            if let Err(err) = cb() {
                log! ({"MmCtx::on_stop] Listener error: {}", err})
            }
        } else {
            stop_listeners.push(cb)
        }
    }

    /// Sends the P2P message to a processing thread
    #[cfg(feature = "native")]
    pub fn broadcast_p2p_msg(&self, msg: P2PMessage) {
        let i_am_seed = self.conf["i_am_seed"].as_bool().unwrap_or(false);
        if i_am_seed {
            let mut txs = self.seednode_p2p_channel.lock().unwrap();
            *txs = txs.drain_filter(|sender| {
                match block_on(sender.send(msg.clone())) {
                    Ok(_) => true,
                    Err(_) => false,
                }
            }).collect();
        } else {
<<<<<<< HEAD
            unwrap!(self.client_p2p_channel.0.send(msg.content.into_bytes()));
    }   }
=======
            unwrap!(self.client_p2p_channel.0.send(msg.to_owned().into_bytes()));
        }
    }
>>>>>>> e51a128c

    #[cfg(not(feature = "native"))]
    pub fn broadcast_p2p_msg(&self, msg: &str) {
        use crate::executor::spawn;
        use crate::{helperᶜ, BroadcastP2pMessageArgs};

        let args = BroadcastP2pMessageArgs {
            ctx: self.ffi_handle.copy_or(0),
            msg: msg.into(),
        };
        let args = unwrap!(bencode(&args));
        spawn(async move {
            let rc = helperᶜ("broadcast_p2p_msg", args).await;
            if let Err(err) = rc {
                log!("!broadcast_p2p_msg: "(err))
            }
        });
    }

    /// Get a reference to the secp256k1 key pair.
    /// Panics if the key pair is not available.
    pub fn secp256k1_key_pair(&self) -> &KeyPair {
        match self.secp256k1_key_pair.as_option() {
            Some(pair) => pair,
            None => panic!("secp256k1_key_pair not available"),
        }
    }

    /// This is our public ID, allowing us to be different from other peers.
    /// This should also be our public key which we'd use for message verification.
    pub fn public_id(&self) -> Result<bits256, String> {
        self.secp256k1_key_pair
            .ok_or(ERRL!("Public ID is not yet available"))
            .map(|keypair| {
                let public = keypair.public(); // Compressed public key is going to be 33 bytes.
                                               // First byte is a prefix, https://davidederosa.com/basic-blockchain-programming/elliptic-curve-keys/.
                bits256 {
                    bytes: *array_ref!(public, 1, 32),
                }
            })
    }

    pub fn gui(&self) -> Option<&str> { self.conf["gui"].as_str() }
}
impl Default for MmCtx {
    fn default() -> Self { Self::with_log_state(LogState::in_memory()) }
}

// We don't want to send `MmCtx` across threads, it will only obstruct the normal use case
// (and might result in undefined behavior if there's a C struct or value in the context that is aliased from the various MM threads).
// Only the `MmArc` is `Send`.
// Also, `MmCtx` not being `Send` allows us to easily keep various C pointers on the context,
// which will likely come useful during the gradual port.
//not-implemented-on-stable// impl !Send for MmCtx {}

pub struct MmArc(pub Arc<MmCtx>);
// NB: Explicit `Send` and `Sync` marks here should become unnecessary later,
// after we finish the initial port and replace the C values with the corresponding Rust alternatives.
unsafe impl Send for MmArc {}
unsafe impl Sync for MmArc {}
impl Clone for MmArc {
    fn clone(&self) -> MmArc { MmArc(self.0.clone()) }
}
impl Deref for MmArc {
    type Target = MmCtx;
    fn deref(&self) -> &MmCtx { &*self.0 }
}

#[derive(Clone, Default)]
pub struct MmWeak(Weak<MmCtx>);
// Same as `MmArc`.
unsafe impl Send for MmWeak {}
unsafe impl Sync for MmWeak {}

impl MmWeak {
    /// Create a default MmWeak without allocating any memory.
    pub fn new() -> MmWeak { MmWeak::default() }

    pub fn dropped(&self) -> bool { self.0.strong_count() == 0 }
}

impl fmt::Debug for MmWeak {
    fn fmt(&self, ft: &mut fmt::Formatter) -> Result<(), fmt::Error> {
        let ctx = MmArc::from_weak(self);
        wite! (ft, "MmWeak("
            if let Some (ctx) = ctx {
                match ctx.ffi_handle() {
                    Ok (k) => {(k)}
                    Err (err) => {"err " (err)}
                }
            } else {'-'}
        ')')
    }
}

lazy_static! {
    /// A map from a unique context ID to the corresponding MM context, facilitating context access across the FFI boundaries.
    /// NB: The entries are not removed in order to keep the FFI handlers unique.
    pub static ref MM_CTX_FFI: Mutex<HashMap<u32, MmWeak>> = Mutex::new (HashMap::default());
}

/// Portable core sharing its context with the native helpers.
///
/// In the integration tests we're using this to create new native contexts.
#[derive(Serialize, Deserialize)]
struct PortableCtx {
    // Sending the `conf` as a string in order for bencode not to mess with JSON, and for wire readability.
    conf: String,
    secp256k1_key_pair: ByteBuf,
    ffi_handle: Option<u32>,
}

#[derive(Serialize, Deserialize, Debug)]
struct NativeCtx {
    ffi_handle: u32,
}

impl MmArc {
    /// Unique context identifier, allowing us to more easily pass the context through the FFI boundaries.
    pub fn ffi_handle(&self) -> Result<u32, String> {
        let mut mm_ctx_ffi = try_s!(MM_CTX_FFI.lock());
        if let Some(have) = self.ffi_handle.as_option() {
            return Ok(*have);
        }
        let mut tries = 0;
        let mut rng = small_rng();
        loop {
            if tries > 999 {
                panic!("MmArc] out of RIDs")
            } else {
                tries += 1
            }
            let rid: u32 = rng.gen();
            if rid == 0 {
                continue;
            }
            match mm_ctx_ffi.entry(rid) {
                Entry::Occupied(_) => continue, // Try another ID.
                Entry::Vacant(ve) => {
                    ve.insert(self.weak());
                    try_s!(self.ffi_handle.pin(rid));
                    return Ok(rid);
                },
            }
        }
    }

    #[cfg(not(feature = "native"))]
    pub async fn send_to_helpers(&self) -> Result<(), String> {
        use crate::helperᶜ;

        let ctxʷ = PortableCtx {
            conf: try_s!(json::to_string(&self.conf)),
            secp256k1_key_pair: match self.secp256k1_key_pair.as_option() {
                Some(k) => ByteBuf::from(k.private().layout()),
                None => ByteBuf::new(),
            },
            ffi_handle: self.ffi_handle.as_option().copied(),
        };
        let ctxᵇ = try_s!(bencode(&ctxʷ));
        let hr = try_s!(helperᶜ("ctx2helpers", ctxᵇ).await);

        // Remember the context ID used by the native helpers in order to simplify consecutive syncs.
        let ctxⁿ: NativeCtx = try_s!(bdecode(&hr));
        if let Some(ffi_handle) = self.ffi_handle.as_option().copied() {
            if ffi_handle != ctxⁿ.ffi_handle {
                return ERR!("ffi_handle mismatch");
            }
        } else {
            try_s!(self.ffi_handle.pin(ctxⁿ.ffi_handle));
        }

        Ok(())
    }

    /// Tries getting access to the MM context.  
    /// Fails if an invalid MM context handler is passed (no such context or dropped context).
    pub fn from_ffi_handle(ffi_handle: u32) -> Result<MmArc, String> {
        if ffi_handle == 0 {
            return ERR!("MmArc] Zeroed ffi_handle");
        }
        let mm_ctx_ffi = try_s!(MM_CTX_FFI.lock());
        match mm_ctx_ffi.get(&ffi_handle) {
            Some(weak) => match MmArc::from_weak(weak) {
                Some(ctx) => Ok(ctx),
                None => ERR!("MmArc] ffi_handle {} is dead", ffi_handle),
            },
            None => ERR!("MmArc] ffi_handle {} does not exists", ffi_handle),
        }
    }

    /// Generates a weak link, to track the context without prolonging its life.
    pub fn weak(&self) -> MmWeak { MmWeak(Arc::downgrade(&self.0)) }

    /// Tries to obtain the MM context from the weak link.
    pub fn from_weak(weak: &MmWeak) -> Option<MmArc> { weak.0.upgrade().map(MmArc) }

    /// Init metrics with dashboard.
    pub fn init_metrics(&self) -> Result<(), String> {
        let interval = self.conf["metrics_interval"]
            .as_f64()
            .unwrap_or(EXPORT_METRICS_INTERVAL);

        if interval == 0.0 {
            try_s!(self.metrics.init());
        } else {
            try_s!(self.metrics.init_with_dashboard(self.log.weak(), interval));
        }

        let prometheusport = match self.conf["prometheusport"].as_u64() {
            Some(port) => port,
            _ => return Ok(()),
        };

        let address: SocketAddr = try_s!(format!("127.0.0.1:{}", prometheusport).parse());

        let credentials =
            self.conf["prometheus_credentials"]
                .as_str()
                .map(|userpass| prometheus::PrometheusCredentials {
                    userpass: userpass.into(),
                });

        let ctx = self.weak();

        // Make the callback. When the context will be dropped, the shutdown_detector will be executed.
        let shutdown_detector = async move {
            while !ctx.dropped() {
                Timer::sleep(0.5).await
            }

            Ok::<_, ()>(())
        };
        let shutdown_detector = Compat::new(Box::pin(shutdown_detector));

        prometheus::spawn_prometheus_exporter(self.metrics.weak(), address, shutdown_detector, credentials)
    }
}

/// Receives a subset of a portable context in order to recreate a native copy of it.  
/// Can be invoked with the same context multiple times, synchronizing some of the fields.  
/// As of now we're expecting a one-to-one pairing between the portable and the native versions of MM
/// so the uniqueness of the `ffi_handle` is not a concern yet.
#[cfg(feature = "native")]
pub async fn ctx2helpers(main_ctx: MmArc, req: Bytes) -> Result<Vec<u8>, String> {
    let ctxʷ: PortableCtx = try_s!(bdecode(&req));
    let private = try_s!(Private::from_layout(&ctxʷ.secp256k1_key_pair[..]));
    let main_key = try_s!(main_ctx.secp256k1_key_pair.as_option().ok_or("No key"));

    if *main_key.private() == private {
        // We have a match with the primary native context, the one configured on the command line.
        let res = try_s!(bencode(&NativeCtx {
            ffi_handle: try_s!(main_ctx.ffi_handle())
        }));
        return Ok(res);
    }

    if let Some(ffi_handle) = ctxʷ.ffi_handle {
        if let Ok(ctx) = MmArc::from_ffi_handle(ffi_handle) {
            let key = try_s!(ctx.secp256k1_key_pair.as_option().ok_or("No key"));
            if *key.private() != private {
                return ERR!("key mismatch");
            }
            let res = try_s!(bencode(&NativeCtx {
                ffi_handle: try_s!(ctx.ffi_handle())
            }));
            return Ok(res);
        }
    }

    // Create a native copy of the portable context.

    let pair: Option<KeyPair> = if ctxʷ.secp256k1_key_pair.is_empty() {
        None
    } else {
        let private = try_s!(Private::from_layout(&ctxʷ.secp256k1_key_pair[..]));
        Some(try_s!(KeyPair::from_private(private)))
    };

    let ctx = MmCtx {
        conf: try_s!(json::from_str(&ctxʷ.conf)),
        secp256k1_key_pair: pair.into(),
        ffi_handle: ctxʷ.ffi_handle.into(),
        ..MmCtx::with_log_state(LogState::in_memory())
    };
    let ctx = MmArc(Arc::new(ctx));
    if let Some(ffi_handle) = ctxʷ.ffi_handle {
        let mut ctx_ffi = try_s!(MM_CTX_FFI.lock());
        if ctx_ffi.contains_key(&ffi_handle) {
            return ERR!("ID race");
        }
        ctx_ffi.insert(ffi_handle, ctx.weak());
    }
    let res = try_s!(bencode(&NativeCtx {
        ffi_handle: try_s!(ctx.ffi_handle())
    }));
    Arc::into_raw(ctx.0); // Leak.

    Ok(res)
}

/// Helps getting a crate context from a corresponding `MmCtx` field.
///
/// * `ctx_field` - A dedicated crate context field in `MmCtx`, such as the `MmCtx::portfolio_ctx`.
/// * `constructor` - Generates the initial crate context.
pub fn from_ctx<T, C>(
    ctx_field: &Mutex<Option<Arc<dyn Any + 'static + Send + Sync>>>,
    constructor: C,
) -> Result<Arc<T>, String>
where
    C: FnOnce() -> Result<T, String>,
    T: 'static + Send + Sync,
{
    let mut ctx_field = try_s!(ctx_field.lock());
    if let Some(ref ctx) = *ctx_field {
        let ctx: Arc<T> = match ctx.clone().downcast() {
            Ok(p) => p,
            Err(_) => return ERR!("Error casting the context field"),
        };
        return Ok(ctx);
    }
    let arc = Arc::new(try_s!(constructor()));
    *ctx_field = Some(arc.clone());
    Ok(arc)
}

#[derive(Default)]
pub struct MmCtxBuilder {
    conf: Option<Json>,
    key_pair: Option<KeyPair>,
}

impl MmCtxBuilder {
    pub fn new() -> Self { MmCtxBuilder::default() }

    pub fn with_conf(mut self, conf: Json) -> Self {
        self.conf = Some(conf);
        self
    }

    pub fn with_secp256k1_key_pair(mut self, key_pair: KeyPair) -> Self {
        self.key_pair = Some(key_pair);
        self
    }

    pub fn into_mm_arc(self) -> MmArc {
        // NB: We avoid recreating LogState
        // in order not to interfere with the integration tests checking LogState drop on shutdown.
        let log = if let Some(ref conf) = self.conf {
            LogState::mm(conf)
        } else {
            LogState::in_memory()
        };
        let mut ctx = MmCtx::with_log_state(log);
        if let Some(conf) = self.conf {
            ctx.conf = conf
        }

        if let Some(key_pair) = self.key_pair {
            unwrap!(ctx.rmd160.pin(key_pair.public().address_hash()));
            unwrap!(ctx.secp256k1_key_pair.pin(key_pair));
        }

        MmArc(Arc::new(ctx))
    }
}<|MERGE_RESOLUTION|>--- conflicted
+++ resolved
@@ -21,21 +21,17 @@
 use std::path::{Path, PathBuf};
 use std::sync::{Arc, Mutex, Weak};
 
-<<<<<<< HEAD
-use crate::{bits256, block_on, P2PMessage, QueuedCommand, small_rng};
-use crate::log::{self, LogState};
-use futures::SinkExt;
-=======
 use crate::executor::Timer;
 use crate::log::{self, LogState};
 use crate::mm_metrics::{prometheus, MetricsArc};
+use crate::{bits256, block_on, small_rng, P2PMessage, QueuedCommand};
 use crate::{bits256, small_rng, QueuedCommand};
 
 /// Default interval to export and record metrics to log.
 const EXPORT_METRICS_INTERVAL: f64 = 5. * 60.;
 
 type StopListenerCallback = Box<dyn FnMut() -> Result<(), String>>;
->>>>>>> e51a128c
+use futures::SinkExt;
 
 /// MarketMaker state, shared between the various MarketMaker threads.
 ///
@@ -126,16 +122,6 @@
             rpc_started: Constructible::default(),
             stop: Constructible::default(),
             ffi_handle: Constructible::default(),
-<<<<<<< HEAD
-            stop_listeners: Mutex::new (Vec::new()),
-            portfolio_ctx: Mutex::new (None),
-            ordermatch_ctx: Mutex::new (None),
-            peers_ctx: Mutex::new (None),
-            http_fallback_ctx: Mutex::new (None),
-            coins_ctx: Mutex::new (None),
-            prices_ctx: Mutex::new (None),
-            seednode_p2p_channel: Mutex::new(Vec::with_capacity(1000)),
-=======
             stop_listeners: Mutex::new(Vec::new()),
             portfolio_ctx: Mutex::new(None),
             ordermatch_ctx: Mutex::new(None),
@@ -143,8 +129,7 @@
             http_fallback_ctx: Mutex::new(None),
             coins_ctx: Mutex::new(None),
             prices_ctx: Mutex::new(None),
-            seednode_p2p_channel: channel::unbounded(),
->>>>>>> e51a128c
+            seednode_p2p_channel: Mutex::new(Vec::with_capacity(1000)),
             client_p2p_channel: channel::unbounded(),
             command_queue,
             command_queueʳ: Mutex::new(Some(command_queueʳ)),
@@ -250,21 +235,16 @@
         let i_am_seed = self.conf["i_am_seed"].as_bool().unwrap_or(false);
         if i_am_seed {
             let mut txs = self.seednode_p2p_channel.lock().unwrap();
-            *txs = txs.drain_filter(|sender| {
-                match block_on(sender.send(msg.clone())) {
+            *txs = txs
+                .drain_filter(|sender| match block_on(sender.send(msg.clone())) {
                     Ok(_) => true,
                     Err(_) => false,
-                }
-            }).collect();
+                })
+                .collect();
         } else {
-<<<<<<< HEAD
             unwrap!(self.client_p2p_channel.0.send(msg.content.into_bytes()));
-    }   }
-=======
-            unwrap!(self.client_p2p_channel.0.send(msg.to_owned().into_bytes()));
-        }
-    }
->>>>>>> e51a128c
+        }
+    }
 
     #[cfg(not(feature = "native"))]
     pub fn broadcast_p2p_msg(&self, msg: &str) {
