--- conflicted
+++ resolved
@@ -2,14 +2,9 @@
 
 use super::{ban_pubkey, broadcast_my_swap_status, dex_fee_amount, get_locked_amount, get_locked_amount_by_other_swaps,
             my_swap_file_path, my_swaps_dir, AtomicSwap, LockedAmount, MySwapInfo, RecoveredSwap, RecoveredSwapAction,
-<<<<<<< HEAD
-            SavedSwap, SwapConfirmationsSettings, SwapError, SwapNegotiationData, SwapsContext, BASIC_COMM_TIMEOUT,
-            WAIT_CONFIRM_INTERVAL};
-use crate::mm2::lp_swap::dex_fee_rate;
-=======
             SavedSwap, SwapConfirmationsSettings, SwapError, SwapNegotiationData, SwapsContext, TransactionIdentifier,
             BASIC_COMM_TIMEOUT, WAIT_CONFIRM_INTERVAL};
->>>>>>> 15a225a3
+use crate::mm2::lp_swap::dex_fee_rate;
 use atomic::Atomic;
 use bigdecimal::BigDecimal;
 use coins::{lp_coinfindᵃ, FoundSwapTxSpend, MmCoinEnum, TradeFee};
