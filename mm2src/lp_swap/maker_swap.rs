#![cfg_attr(not(feature = "native"), allow(dead_code))]

use super::{ban_pubkey, broadcast_my_swap_status, broadcast_swap_message_every, dex_fee_amount, get_locked_amount,
            get_locked_amount_by_other_swaps, my_swap_file_path, my_swaps_dir, recv_swap_msg, swap_topic, AtomicSwap,
            LockedAmount, MySwapInfo, RecoveredSwap, RecoveredSwapAction, SavedSwap, SwapConfirmationsSettings,
            SwapError, SwapMsg, SwapsContext, WAIT_CONFIRM_INTERVAL};

use crate::mm2::lp_swap::TransactionIdentifier;
use crate::mm2::{lp_network::subscribe_to_topic, lp_swap::NegotiationDataMsg};
use atomic::Atomic;
use bigdecimal::BigDecimal;
use bitcrypto::dhash160;
use coins::{FoundSwapTxSpend, MmCoinEnum, TradeFee, TransactionEnum};
use common::{bits256, executor::Timer, file_lock::FileLock, mm_ctx::MmArc, mm_number::MmNumber, now_ms, slurp, write,
             MM_VERSION};
use futures::{compat::Future01CompatExt, select, FutureExt};
use futures01::Future;
use parking_lot::Mutex as PaMutex;
use primitives::hash::H264;
use rand::Rng;
use rpc::v1::types::{Bytes as BytesJson, H160 as H160Json, H256 as H256Json, H264 as H264Json};
use serde_json::{self as json};
use std::path::PathBuf;
use std::sync::{atomic::Ordering, Arc, RwLock, RwLockReadGuard, RwLockWriteGuard};
use uuid::Uuid;

pub fn stats_maker_swap_file_path(ctx: &MmArc, uuid: &Uuid) -> PathBuf {
    ctx.dbdir()
        .join("SWAPS")
        .join("STATS")
        .join("MAKER")
        .join(format!("{}.json", uuid))
}

fn save_my_maker_swap_event(ctx: &MmArc, swap: &MakerSwap, event: MakerSavedEvent) -> Result<(), String> {
    let path = my_swap_file_path(ctx, &swap.uuid);
    let content = try_s!(slurp(&path));
    let swap: SavedSwap = if content.is_empty() {
        SavedSwap::Maker(MakerSavedSwap {
            uuid: swap.uuid,
            maker_amount: Some(swap.maker_amount.clone()),
            maker_coin: Some(swap.maker_coin.ticker().to_owned()),
            taker_amount: Some(swap.taker_amount.clone()),
            taker_coin: Some(swap.taker_coin.ticker().to_owned()),
            gui: ctx.gui().map(|g| g.to_owned()),
            mm_version: Some(MM_VERSION.to_owned()),
            events: vec![],
            success_events: vec![
                "Started".into(),
                "Negotiated".into(),
                "TakerFeeValidated".into(),
                "MakerPaymentSent".into(),
                "TakerPaymentReceived".into(),
                "TakerPaymentWaitConfirmStarted".into(),
                "TakerPaymentValidatedAndConfirmed".into(),
                "TakerPaymentSpent".into(),
                "TakerPaymentSpendConfirmStarted".into(),
                "TakerPaymentSpendConfirmed".into(),
                "Finished".into(),
            ],
            error_events: vec![
                "StartFailed".into(),
                "NegotiateFailed".into(),
                "TakerFeeValidateFailed".into(),
                "MakerPaymentTransactionFailed".into(),
                "MakerPaymentDataSendFailed".into(),
                "MakerPaymentWaitConfirmFailed".into(),
                "TakerPaymentValidateFailed".into(),
                "TakerPaymentWaitConfirmFailed".into(),
                "TakerPaymentSpendFailed".into(),
                "TakerPaymentSpendConfirmFailed".into(),
                "MakerPaymentWaitRefundStarted".into(),
                "MakerPaymentRefunded".into(),
                "MakerPaymentRefundFailed".into(),
            ],
        })
    } else {
        try_s!(json::from_slice(&content))
    };

    if let SavedSwap::Maker(mut maker_swap) = swap {
        maker_swap.events.push(event);
        let new_swap = SavedSwap::Maker(maker_swap);
        let new_content = try_s!(json::to_vec(&new_swap));
        try_s!(write(&path, &new_content));
        Ok(())
    } else {
        ERR!("Expected SavedSwap::Maker at {}, got {:?}", path.display(), swap)
    }
}

#[derive(Clone, Debug, Deserialize, Eq, PartialEq, Serialize)]
pub struct TakerNegotiationData {
    pub taker_payment_locktime: u64,
    pub taker_pubkey: H264Json,
}

#[derive(Clone, Debug, Default, Deserialize, PartialEq, Eq, Serialize)]
pub struct MakerSwapData {
    taker_coin: String,
    maker_coin: String,
    taker: H256Json,
    secret: H256Json,
    secret_hash: Option<H160Json>,
    my_persistent_pub: H264Json,
    lock_duration: u64,
    maker_amount: BigDecimal,
    taker_amount: BigDecimal,
    maker_payment_confirmations: u64,
    maker_payment_requires_nota: Option<bool>,
    taker_payment_confirmations: u64,
    taker_payment_requires_nota: Option<bool>,
    maker_payment_lock: u64,
    /// Allows to recognize one SWAP from the other in the logs. #274.
    uuid: Uuid,
    started_at: u64,
    maker_coin_start_block: u64,
    taker_coin_start_block: u64,
    #[serde(skip_serializing_if = "Option::is_none")]
    maker_coin_swap_contract_address: Option<BytesJson>,
    #[serde(skip_serializing_if = "Option::is_none")]
    taker_coin_swap_contract_address: Option<BytesJson>,
}

pub struct MakerSwapMut {
    data: MakerSwapData,
    other_persistent_pub: H264,
    taker_fee: Option<TransactionIdentifier>,
    maker_payment: Option<TransactionIdentifier>,
    taker_payment: Option<TransactionIdentifier>,
    taker_payment_spend: Option<TransactionIdentifier>,
    maker_payment_refund: Option<TransactionIdentifier>,
}

pub struct MakerSwap {
    ctx: MmArc,
    maker_coin: MmCoinEnum,
    taker_coin: MmCoinEnum,
    maker_amount: BigDecimal,
    taker_amount: BigDecimal,
    my_persistent_pub: H264,
    taker: bits256,
    uuid: Uuid,
    taker_payment_lock: Atomic<u64>,
    taker_payment_confirmed: Atomic<bool>,
    errors: PaMutex<Vec<SwapError>>,
    finished_at: Atomic<u64>,
    mutable: RwLock<MakerSwapMut>,
    conf_settings: SwapConfirmationsSettings,
    payment_locktime: u64,
}

impl MakerSwap {
    fn w(&self) -> RwLockWriteGuard<MakerSwapMut> { unwrap!(self.mutable.write()) }
    fn r(&self) -> RwLockReadGuard<MakerSwapMut> { unwrap!(self.mutable.read()) }

    fn wait_refund_until(&self) -> u64 { self.r().data.maker_payment_lock + 3700 }

    fn apply_event(&self, event: MakerSwapEvent) -> Result<(), String> {
        match event {
            MakerSwapEvent::Started(data) => self.w().data = data,
            MakerSwapEvent::StartFailed(err) => self.errors.lock().push(err),
            MakerSwapEvent::Negotiated(data) => {
                self.taker_payment_lock
                    .store(data.taker_payment_locktime, Ordering::Relaxed);
                self.w().other_persistent_pub = data.taker_pubkey.into();
            },
            MakerSwapEvent::NegotiateFailed(err) => self.errors.lock().push(err),
            MakerSwapEvent::TakerFeeValidated(tx) => self.w().taker_fee = Some(tx),
            MakerSwapEvent::TakerFeeValidateFailed(err) => self.errors.lock().push(err),
            MakerSwapEvent::MakerPaymentSent(tx) => self.w().maker_payment = Some(tx),
            MakerSwapEvent::MakerPaymentTransactionFailed(err) => self.errors.lock().push(err),
            MakerSwapEvent::MakerPaymentDataSendFailed(err) => self.errors.lock().push(err),
            MakerSwapEvent::MakerPaymentWaitConfirmFailed(err) => self.errors.lock().push(err),
            MakerSwapEvent::TakerPaymentReceived(tx) => self.w().taker_payment = Some(tx),
            MakerSwapEvent::TakerPaymentWaitConfirmStarted => (),
            MakerSwapEvent::TakerPaymentValidatedAndConfirmed => {
                self.taker_payment_confirmed.store(true, Ordering::Relaxed)
            },
            MakerSwapEvent::TakerPaymentValidateFailed(err) => self.errors.lock().push(err),
            MakerSwapEvent::TakerPaymentWaitConfirmFailed(err) => self.errors.lock().push(err),
            MakerSwapEvent::TakerPaymentSpent(tx) => self.w().taker_payment_spend = Some(tx),
            MakerSwapEvent::TakerPaymentSpendFailed(err) => self.errors.lock().push(err),
            MakerSwapEvent::TakerPaymentSpendConfirmStarted => (),
            MakerSwapEvent::TakerPaymentSpendConfirmed => (),
            MakerSwapEvent::TakerPaymentSpendConfirmFailed(err) => self.errors.lock().push(err),
            MakerSwapEvent::MakerPaymentWaitRefundStarted { .. } => (),
            MakerSwapEvent::MakerPaymentRefunded(tx) => self.w().maker_payment_refund = Some(tx),
            MakerSwapEvent::MakerPaymentRefundFailed(err) => self.errors.lock().push(err),
            MakerSwapEvent::Finished => self.finished_at.store(now_ms() / 1000, Ordering::Relaxed),
        }
        Ok(())
    }

    async fn handle_command(
        &self,
        command: MakerSwapCommand,
    ) -> Result<(Option<MakerSwapCommand>, Vec<MakerSwapEvent>), String> {
        match command {
            MakerSwapCommand::Start => self.start().await,
            MakerSwapCommand::Negotiate => self.negotiate().await,
            MakerSwapCommand::WaitForTakerFee => self.wait_taker_fee().await,
            MakerSwapCommand::SendPayment => self.maker_payment().await,
            MakerSwapCommand::WaitForTakerPayment => self.wait_for_taker_payment().await,
            MakerSwapCommand::ValidateTakerPayment => self.validate_taker_payment().await,
            MakerSwapCommand::SpendTakerPayment => self.spend_taker_payment().await,
            MakerSwapCommand::ConfirmTakerPaymentSpend => self.confirm_taker_payment_spend().await,
            MakerSwapCommand::RefundMakerPayment => self.refund_maker_payment().await,
            MakerSwapCommand::Finish => Ok((None, vec![MakerSwapEvent::Finished])),
        }
    }

    #[allow(clippy::too_many_arguments)]
    pub fn new(
        ctx: MmArc,
        taker: bits256,
        maker_amount: BigDecimal,
        taker_amount: BigDecimal,
        my_persistent_pub: H264,
        uuid: Uuid,
        conf_settings: SwapConfirmationsSettings,
        maker_coin: MmCoinEnum,
        taker_coin: MmCoinEnum,
        payment_locktime: u64,
    ) -> Self {
        MakerSwap {
            ctx,
            maker_coin,
            taker_coin,
            maker_amount,
            taker_amount,
            my_persistent_pub,
            taker,
            uuid,
            taker_payment_lock: Atomic::new(0),
            errors: PaMutex::new(Vec::new()),
            finished_at: Atomic::new(0),
            taker_payment_confirmed: Atomic::new(false),
            conf_settings,
            payment_locktime,
            mutable: RwLock::new(MakerSwapMut {
                data: MakerSwapData::default(),
                other_persistent_pub: H264::default(),
                taker_fee: None,
                maker_payment: None,
                taker_payment: None,
                taker_payment_spend: None,
                maker_payment_refund: None,
            }),
        }
    }

    async fn start(&self) -> Result<(Option<MakerSwapCommand>, Vec<MakerSwapEvent>), String> {
        match check_balance_for_maker_swap(
            &self.ctx,
            &self.maker_coin,
            self.maker_amount.clone().into(),
            Some(&self.uuid),
        )
        .await
        {
            Ok(_) => (),
            Err(e) => {
                return Ok((Some(MakerSwapCommand::Finish), vec![MakerSwapEvent::StartFailed(
                    ERRL!("!check_balance_for_maker_swap {}", e).into(),
                )]))
            },
        };

        if let Err(e) = self.taker_coin.can_i_spend_other_payment().compat().await {
            return Ok((Some(MakerSwapCommand::Finish), vec![MakerSwapEvent::StartFailed(
                ERRL!("!can_i_spend_other_payment {}", e).into(),
            )]));
        };

        let secret: [u8; 32] = {
            #[cfg(feature = "native")]
            let mut rng = rand::thread_rng();
            // TODO small rng uses now_ms() as seed which is completely insecure to generate the secret
            // for swap, we must consider refactoring
            #[cfg(not(feature = "native"))]
            let mut rng = common::small_rng();

            rng.gen()
        };
        let started_at = now_ms() / 1000;
        let maker_coin_start_block = match self.maker_coin.current_block().compat().await {
            Ok(b) => b,
            Err(e) => {
                return Ok((Some(MakerSwapCommand::Finish), vec![MakerSwapEvent::StartFailed(
                    ERRL!("!maker_coin.current_block {}", e).into(),
                )]))
            },
        };

        let taker_coin_start_block = match self.taker_coin.current_block().compat().await {
            Ok(b) => b,
            Err(e) => {
                return Ok((Some(MakerSwapCommand::Finish), vec![MakerSwapEvent::StartFailed(
                    ERRL!("!taker_coin.current_block {}", e).into(),
                )]))
            },
        };

        let maker_coin_swap_contract_address = self.maker_coin.swap_contract_address();
        let taker_coin_swap_contract_address = self.taker_coin.swap_contract_address();

        let data = MakerSwapData {
            taker_coin: self.taker_coin.ticker().to_owned(),
            maker_coin: self.maker_coin.ticker().to_owned(),
            taker: self.taker.bytes.into(),
            secret_hash: Some(dhash160(&secret).into()),
            secret: secret.into(),
            started_at,
            lock_duration: self.payment_locktime,
            maker_amount: self.maker_amount.clone(),
            taker_amount: self.taker_amount.clone(),
            maker_payment_confirmations: self.conf_settings.maker_coin_confs,
            maker_payment_requires_nota: Some(self.conf_settings.maker_coin_nota),
            taker_payment_confirmations: self.conf_settings.taker_coin_confs,
            taker_payment_requires_nota: Some(self.conf_settings.taker_coin_nota),
            maker_payment_lock: started_at + self.payment_locktime * 2,
            my_persistent_pub: self.my_persistent_pub.clone().into(),
            uuid: self.uuid,
            maker_coin_start_block,
            taker_coin_start_block,
            maker_coin_swap_contract_address,
            taker_coin_swap_contract_address,
        };

        Ok((Some(MakerSwapCommand::Negotiate), vec![MakerSwapEvent::Started(data)]))
    }

    async fn negotiate(&self) -> Result<(Option<MakerSwapCommand>, Vec<MakerSwapEvent>), String> {
        let maker_negotiation_data = SwapMsg::Negotiation(NegotiationDataMsg {
            started_at: self.r().data.started_at,
            payment_locktime: self.r().data.maker_payment_lock,
            secret_hash: dhash160(&self.r().data.secret.0).take(),
            persistent_pubkey: self.my_persistent_pub.to_vec(),
        });
        const NEGOTIATION_TIMEOUT: u64 = 90;

        let send_abort_handle = broadcast_swap_message_every(
            self.ctx.clone(),
            swap_topic(&self.uuid),
            maker_negotiation_data,
            NEGOTIATION_TIMEOUT as f64 / 6.,
        );
        let recv_fut = recv_swap_msg(
            self.ctx.clone(),
            |store| store.negotiation_reply.take(),
            &self.uuid,
            NEGOTIATION_TIMEOUT,
        );
        let taker_data = match recv_fut.await {
            Ok(d) => d,
            Err(e) => {
                return Ok((Some(MakerSwapCommand::Finish), vec![MakerSwapEvent::NegotiateFailed(
                    ERRL!("{:?}", e).into(),
                )]))
            },
        };
        drop(send_abort_handle);
        let time_dif = (self.r().data.started_at as i64 - taker_data.started_at as i64).abs();
        if time_dif > 60 {
            return Ok((Some(MakerSwapCommand::Finish), vec![MakerSwapEvent::NegotiateFailed(
                ERRL!("Started_at time_dif over 60 {}", time_dif).into(),
            )]));
        }

        let expected_lock_time = taker_data.started_at + self.r().data.lock_duration;
        if taker_data.payment_locktime != expected_lock_time {
            return Ok((Some(MakerSwapCommand::Finish), vec![MakerSwapEvent::NegotiateFailed(
                ERRL!(
                    "taker_data.payment_locktime {} not equal to expected {}",
                    taker_data.payment_locktime,
                    expected_lock_time
                )
                .into(),
            )]));
        }

        Ok((Some(MakerSwapCommand::WaitForTakerFee), vec![
            MakerSwapEvent::Negotiated(TakerNegotiationData {
                taker_payment_locktime: taker_data.payment_locktime,
                taker_pubkey: taker_data.persistent_pubkey.as_slice().into(),
            }),
        ]))
    }

    async fn wait_taker_fee(&self) -> Result<(Option<MakerSwapCommand>, Vec<MakerSwapEvent>), String> {
        const TAKER_FEE_RECV_TIMEOUT: u64 = 180;
        let negotiated = SwapMsg::Negotiated(true);
        let send_abort_handle = broadcast_swap_message_every(
            self.ctx.clone(),
            swap_topic(&self.uuid),
            negotiated,
            TAKER_FEE_RECV_TIMEOUT as f64 / 6.,
        );

        let recv_fut = recv_swap_msg(
            self.ctx.clone(),
            |store| store.taker_fee.take(),
            &self.uuid,
            TAKER_FEE_RECV_TIMEOUT,
        );
        let payload = match recv_fut.await {
            Ok(d) => d,
            Err(e) => {
                return Ok((Some(MakerSwapCommand::Finish), vec![
                    MakerSwapEvent::TakerFeeValidateFailed(ERRL!("{}", e).into()),
                ]))
            },
        };
        drop(send_abort_handle);
        let taker_fee = match self.taker_coin.tx_enum_from_bytes(&payload) {
            Ok(tx) => tx,
            Err(e) => {
                return Ok((Some(MakerSwapCommand::Finish), vec![
                    MakerSwapEvent::TakerFeeValidateFailed(ERRL!("{}", e).into()),
                ]))
            },
        };

        let hash = taker_fee.tx_hash();
        log!({ "Taker fee tx {:02x}", hash });

        let fee_addr_pub_key = unwrap!(hex::decode(
            "03bc2c7ba671bae4a6fc835244c9762b41647b9827d4780a89a949b984a8ddcc06"
        ));
        let fee_amount = dex_fee_amount(
            &self.r().data.maker_coin,
            &self.r().data.taker_coin,
            &self.taker_amount.clone().into(),
        );

        let mut attempts = 0;
        loop {
            match self
                .taker_coin
                .validate_fee(&taker_fee, &fee_addr_pub_key, &fee_amount.clone().into())
                .compat()
                .await
            {
                Ok(_) => break,
                Err(err) => {
                    if attempts >= 3 {
                        return Ok((Some(MakerSwapCommand::Finish), vec![
                            MakerSwapEvent::TakerFeeValidateFailed(ERRL!("{}", err).into()),
                        ]));
                    } else {
                        attempts += 1;
                        Timer::sleep(10.).await;
                    }
                },
            };
        }

        let fee_ident = TransactionIdentifier {
            tx_hex: taker_fee.tx_hex().into(),
            tx_hash: hash,
        };

        Ok((Some(MakerSwapCommand::SendPayment), vec![
            MakerSwapEvent::TakerFeeValidated(fee_ident),
        ]))
    }

    async fn maker_payment(&self) -> Result<(Option<MakerSwapCommand>, Vec<MakerSwapEvent>), String> {
        let timeout = self.r().data.started_at + self.r().data.lock_duration / 3;
        let now = now_ms() / 1000;
        if now > timeout {
            return Ok((Some(MakerSwapCommand::Finish), vec![
                MakerSwapEvent::MakerPaymentTransactionFailed(ERRL!("Timeout {} > {}", now, timeout).into()),
            ]));
        }

        let before_check_my_payment = now_ms();
        let transaction_f = self
            .maker_coin
            .check_if_my_payment_sent(
                self.r().data.maker_payment_lock as u32,
                &*self.r().other_persistent_pub,
                &*dhash160(&self.r().data.secret.0),
                self.r().data.maker_coin_start_block,
                &self.r().data.maker_coin_swap_contract_address,
            )
            .compat();
        let transaction = match transaction_f.await {
            Ok(res) => match res {
                Some(tx) => tx,
                None => {
                    let after_check_my_payment = now_ms();
                    log!("check_if_my_payment_sent took "(
                        after_check_my_payment - before_check_my_payment
                    ));

                    let before_send_maker_payment = now_ms();
                    let payment_fut = self.maker_coin.send_maker_payment(
                        self.r().data.maker_payment_lock as u32,
                        &*self.r().other_persistent_pub,
                        &*dhash160(&self.r().data.secret.0),
                        self.maker_amount.clone(),
                        &self.r().data.maker_coin_swap_contract_address,
                    );

                    match payment_fut.compat().await {
                        Ok(t) => {
                            let after_send_maker_payment = now_ms();
                            log!("send_maker_payment took "(
                                after_send_maker_payment - before_send_maker_payment
                            ));
                            t
                        },
                        Err(err) => {
                            return Ok((Some(MakerSwapCommand::Finish), vec![
                                MakerSwapEvent::MakerPaymentTransactionFailed(ERRL!("{}", err).into()),
                            ]))
                        },
                    }
                },
            },
            Err(e) => {
                return Ok((Some(MakerSwapCommand::Finish), vec![
                    MakerSwapEvent::MakerPaymentTransactionFailed(ERRL!("{}", e).into()),
                ]))
            },
        };

        let tx_hash = transaction.tx_hash();
        log!({ "Maker payment tx {:02x}", tx_hash });

        let tx_ident = TransactionIdentifier {
            tx_hex: transaction.tx_hex().into(),
            tx_hash,
        };

        Ok((Some(MakerSwapCommand::WaitForTakerPayment), vec![
            MakerSwapEvent::MakerPaymentSent(tx_ident),
        ]))
    }

    async fn wait_for_taker_payment(&self) -> Result<(Option<MakerSwapCommand>, Vec<MakerSwapEvent>), String> {
        let maker_payment_hex = self.r().maker_payment.as_ref().unwrap().tx_hex.0.clone();
        let msg = SwapMsg::MakerPayment(maker_payment_hex);
        let abort_send_handle = broadcast_swap_message_every(self.ctx.clone(), swap_topic(&self.uuid), msg, 600.);

        let maker_payment_wait_confirm = self.r().data.started_at + (self.r().data.lock_duration * 2) / 5;
        let f = self.maker_coin.wait_for_confirmations(
            &unwrap!(self.r().maker_payment.clone()).tx_hex,
            self.r().data.maker_payment_confirmations,
            self.r().data.maker_payment_requires_nota.unwrap_or(false),
            maker_payment_wait_confirm,
            WAIT_CONFIRM_INTERVAL,
        );
        if let Err(err) = f.compat().await {
            return Ok((Some(MakerSwapCommand::RefundMakerPayment), vec![
                MakerSwapEvent::MakerPaymentWaitConfirmFailed(
                    ERRL!("!wait for maker payment confirmations: {}", err).into(),
                ),
                MakerSwapEvent::MakerPaymentWaitRefundStarted {
                    wait_until: self.wait_refund_until(),
                },
            ]));
        }

        // wait for 3/5, we need to leave some time space for transaction to be confirmed
        let wait_duration = (self.r().data.lock_duration * 3) / 5;
        let recv_fut = recv_swap_msg(
            self.ctx.clone(),
            |store| store.taker_payment.take(),
            &self.uuid,
            wait_duration,
        );
        let payload = match recv_fut.await {
            Ok(p) => p,
            Err(e) => {
                return Ok((Some(MakerSwapCommand::RefundMakerPayment), vec![
                    MakerSwapEvent::TakerPaymentValidateFailed(e.into()),
                    MakerSwapEvent::MakerPaymentWaitRefundStarted {
                        wait_until: self.wait_refund_until(),
                    },
                ]))
            },
        };
        drop(abort_send_handle);

        let taker_payment = match self.taker_coin.tx_enum_from_bytes(&payload) {
            Ok(tx) => tx,
            Err(err) => {
                return Ok((Some(MakerSwapCommand::RefundMakerPayment), vec![
                    MakerSwapEvent::TakerPaymentValidateFailed(ERRL!("!taker_coin.tx_enum_from_bytes: {}", err).into()),
                    MakerSwapEvent::MakerPaymentWaitRefundStarted {
                        wait_until: self.wait_refund_until(),
                    },
                ]))
            },
        };

        let tx_hash = taker_payment.tx_hash();
        log!({ "Taker payment tx {:02x}", tx_hash });
        let tx_ident = TransactionIdentifier {
            tx_hex: taker_payment.tx_hex().into(),
            tx_hash,
        };

        Ok((Some(MakerSwapCommand::ValidateTakerPayment), vec![
            MakerSwapEvent::TakerPaymentReceived(tx_ident),
            MakerSwapEvent::TakerPaymentWaitConfirmStarted,
        ]))
    }

    async fn validate_taker_payment(&self) -> Result<(Option<MakerSwapCommand>, Vec<MakerSwapEvent>), String> {
        let wait_duration = (self.r().data.lock_duration * 4) / 5;
        let wait_taker_payment = self.r().data.started_at + wait_duration;

        let wait_f = self
            .taker_coin
            .wait_for_confirmations(
                &unwrap!(self.r().taker_payment.clone()).tx_hex,
                self.r().data.taker_payment_confirmations,
                self.r().data.taker_payment_requires_nota.unwrap_or(false),
                wait_taker_payment,
                WAIT_CONFIRM_INTERVAL,
            )
            .compat();
        if let Err(err) = wait_f.await {
            return Ok((Some(MakerSwapCommand::RefundMakerPayment), vec![
                MakerSwapEvent::TakerPaymentWaitConfirmFailed(
                    ERRL!("!taker_coin.wait_for_confirmations: {}", err).into(),
                ),
                MakerSwapEvent::MakerPaymentWaitRefundStarted {
                    wait_until: self.wait_refund_until(),
                },
            ]));
        }

        let validated_f = self
            .taker_coin
            .validate_taker_payment(
                &unwrap!(self.r().taker_payment.clone()).tx_hex,
                self.taker_payment_lock.load(Ordering::Relaxed) as u32,
                &*self.r().other_persistent_pub,
                &*dhash160(&self.r().data.secret.0),
                self.taker_amount.clone(),
                &self.r().data.taker_coin_swap_contract_address,
            )
            .compat();

        if let Err(e) = validated_f.await {
            return Ok((Some(MakerSwapCommand::RefundMakerPayment), vec![
                MakerSwapEvent::TakerPaymentValidateFailed(ERRL!("!taker_coin.validate_taker_payment: {}", e).into()),
                MakerSwapEvent::MakerPaymentWaitRefundStarted {
                    wait_until: self.wait_refund_until(),
                },
            ]));
        }

        Ok((Some(MakerSwapCommand::SpendTakerPayment), vec![
            MakerSwapEvent::TakerPaymentValidatedAndConfirmed,
        ]))
    }

    async fn spend_taker_payment(&self) -> Result<(Option<MakerSwapCommand>, Vec<MakerSwapEvent>), String> {
        let duration = (self.r().data.lock_duration * 4) / 5;
        let timeout = self.r().data.started_at + duration;

        let now = now_ms() / 1000;
        if now > timeout {
            return Ok((Some(MakerSwapCommand::RefundMakerPayment), vec![
                MakerSwapEvent::TakerPaymentSpendFailed(ERRL!("Timeout {} > {}", now, timeout).into()),
                MakerSwapEvent::MakerPaymentWaitRefundStarted {
                    wait_until: self.wait_refund_until(),
                },
            ]));
        }

        let spend_fut = self.taker_coin.send_maker_spends_taker_payment(
            &unwrap!(self.r().taker_payment.clone()).tx_hex,
            self.taker_payment_lock.load(Ordering::Relaxed) as u32,
            &*self.r().other_persistent_pub,
            &self.r().data.secret.0,
            &self.r().data.taker_coin_swap_contract_address,
        );

        let transaction = match spend_fut.compat().await {
            Ok(t) => t,
            Err(err) => {
                return Ok((Some(MakerSwapCommand::RefundMakerPayment), vec![
                    MakerSwapEvent::TakerPaymentSpendFailed(
                        ERRL!("!taker_coin.send_maker_spends_taker_payment: {}", err).into(),
                    ),
                    MakerSwapEvent::MakerPaymentWaitRefundStarted {
                        wait_until: self.wait_refund_until(),
                    },
                ]))
            },
        };

        let tx_hash = transaction.tx_hash();
        log!({ "Taker payment spend tx {:02x}", tx_hash });
        let tx_ident = TransactionIdentifier {
            tx_hex: transaction.tx_hex().into(),
            tx_hash,
        };

        Ok((Some(MakerSwapCommand::ConfirmTakerPaymentSpend), vec![
            MakerSwapEvent::TakerPaymentSpent(tx_ident),
            MakerSwapEvent::TakerPaymentSpendConfirmStarted,
        ]))
    }

    async fn confirm_taker_payment_spend(&self) -> Result<(Option<MakerSwapCommand>, Vec<MakerSwapEvent>), String> {
        // we should wait for only one confirmation to make sure our spend transaction is not failed
        let confirmations = 1;
        let requires_nota = false;
        let wait_fut = self.taker_coin.wait_for_confirmations(
            &unwrap!(self.r().taker_payment_spend.clone()).tx_hex,
            confirmations,
            requires_nota,
            self.wait_refund_until(),
            WAIT_CONFIRM_INTERVAL,
        );
        if let Err(err) = wait_fut.compat().await {
            return Ok((Some(MakerSwapCommand::RefundMakerPayment), vec![
                MakerSwapEvent::TakerPaymentSpendConfirmFailed(
                    ERRL!("!wait for taker payment spend confirmations: {}", err).into(),
                ),
                MakerSwapEvent::MakerPaymentWaitRefundStarted {
                    wait_until: self.wait_refund_until(),
                },
            ]));
        }

        Ok((Some(MakerSwapCommand::Finish), vec![
            MakerSwapEvent::TakerPaymentSpendConfirmed,
        ]))
    }

    async fn refund_maker_payment(&self) -> Result<(Option<MakerSwapCommand>, Vec<MakerSwapEvent>), String> {
        // have to wait for 1 hour more due as some coins have BIP113 activated so these will reject transactions with locktime == present time
        // https://github.com/bitcoin/bitcoin/blob/master/doc/release-notes/release-notes-0.11.2.md#bip113-mempool-only-locktime-enforcement-using-getmediantimepast
        while now_ms() / 1000 < self.wait_refund_until() {
            Timer::sleep(10.).await;
        }

        let spend_fut = self.maker_coin.send_maker_refunds_payment(
            &unwrap!(self.r().maker_payment.clone()).tx_hex,
            self.r().data.maker_payment_lock as u32,
            &*self.r().other_persistent_pub,
            &*dhash160(&self.r().data.secret.0),
            &self.r().data.maker_coin_swap_contract_address,
        );

        let transaction = match spend_fut.compat().await {
            Ok(t) => t,
            Err(err) => {
                return Ok((Some(MakerSwapCommand::Finish), vec![
                    MakerSwapEvent::MakerPaymentRefundFailed(
                        ERRL!("!maker_coin.send_maker_refunds_payment: {}", err).into(),
                    ),
                ]))
            },
        };
        let tx_hash = transaction.tx_hash();
        log!({ "Maker payment refund tx {:02x}", tx_hash });
        let tx_ident = TransactionIdentifier {
            tx_hex: transaction.tx_hex().into(),
            tx_hash,
        };

        Ok((Some(MakerSwapCommand::Finish), vec![
            MakerSwapEvent::MakerPaymentRefunded(tx_ident),
        ]))
    }

    pub fn load_from_db_by_uuid(
        ctx: MmArc,
        maker_coin: MmCoinEnum,
        taker_coin: MmCoinEnum,
        swap_uuid: &Uuid,
    ) -> Result<(Self, Option<MakerSwapCommand>), String> {
        let path = my_swap_file_path(&ctx, swap_uuid);
        let saved: SavedSwap = try_s!(json::from_slice(&try_s!(slurp(&path))));
        let saved = match saved {
            SavedSwap::Maker(swap) => swap,
            SavedSwap::Taker(_) => return ERR!("Can not load MakerSwap from SavedSwap::Taker uuid: {}", swap_uuid),
        };
        Self::load_from_saved(ctx, maker_coin, taker_coin, saved)
    }

    pub fn load_from_saved(
        ctx: MmArc,
        maker_coin: MmCoinEnum,
        taker_coin: MmCoinEnum,
        mut saved: MakerSavedSwap,
    ) -> Result<(Self, Option<MakerSwapCommand>), String> {
        if saved.events.is_empty() {
            return ERR!("Can't restore swap from empty events set");
        };

        let data = match saved.events[0].event {
            MakerSwapEvent::Started(ref mut data) => data,
            _ => return ERR!("First swap event must be Started"),
        };

        // refresh swap contract addresses if the swap file is out-dated (doesn't contain the fields yet)
        if data.maker_coin_swap_contract_address.is_none() {
            data.maker_coin_swap_contract_address = maker_coin.swap_contract_address();
        }
        if data.taker_coin_swap_contract_address.is_none() {
            data.taker_coin_swap_contract_address = taker_coin.swap_contract_address();
        }

        let mut taker = bits256::from([0; 32]);
        taker.bytes = data.taker.0;
        let my_persistent_pub = H264::from(&**ctx.secp256k1_key_pair().public());
        let conf_settings = SwapConfirmationsSettings {
            maker_coin_confs: data.maker_payment_confirmations,
            maker_coin_nota: data
                .maker_payment_requires_nota
                .unwrap_or_else(|| maker_coin.requires_notarization()),
            taker_coin_confs: data.taker_payment_confirmations,
            taker_coin_nota: data
                .taker_payment_requires_nota
                .unwrap_or_else(|| taker_coin.requires_notarization()),
        };
        let swap = MakerSwap::new(
            ctx,
            taker,
            data.maker_amount.clone(),
            data.taker_amount.clone(),
            my_persistent_pub,
            saved.uuid,
            conf_settings,
            maker_coin,
            taker_coin,
            data.lock_duration,
        );
        let command = saved.events.last().unwrap().get_command();
        for saved_event in saved.events {
            try_s!(swap.apply_event(saved_event.event));
        }
        Ok((swap, command))
    }

    pub fn recover_funds(&self) -> Result<RecoveredSwap, String> {
        fn try_spend_taker_payment(selfi: &MakerSwap, secret_hash: &[u8]) -> Result<TransactionEnum, String> {
            let taker_payment_hex = &selfi
                .r()
                .taker_payment
                .clone()
                .ok_or(ERRL!("Couldn't get Taker Payment tx_hex"))?
                .tx_hex;

            let timelock = selfi.taker_payment_lock.load(Ordering::Relaxed) as u32;
            let other_pub = &*selfi.r().other_persistent_pub;
            // check if the taker payment is not spent yet
            match selfi.taker_coin.search_for_swap_tx_spend_other(
                timelock,
                other_pub,
                secret_hash,
                taker_payment_hex,
                selfi.r().data.taker_coin_start_block,
            ) {
                Ok(Some(FoundSwapTxSpend::Spent(tx))) => {
                    return ERR!(
                        "Taker payment was already spent by {} tx {:02x}",
                        selfi.taker_coin.ticker(),
                        tx.tx_hash()
                    )
                },
                Ok(Some(FoundSwapTxSpend::Refunded(tx))) => {
                    return ERR!(
                        "Taker payment was already refunded by {} tx {:02x}",
                        selfi.taker_coin.ticker(),
                        tx.tx_hash()
                    )
                },
                Err(e) => return ERR!("Error {} when trying to find taker payment spend", e),
                Ok(None) => (), // payment is not spent, continue
            }

            selfi
                .taker_coin
                .send_maker_spends_taker_payment(taker_payment_hex, timelock, other_pub, &selfi.r().data.secret.0)
                .wait()
                .map_err(|e| ERRL!("{}", e))
        }

        if self.finished_at.load(Ordering::Relaxed) == 0 {
            return ERR!("Swap must be finished before recover funds attempt");
        }

        if self.r().maker_payment_refund.is_some() {
            return ERR!("Maker payment is refunded, swap is not recoverable");
        }

        let secret_hash = self
            .r()
            .data
            .secret_hash
            .clone()
            .unwrap_or_else(|| dhash160(&self.r().data.secret.0).into());

        let maker_payment = match &self.r().maker_payment {
            Some(tx) => tx.tx_hex.0.clone(),
            None => {
                let maybe_maker_payment = try_s!(self
                    .maker_coin
                    .check_if_my_payment_sent(
                        self.r().data.maker_payment_lock as u32,
                        &*self.r().other_persistent_pub,
                        &secret_hash.0,
                        self.r().data.maker_coin_start_block,
                        &self.r().data.maker_coin_swap_contract_address,
                    )
                    .wait());
                match maybe_maker_payment {
                    Some(tx) => tx.tx_hex(),
                    None => return ERR!("Maker payment transaction was not found"),
                }
            },
        };
        // validate that maker payment is not spent
        match self.maker_coin.search_for_swap_tx_spend_my(
            self.r().data.maker_payment_lock as u32,
            &*self.r().other_persistent_pub,
            &secret_hash.0,
            &maker_payment,
            self.r().data.maker_coin_start_block,
            &self.r().data.maker_coin_swap_contract_address,
        ) {
            Ok(Some(FoundSwapTxSpend::Spent(_))) => {
                log!("Warning: MakerPayment spent, but TakerPayment is not yet. Trying to spend TakerPayment");
                let transaction = try_s!(try_spend_taker_payment(self, &secret_hash.0));
                Ok(RecoveredSwap {
                    action: RecoveredSwapAction::SpentOtherPayment,
                    coin: self.taker_coin.ticker().to_string(),
                    transaction,
                })
            },
            Ok(Some(FoundSwapTxSpend::Refunded(tx))) => {
                return ERR!(
                    "Maker payment was already refunded by {} tx {:02x}",
                    self.maker_coin.ticker(),
                    tx.tx_hash()
                )
            },
            Err(e) => return ERR!("Error {} when trying to find maker payment spend", e),
            Ok(None) => {
                // our payment is not spent, try to refund
                log!("Trying to refund MakerPayment");
                if now_ms() / 1000 < self.r().data.maker_payment_lock + 3700 {
                    return ERR!(
                        "Too early to refund, wait until {}",
                        self.r().data.maker_payment_lock + 3700
                    );
                }
                let transaction = try_s!(self
                    .maker_coin
                    .send_maker_refunds_payment(
                        &maker_payment,
                        self.r().data.maker_payment_lock as u32,
                        &*self.r().other_persistent_pub,
                        &secret_hash.0,
                    )
                    .wait());

                Ok(RecoveredSwap {
                    action: RecoveredSwapAction::RefundedMyPayment,
                    coin: self.maker_coin.ticker().to_string(),
                    transaction,
                })
            },
        }
<<<<<<< HEAD
=======
        let transaction = try_s!(self
            .maker_coin
            .send_maker_refunds_payment(
                &maker_payment,
                self.r().data.maker_payment_lock as u32,
                &*self.r().other_persistent_pub,
                &secret_hash.0,
                &self.r().data.maker_coin_swap_contract_address,
            )
            .wait());

        Ok(RecoveredSwap {
            action: RecoveredSwapAction::RefundedMyPayment,
            coin: self.maker_coin.ticker().to_string(),
            transaction,
        })
>>>>>>> b6b92825
    }
}

impl AtomicSwap for MakerSwap {
    fn locked_amount(&self, trade_fee: &TradeFee) -> LockedAmount {
        // if maker payment is not sent yet the maker amount must be virtually locked
        let mut amount = match self.r().maker_payment {
            Some(_) => 0.into(),
            None => self.maker_amount.clone().into(),
        };
        if trade_fee.coin == self.maker_coin.ticker() {
            amount = &amount + &trade_fee.amount;
        }
        LockedAmount {
            coin: self.maker_coin.ticker().to_string(),
            amount,
        }
    }

    fn uuid(&self) -> &Uuid { &self.uuid }

    fn maker_coin(&self) -> &str { self.maker_coin.ticker() }

    fn taker_coin(&self) -> &str { self.taker_coin.ticker() }
}

#[derive(Debug)]
pub enum MakerSwapCommand {
    Start,
    Negotiate,
    WaitForTakerFee,
    SendPayment,
    WaitForTakerPayment,
    ValidateTakerPayment,
    SpendTakerPayment,
    ConfirmTakerPaymentSpend,
    RefundMakerPayment,
    Finish,
}

#[derive(Clone, Debug, Deserialize, PartialEq, Serialize)]
#[serde(tag = "type", content = "data")]
#[allow(clippy::large_enum_variant)]
pub enum MakerSwapEvent {
    Started(MakerSwapData),
    StartFailed(SwapError),
    Negotiated(TakerNegotiationData),
    NegotiateFailed(SwapError),
    TakerFeeValidated(TransactionIdentifier),
    TakerFeeValidateFailed(SwapError),
    MakerPaymentSent(TransactionIdentifier),
    MakerPaymentTransactionFailed(SwapError),
    MakerPaymentDataSendFailed(SwapError),
    MakerPaymentWaitConfirmFailed(SwapError),
    TakerPaymentReceived(TransactionIdentifier),
    TakerPaymentWaitConfirmStarted,
    TakerPaymentValidatedAndConfirmed,
    TakerPaymentValidateFailed(SwapError),
    TakerPaymentWaitConfirmFailed(SwapError),
    TakerPaymentSpent(TransactionIdentifier),
    TakerPaymentSpendFailed(SwapError),
    TakerPaymentSpendConfirmStarted,
    TakerPaymentSpendConfirmed,
    TakerPaymentSpendConfirmFailed(SwapError),
    MakerPaymentWaitRefundStarted { wait_until: u64 },
    MakerPaymentRefunded(TransactionIdentifier),
    MakerPaymentRefundFailed(SwapError),
    Finished,
}

impl MakerSwapEvent {
    fn status_str(&self) -> String {
        match self {
            MakerSwapEvent::Started(_) => "Started...".to_owned(),
            MakerSwapEvent::StartFailed(_) => "Start failed...".to_owned(),
            MakerSwapEvent::Negotiated(_) => "Negotiated...".to_owned(),
            MakerSwapEvent::NegotiateFailed(_) => "Negotiate failed...".to_owned(),
            MakerSwapEvent::TakerFeeValidated(_) => "Taker fee validated...".to_owned(),
            MakerSwapEvent::TakerFeeValidateFailed(_) => "Taker fee validate failed...".to_owned(),
            MakerSwapEvent::MakerPaymentSent(_) => "Maker payment sent...".to_owned(),
            MakerSwapEvent::MakerPaymentTransactionFailed(_) => "Maker payment failed...".to_owned(),
            MakerSwapEvent::MakerPaymentDataSendFailed(_) => "Maker payment failed...".to_owned(),
            MakerSwapEvent::MakerPaymentWaitConfirmFailed(_) => {
                "Maker payment wait for confirmation failed...".to_owned()
            },
            MakerSwapEvent::TakerPaymentReceived(_) => "Taker payment received...".to_owned(),
            MakerSwapEvent::TakerPaymentWaitConfirmStarted => "Taker payment wait confirm started...".to_owned(),
            MakerSwapEvent::TakerPaymentValidatedAndConfirmed => "Taker payment validated and confirmed...".to_owned(),
            MakerSwapEvent::TakerPaymentValidateFailed(_) => "Taker payment validate failed...".to_owned(),
            MakerSwapEvent::TakerPaymentWaitConfirmFailed(_) => {
                "Taker payment wait for confirmation failed...".to_owned()
            },
            MakerSwapEvent::TakerPaymentSpent(_) => "Taker payment spent...".to_owned(),
            MakerSwapEvent::TakerPaymentSpendFailed(_) => "Taker payment spend failed...".to_owned(),
            MakerSwapEvent::TakerPaymentSpendConfirmStarted => "Taker payment send wait confirm started...".to_owned(),
            MakerSwapEvent::TakerPaymentSpendConfirmed => "Taker payment spend confirmed...".to_owned(),
            MakerSwapEvent::TakerPaymentSpendConfirmFailed(_) => "Taker payment spend confirm failed...".to_owned(),
            MakerSwapEvent::MakerPaymentWaitRefundStarted { wait_until } => {
                format!("Maker payment wait refund till {} started...", wait_until)
            },
            MakerSwapEvent::MakerPaymentRefunded(_) => "Maker payment refunded...".to_owned(),
            MakerSwapEvent::MakerPaymentRefundFailed(_) => "Maker payment refund failed...".to_owned(),
            MakerSwapEvent::Finished => "Finished".to_owned(),
        }
    }

    fn should_ban_taker(&self) -> bool {
        matches!(self,
            MakerSwapEvent::NegotiateFailed(_)
            | MakerSwapEvent::TakerFeeValidateFailed(_)
            | MakerSwapEvent::TakerPaymentValidateFailed(_))
    }
}

#[derive(Debug, Deserialize, PartialEq, Serialize)]
struct MakerSavedEvent {
    timestamp: u64,
    event: MakerSwapEvent,
}

impl MakerSavedEvent {
    /// next command that must be executed after swap is restored
    fn get_command(&self) -> Option<MakerSwapCommand> {
        match self.event {
            MakerSwapEvent::Started(_) => Some(MakerSwapCommand::Negotiate),
            MakerSwapEvent::StartFailed(_) => Some(MakerSwapCommand::Finish),
            MakerSwapEvent::Negotiated(_) => Some(MakerSwapCommand::WaitForTakerFee),
            MakerSwapEvent::NegotiateFailed(_) => Some(MakerSwapCommand::Finish),
            MakerSwapEvent::TakerFeeValidated(_) => Some(MakerSwapCommand::SendPayment),
            MakerSwapEvent::TakerFeeValidateFailed(_) => Some(MakerSwapCommand::Finish),
            MakerSwapEvent::MakerPaymentSent(_) => Some(MakerSwapCommand::WaitForTakerPayment),
            MakerSwapEvent::MakerPaymentTransactionFailed(_) => Some(MakerSwapCommand::Finish),
            MakerSwapEvent::MakerPaymentDataSendFailed(_) => Some(MakerSwapCommand::RefundMakerPayment),
            MakerSwapEvent::MakerPaymentWaitConfirmFailed(_) => Some(MakerSwapCommand::RefundMakerPayment),
            MakerSwapEvent::TakerPaymentReceived(_) => Some(MakerSwapCommand::ValidateTakerPayment),
            MakerSwapEvent::TakerPaymentWaitConfirmStarted => Some(MakerSwapCommand::ValidateTakerPayment),
            MakerSwapEvent::TakerPaymentValidatedAndConfirmed => Some(MakerSwapCommand::SpendTakerPayment),
            MakerSwapEvent::TakerPaymentValidateFailed(_) => Some(MakerSwapCommand::RefundMakerPayment),
            MakerSwapEvent::TakerPaymentWaitConfirmFailed(_) => Some(MakerSwapCommand::RefundMakerPayment),
            MakerSwapEvent::TakerPaymentSpent(_) => Some(MakerSwapCommand::ConfirmTakerPaymentSpend),
            MakerSwapEvent::TakerPaymentSpendFailed(_) => Some(MakerSwapCommand::RefundMakerPayment),
            MakerSwapEvent::TakerPaymentSpendConfirmStarted => Some(MakerSwapCommand::ConfirmTakerPaymentSpend),
            MakerSwapEvent::TakerPaymentSpendConfirmed => Some(MakerSwapCommand::Finish),
            MakerSwapEvent::TakerPaymentSpendConfirmFailed(_) => Some(MakerSwapCommand::RefundMakerPayment),
            MakerSwapEvent::MakerPaymentWaitRefundStarted { .. } => Some(MakerSwapCommand::RefundMakerPayment),
            MakerSwapEvent::MakerPaymentRefunded(_) => Some(MakerSwapCommand::Finish),
            MakerSwapEvent::MakerPaymentRefundFailed(_) => Some(MakerSwapCommand::Finish),
            MakerSwapEvent::Finished => None,
        }
    }
}

#[derive(Debug, Serialize, Deserialize)]
pub struct MakerSavedSwap {
    pub uuid: Uuid,
    events: Vec<MakerSavedEvent>,
    maker_amount: Option<BigDecimal>,
    maker_coin: Option<String>,
    taker_amount: Option<BigDecimal>,
    taker_coin: Option<String>,
    gui: Option<String>,
    mm_version: Option<String>,
    success_events: Vec<String>,
    error_events: Vec<String>,
}

impl MakerSavedSwap {
    pub fn maker_coin(&self) -> Result<String, String> {
        match self.events.first() {
            Some(event) => match &event.event {
                MakerSwapEvent::Started(data) => Ok(data.maker_coin.clone()),
                _ => ERR!("First swap event must be Started"),
            },
            None => ERR!("Can't get maker coin, events are empty"),
        }
    }

    pub fn taker_coin(&self) -> Result<String, String> {
        match self.events.first() {
            Some(event) => match &event.event {
                MakerSwapEvent::Started(data) => Ok(data.taker_coin.clone()),
                _ => ERR!("First swap event must be Started"),
            },
            None => ERR!("Can't get maker coin, events are empty"),
        }
    }

    pub fn is_finished(&self) -> bool {
        match self.events.last() {
            Some(event) => event.event == MakerSwapEvent::Finished,
            None => false,
        }
    }

    pub fn get_my_info(&self) -> Option<MySwapInfo> {
        match self.events.first() {
            Some(event) => match &event.event {
                MakerSwapEvent::Started(data) => Some(MySwapInfo {
                    my_coin: data.maker_coin.clone(),
                    other_coin: data.taker_coin.clone(),
                    my_amount: data.maker_amount.clone(),
                    other_amount: data.taker_amount.clone(),
                    started_at: data.started_at,
                }),
                _ => None,
            },
            None => None,
        }
    }

    pub fn hide_secret(&mut self) {
        if let Some(ref mut event) = self.events.first_mut() {
            if let MakerSwapEvent::Started(ref mut data) = event.event {
                data.secret = H256Json::default();
            }
        }
    }

    pub fn is_recoverable(&self) -> bool {
        if !self.is_finished() {
            return false;
        };
        for event in self.events.iter() {
            match event.event {
                MakerSwapEvent::StartFailed(_)
                | MakerSwapEvent::NegotiateFailed(_)
                | MakerSwapEvent::TakerFeeValidateFailed(_)
                | MakerSwapEvent::TakerPaymentSpendConfirmed
                | MakerSwapEvent::MakerPaymentRefunded(_) => {
                    return false;
                },
                _ => (),
            }
        }
        true
    }
}

#[allow(clippy::large_enum_variant)]
pub enum RunMakerSwapInput {
    StartNew(MakerSwap),
    KickStart {
        maker_coin: MmCoinEnum,
        taker_coin: MmCoinEnum,
        swap_uuid: Uuid,
    },
}

impl RunMakerSwapInput {
    fn uuid(&self) -> &Uuid {
        match self {
            RunMakerSwapInput::StartNew(swap) => &swap.uuid,
            RunMakerSwapInput::KickStart { swap_uuid, .. } => &swap_uuid,
        }
    }
}

/// Starts the maker swap and drives it to completion (until None next command received).
/// Panics in case of command or event apply fails, not sure yet how to handle such situations
/// because it's usually means that swap is in invalid state which is possible only if there's developer error.
/// Every produced event is saved to local DB. Swap status is broadcasted to P2P network after completion.
pub async fn run_maker_swap(swap: RunMakerSwapInput, ctx: MmArc) {
    let uuid = swap.uuid().to_owned();
    let lock_path = my_swaps_dir(&ctx).join(fomat!((uuid) ".lock"));
    let mut attempts = 0;
    let file_lock = loop {
        match FileLock::lock(&lock_path, 40.) {
            Ok(Some(l)) => break l,
            Ok(None) => {
                if attempts >= 1 {
                    log!("Swap " (uuid) " file lock is acquired by another process/thread, aborting");
                    return;
                } else {
                    attempts += 1;
                    Timer::sleep(40.).await;
                }
            },
            Err(e) => {
                log!("Swap " (uuid) " file lock error " (e));
                return;
            },
        };
    };

    let (swap, mut command) = match swap {
        RunMakerSwapInput::StartNew(swap) => (swap, MakerSwapCommand::Start),
        RunMakerSwapInput::KickStart {
            maker_coin,
            taker_coin,
            swap_uuid,
        } => match MakerSwap::load_from_db_by_uuid(ctx, maker_coin, taker_coin, &swap_uuid) {
            Ok((swap, command)) => match command {
                Some(c) => {
                    log!("Swap " (uuid) " kick started.");
                    (swap, c)
                },
                None => {
                    log!("Swap " (uuid) " has been finished already, aborting.");
                    return;
                },
            },
            Err(e) => {
                log!("Error " (e) " loading swap " (uuid));
                return;
            },
        },
    };

    let mut touch_loop = Box::pin(
        async move {
            loop {
                match file_lock.touch() {
                    Ok(_) => (),
                    Err(e) => log!("Warning, touch error " (e) " for swap " (uuid)),
                };
                Timer::sleep(30.).await;
            }
        }
        .fuse(),
    );

    let ctx = swap.ctx.clone();
    subscribe_to_topic(&ctx, swap_topic(&swap.uuid)).await;
    let mut status = ctx.log.status_handle();
    let uuid_str = swap.uuid.to_string();
    macro_rules! swap_tags {
        () => {
            &[&"swap", &("uuid", uuid_str.as_str())]
        };
    }
    let running_swap = Arc::new(swap);
    let weak_ref = Arc::downgrade(&running_swap);
    let swap_ctx = unwrap!(SwapsContext::from_ctx(&ctx));
    swap_ctx.init_msg_store(running_swap.uuid, running_swap.taker);
    unwrap!(swap_ctx.running_swaps.lock()).push(weak_ref);
    let shutdown_rx = swap_ctx.shutdown_rx.clone();
    let swap_for_log = running_swap.clone();
    let mut swap_fut = Box::pin(
        async move {
            let mut events;
            loop {
                let res = unwrap!(running_swap.handle_command(command).await, "!handle_command");
                events = res.1;
                for event in events {
                    let to_save = MakerSavedEvent {
                        timestamp: now_ms(),
                        event: event.clone(),
                    };
                    unwrap!(
                        save_my_maker_swap_event(&ctx, &running_swap, to_save),
                        "!save_my_maker_swap_event"
                    );
                    if event.should_ban_taker() {
                        ban_pubkey(
                            &ctx,
                            running_swap.taker.bytes.into(),
                            &running_swap.uuid,
                            event.clone().into(),
                        )
                    }
                    status.status(swap_tags!(), &event.status_str());
                    unwrap!(running_swap.apply_event(event), "!apply_event");
                }
                match res.0 {
                    Some(c) => {
                        command = c;
                    },
                    None => {
                        if let Err(e) = broadcast_my_swap_status(&uuid, &ctx) {
                            log!("!broadcast_my_swap_status(" (uuid) "): " (e));
                        }
                        break;
                    },
                }
            }
        }
        .fuse(),
    );
    let mut shutdown_fut = Box::pin(shutdown_rx.recv().fuse());
    select! {
        swap = swap_fut => (), // swap finished normally
        shutdown = shutdown_fut => log!("on_stop] swap " (swap_for_log.uuid) " stopped!"),
        touch = touch_loop => unreachable!("Touch loop can not stop!"),
    };
}

pub async fn check_balance_for_maker_swap(
    ctx: &MmArc,
    my_coin: &MmCoinEnum,
    volume: MmNumber,
    swap_uuid: Option<&Uuid>,
) -> Result<(), String> {
    let miner_fee = try_s!(my_coin.get_trade_fee().compat().await);
    log!("check_balance_for_maker_swap miner fee "[miner_fee.amount.to_fraction()]);
    let locked = match swap_uuid {
        Some(u) => get_locked_amount_by_other_swaps(ctx, u, my_coin.ticker(), &miner_fee),
        None => get_locked_amount(&ctx, my_coin.ticker(), &miner_fee),
    };
    log!("check_balance_for_maker_swap locked "[locked.to_fraction()]);
    let my_balance = try_s!(my_coin.my_balance().compat().await).into();
    log!("check_balance_for_maker_swap my_balance "(my_balance));
    let total = if my_coin.ticker() == miner_fee.coin {
        volume + miner_fee.amount
    } else {
        let base_coin_balance = try_s!(my_coin.base_coin_balance().compat().await);
        if miner_fee.amount > base_coin_balance {
            return ERR!(
                "Base coin {} balance {} is not sufficient to pay total miner fees {}",
                miner_fee.coin,
                base_coin_balance,
                miner_fee.amount
            );
        }
        volume
    };
    let available = &my_balance - &locked;
    if total <= available {
        Ok(())
    } else {
        ERR!(
            "The total required {} amount {} is larger than available {:.8}, balance: {}, locked by swaps: {:.8}",
            my_coin.ticker(),
            total,
            available,
            my_balance,
            locked
        )
    }
}

pub fn calc_max_maker_vol(ctx: &MmArc, balance: &BigDecimal, trade_fee: &TradeFee, ticker: &str) -> MmNumber {
    let mut vol = MmNumber::from(balance.clone()) - get_locked_amount(ctx, ticker, trade_fee);
    if trade_fee.coin == ticker {
        vol = &vol - &trade_fee.amount;
    }
    vol
}

#[cfg(test)]
mod maker_swap_tests {
    use super::*;
    use coins::eth::{addr_from_str, signed_eth_tx_from_bytes, SignedEthTx};
    use coins::{MarketCoinOps, MmCoin, SwapOps, TestCoin};
    use common::mm_ctx::MmCtxBuilder;
    use common::privkey::key_pair_from_seed;
    use mocktopus::mocking::*;

    fn eth_tx_for_test() -> SignedEthTx {
        // raw transaction bytes of https://etherscan.io/tx/0x0869be3e5d4456a29d488a533ad6c118620fef450f36778aecf31d356ff8b41f
        let tx_bytes = [
            248, 240, 3, 133, 1, 42, 5, 242, 0, 131, 2, 73, 240, 148, 133, 0, 175, 192, 188, 82, 20, 114, 128, 130, 22,
            51, 38, 194, 255, 12, 115, 244, 168, 113, 135, 110, 205, 245, 24, 127, 34, 254, 184, 132, 21, 44, 243, 175,
            73, 33, 143, 82, 117, 16, 110, 27, 133, 82, 200, 114, 233, 42, 140, 198, 35, 21, 201, 249, 187, 180, 20,
            46, 148, 40, 9, 228, 193, 130, 71, 199, 0, 0, 0, 0, 0, 0, 0, 0, 0, 0, 0, 0, 152, 41, 132, 9, 201, 73, 19,
            94, 237, 137, 35, 61, 4, 194, 207, 239, 152, 75, 175, 245, 157, 174, 10, 214, 161, 207, 67, 70, 87, 246,
            231, 212, 47, 216, 119, 68, 237, 197, 125, 141, 0, 0, 0, 0, 0, 0, 0, 0, 0, 0, 0, 0, 0, 0, 0, 0, 0, 0, 0, 0,
            0, 0, 0, 0, 0, 0, 0, 0, 0, 0, 0, 0, 0, 0, 0, 0, 0, 0, 0, 0, 93, 72, 125, 102, 28, 159, 180, 237, 198, 97,
            87, 80, 82, 200, 104, 40, 245, 221, 7, 28, 122, 104, 91, 99, 1, 159, 140, 25, 131, 101, 74, 87, 50, 168,
            146, 187, 90, 160, 51, 1, 123, 247, 6, 108, 165, 181, 188, 40, 56, 47, 211, 229, 221, 73, 5, 15, 89, 81,
            117, 225, 216, 108, 98, 226, 119, 232, 94, 184, 42, 106,
        ];
        unwrap!(signed_eth_tx_from_bytes(&tx_bytes))
    }

    #[test]
    fn test_recover_funds_maker_swap_payment_errored_but_sent() {
        // the swap ends up with MakerPaymentTransactionFailed error but the transaction is actually
        // sent, need to find it and refund
        // TODO remove TransactionDetails from json
        let maker_saved_json = r#"{"error_events":["StartFailed","NegotiateFailed","TakerFeeValidateFailed","MakerPaymentTransactionFailed","MakerPaymentDataSendFailed","TakerPaymentValidateFailed","TakerPaymentSpendFailed","TakerPaymentSpendConfirmFailed","MakerPaymentRefunded","MakerPaymentRefundFailed"],"events":[{"event":{"data":{"lock_duration":7800,"maker_amount":"3.54932734","maker_coin":"KMD","maker_coin_start_block":1452970,"maker_payment_confirmations":1,"maker_payment_lock":1563759539,"my_persistent_pub":"031bb83b58ec130e28e0a6d5d2acf2eb01b0d3f1670e021d47d31db8a858219da8","secret":"0000000000000000000000000000000000000000000000000000000000000000","started_at":1563743939,"taker":"101ace6b08605b9424b0582b5cce044b70a3c8d8d10cb2965e039b0967ae92b9","taker_amount":"0.02004833998671660000000000","taker_coin":"ETH","taker_coin_start_block":8196380,"taker_payment_confirmations":1,"uuid":"3447b727-fe93-4357-8e5a-8cf2699b7e86"},"type":"Started"},"timestamp":1563743939211},{"event":{"data":{"taker_payment_locktime":1563751737,"taker_pubkey":"03101ace6b08605b9424b0582b5cce044b70a3c8d8d10cb2965e039b0967ae92b9"},"type":"Negotiated"},"timestamp":1563743979835},{"event":{"data":{"tx_hash":"a59203eb2328827de00bed699a29389792906e4f39fdea145eb40dc6b3821bd6","tx_hex":"f8690284ee6b280082520894d8997941dd1346e9231118d5685d866294f59e5b865af3107a4000801ca0743d2b7c9fad65805d882179062012261be328d7628ae12ee08eff8d7657d993a07eecbd051f49d35279416778faa4664962726d516ce65e18755c9b9406a9c2fd"},"type":"TakerFeeValidated"},"timestamp":1563744052878},{"event":{"data":{"error":"lp_swap:1888] eth:654] RPC error: Error { code: ServerError(-32010), message: \"Transaction with the same hash was already imported.\", data: None }"},"type":"MakerPaymentTransactionFailed"},"timestamp":1563744118577},{"event":{"type":"Finished"},"timestamp":1563763243350}],"success_events":["Started","Negotiated","TakerFeeValidated","MakerPaymentSent","TakerPaymentReceived","TakerPaymentWaitConfirmStarted","TakerPaymentValidatedAndConfirmed","TakerPaymentSpent","TakerPaymentSpendConfirmStarted","TakerPaymentSpendConfirmed","TakerPaymentSpendConfirmStarted","TakerPaymentSpendConfirmed","Finished"],"uuid":"3447b727-fe93-4357-8e5a-8cf2699b7e86"}"#;
        let maker_saved_swap: MakerSavedSwap = unwrap!(json::from_str(maker_saved_json));
        let key_pair = unwrap!(key_pair_from_seed(
            "spice describe gravity federal blast come thank unfair canal monkey style afraid"
        ));
        let ctx = MmCtxBuilder::default().with_secp256k1_key_pair(key_pair).into_mm_arc();

        TestCoin::ticker.mock_safe(|_| MockResult::Return("ticker"));
        TestCoin::swap_contract_address.mock_safe(|_| MockResult::Return(None));
        static mut MY_PAYMENT_SENT_CALLED: bool = false;
        TestCoin::check_if_my_payment_sent.mock_safe(|_, _, _, _, _, _| {
            unsafe { MY_PAYMENT_SENT_CALLED = true };
            MockResult::Return(Box::new(futures01::future::ok(Some(eth_tx_for_test().into()))))
        });

        static mut MAKER_REFUND_CALLED: bool = false;
        TestCoin::send_maker_refunds_payment.mock_safe(|_, _, _, _, _, _| {
            unsafe { MAKER_REFUND_CALLED = true };
            MockResult::Return(Box::new(futures01::future::ok(eth_tx_for_test().into())))
        });
        TestCoin::search_for_swap_tx_spend_my.mock_safe(|_, _, _, _, _, _, _| MockResult::Return(Ok(None)));
        let maker_coin = MmCoinEnum::Test(TestCoin {});
        let taker_coin = MmCoinEnum::Test(TestCoin {});
        let (maker_swap, _) = unwrap!(MakerSwap::load_from_saved(
            ctx,
            maker_coin,
            taker_coin,
            maker_saved_swap
        ));
        let actual = unwrap!(maker_swap.recover_funds());
        let expected = RecoveredSwap {
            action: RecoveredSwapAction::RefundedMyPayment,
            coin: "ticker".to_string(),
            transaction: eth_tx_for_test().into(),
        };
        assert_eq!(expected, actual);
        assert!(unsafe { MY_PAYMENT_SENT_CALLED });
        assert!(unsafe { MAKER_REFUND_CALLED });
    }

    #[test]
    fn test_recover_funds_maker_payment_refund_errored() {
        // the swap ends up with MakerPaymentRefundFailed error
        let maker_saved_json = r#"{"error_events":["StartFailed","NegotiateFailed","TakerFeeValidateFailed","MakerPaymentTransactionFailed","MakerPaymentDataSendFailed","TakerPaymentValidateFailed","TakerPaymentSpendFailed","TakerPaymentSpendConfirmFailed","MakerPaymentRefunded","MakerPaymentRefundFailed"],"events":[{"event":{"data":{"lock_duration":7800,"maker_amount":"0.58610590","maker_coin":"KMD","maker_coin_start_block":1450923,"maker_payment_confirmations":1,"maker_payment_lock":1563636475,"my_persistent_pub":"031bb83b58ec130e28e0a6d5d2acf2eb01b0d3f1670e021d47d31db8a858219da8","secret":"0000000000000000000000000000000000000000000000000000000000000000","started_at":1563620875,"taker":"14a96292bfcd7762ece8eb08ead915da927c2619277363853572f30880d5155e","taker_amount":"0.0077700000552410000000000","taker_coin":"LTC","taker_coin_start_block":1670837,"taker_payment_confirmations":1,"uuid":"9db641f5-4300-4527-9fa6-f1c391d42c35"},"type":"Started"},"timestamp":1563620875062},{"event":{"data":{"taker_payment_locktime":1563628675,"taker_pubkey":"02713015d3fa4d30259e90be5f131beb593bf0131f3af2dcdb304e3322d8d52b91"},"type":"Negotiated"},"timestamp":1563620915497},{"event":{"data":{"tx_hash":"6740136eaaa615d9d231969e3a9599d0fc59e53989237a8d31cd6fc86c160013","tx_hex":"0100000001a2586ea8294cedc55741bef625ba72c646399903391a7f6c604a58c6263135f2000000006b4830450221009c78c8ba4a7accab6b09f9a95da5bc59c81f4fc1e60b288ec3c5462b4d02ef01022056b63be1629cf17751d3cc5ffec51bcb1d7f9396e9ce9ca254d0f34104f7263a012102713015d3fa4d30259e90be5f131beb593bf0131f3af2dcdb304e3322d8d52b91ffffffff0210270000000000001976a914ca1e04745e8ca0c60d8c5881531d51bec470743f88ac78aa1900000000001976a91406ccabfd5f9075ecd5e8d0d31c0e973a54d51e8288ac5bf6325d"},"type":"TakerFeeValidated"},"timestamp":1563620976060},{"event":{"data":{"tx_hash":"d0f6e664cea9d89fe7b5cf8005fdca070d1ab1d05a482aaef95c08cdaecddf0a","tx_hex":"0400008085202f89019f1cbda354342cdf982046b331bbd3791f53b692efc6e4becc36be495b2977d9000000006b483045022100fa9d4557394141f6a8b9bfb8cd594a521fd8bcd1965dbf8bc4e04abc849ac66e0220589f521814c10a7561abfd5e432f7a2ee60d4875fe4604618af3207dae531ac00121031bb83b58ec130e28e0a6d5d2acf2eb01b0d3f1670e021d47d31db8a858219da8ffffffff029e537e030000000017a9145534898009f1467191065f6890b96914b39a1c018791857702000000001976a914c3f710deb7320b0efa6edb14e3ebeeb9155fa90d88ac72ee325d000000000000000000000000000000"},"type":"MakerPaymentSent"},"timestamp":1563620976189},{"event":{"data":{"tx_hash":"1e883eb2f3991e84ba27f53651f89b7dda708678a5b9813d043577f222b9ca30","tx_hex":"01000000011300166cc86fcd318d7a238939e559fcd099953a9e9631d2d915a6aa6e134067010000006a47304402206781d5f2db2ff13d2ec7e266f774ea5630cc2dba4019e18e9716131b8b026051022006ebb33857b6d180f13aa6be2fc532f9734abde9d00ae14757e7d7ba3741c08c012102713015d3fa4d30259e90be5f131beb593bf0131f3af2dcdb304e3322d8d52b91ffffffff0228db0b000000000017a91483818667161bf94adda3964a81a231cbf6f5338187b0480c00000000001976a91406ccabfd5f9075ecd5e8d0d31c0e973a54d51e8288ac7cf7325d"},"type":"TakerPaymentReceived"},"timestamp":1563621268320},{"event":{"type":"TakerPaymentWaitConfirmStarted"},"timestamp":1563621268321},{"event":{"type":"TakerPaymentValidatedAndConfirmed"},"timestamp":1563621778471},{"event":{"data":{"error":"lp_swap:2025] utxo:938] rpc_clients:719] JsonRpcError { request: JsonRpcRequest { jsonrpc: \"2.0\", id: \"9\", method: \"blockchain.transaction.broadcast\", params: [String(\"010000000130cab922f27735043d81b9a5788670da7d9bf85136f527ba841e99f3b23e881e00000000b6473044022058a0c1da6bcf8c1418899ff8475f3ab6dddbff918528451c1fe71c2f7dad176302204c2e0bcf8f9b5f09e02ccfeb9256e9b34fb355ea655a5704a8a3fa920079b91501514c6b63048314335db1752102713015d3fa4d30259e90be5f131beb593bf0131f3af2dcdb304e3322d8d52b91ac6782012088a9147ed38daab6085c1a1e4426e61dc87a3c2c081a958821031bb83b58ec130e28e0a6d5d2acf2eb01b0d3f1670e021d47d31db8a858219da8ac68feffffff0188540a00000000001976a91406ccabfd5f9075ecd5e8d0d31c0e973a54d51e8288ac1c2b335d\")] }, error: Response(Object({\"code\": Number(1), \"message\": String(\"the transaction was rejected by network rules.\\n\\nMissing inputs\\n[010000000130cab922f27735043d81b9a5788670da7d9bf85136f527ba841e99f3b23e881e00000000b6473044022058a0c1da6bcf8c1418899ff8475f3ab6dddbff918528451c1fe71c2f7dad176302204c2e0bcf8f9b5f09e02ccfeb9256e9b34fb355ea655a5704a8a3fa920079b91501514c6b63048314335db1752102713015d3fa4d30259e90be5f131beb593bf0131f3af2dcdb304e3322d8d52b91ac6782012088a9147ed38daab6085c1a1e4426e61dc87a3c2c081a958821031bb83b58ec130e28e0a6d5d2acf2eb01b0d3f1670e021d47d31db8a858219da8ac68feffffff0188540a00000000001976a91406ccabfd5f9075ecd5e8d0d31c0e973a54d51e8288ac1c2b335d]\")})) }"},"type":"TakerPaymentSpendFailed"},"timestamp":1563638060583},{"event":{"data":{"error":"lp_swap:2025] utxo:938] rpc_clients:719] JsonRpcError { request: JsonRpcRequest { jsonrpc: \"2.0\", id: \"9\", method: \"blockchain.transaction.broadcast\", params: [String(\"010000000130cab922f27735043d81b9a5788670da7d9bf85136f527ba841e99f3b23e881e00000000b6473044022058a0c1da6bcf8c1418899ff8475f3ab6dddbff918528451c1fe71c2f7dad176302204c2e0bcf8f9b5f09e02ccfeb9256e9b34fb355ea655a5704a8a3fa920079b91501514c6b63048314335db1752102713015d3fa4d30259e90be5f131beb593bf0131f3af2dcdb304e3322d8d52b91ac6782012088a9147ed38daab6085c1a1e4426e61dc87a3c2c081a958821031bb83b58ec130e28e0a6d5d2acf2eb01b0d3f1670e021d47d31db8a858219da8ac68feffffff0188540a00000000001976a91406ccabfd5f9075ecd5e8d0d31c0e973a54d51e8288ac1c2b335d\")] }, error: Response(Object({\"code\": Number(1), \"message\": String(\"the transaction was rejected by network rules.\\n\\nMissing inputs\\n[010000000130cab922f27735043d81b9a5788670da7d9bf85136f527ba841e99f3b23e881e00000000b6473044022058a0c1da6bcf8c1418899ff8475f3ab6dddbff918528451c1fe71c2f7dad176302204c2e0bcf8f9b5f09e02ccfeb9256e9b34fb355ea655a5704a8a3fa920079b91501514c6b63048314335db1752102713015d3fa4d30259e90be5f131beb593bf0131f3af2dcdb304e3322d8d52b91ac6782012088a9147ed38daab6085c1a1e4426e61dc87a3c2c081a958821031bb83b58ec130e28e0a6d5d2acf2eb01b0d3f1670e021d47d31db8a858219da8ac68feffffff0188540a00000000001976a91406ccabfd5f9075ecd5e8d0d31c0e973a54d51e8288ac1c2b335d]\")})) }"},"type":"MakerPaymentRefundFailed"},"timestamp":1563638060583},{"event":{"type":"Finished"},"timestamp":1563621778483}],"success_events":["Started","Negotiated","TakerFeeValidated","MakerPaymentSent","TakerPaymentReceived","TakerPaymentWaitConfirmStarted","TakerPaymentValidatedAndConfirmed","TakerPaymentSpent","TakerPaymentSpendConfirmStarted","TakerPaymentSpendConfirmed","Finished"],"uuid":"9db641f5-4300-4527-9fa6-f1c391d42c35"}"#;
        let maker_saved_swap: MakerSavedSwap = unwrap!(json::from_str(maker_saved_json));
        let key_pair = unwrap!(key_pair_from_seed(
            "spice describe gravity federal blast come thank unfair canal monkey style afraid"
        ));
        let ctx = MmCtxBuilder::default().with_secp256k1_key_pair(key_pair).into_mm_arc();

        TestCoin::ticker.mock_safe(|_| MockResult::Return("ticker"));
        TestCoin::swap_contract_address.mock_safe(|_| MockResult::Return(None));
        static mut MAKER_REFUND_CALLED: bool = false;

        TestCoin::send_maker_refunds_payment.mock_safe(|_, _, _, _, _, _| {
            unsafe { MAKER_REFUND_CALLED = true };
            MockResult::Return(Box::new(futures01::future::ok(eth_tx_for_test().into())))
        });

        TestCoin::search_for_swap_tx_spend_my.mock_safe(|_, _, _, _, _, _, _| MockResult::Return(Ok(None)));
        let maker_coin = MmCoinEnum::Test(TestCoin {});
        let taker_coin = MmCoinEnum::Test(TestCoin {});
        let (maker_swap, _) = unwrap!(MakerSwap::load_from_saved(
            ctx,
            maker_coin,
            taker_coin,
            maker_saved_swap
        ));
        let actual = unwrap!(maker_swap.recover_funds());
        let expected = RecoveredSwap {
            action: RecoveredSwapAction::RefundedMyPayment,
            coin: "ticker".to_string(),
            transaction: eth_tx_for_test().into(),
        };
        assert_eq!(expected, actual);
        assert!(unsafe { MAKER_REFUND_CALLED });
    }

    #[test]
    fn test_recover_funds_maker_payment_refund_errored_already_refunded() {
        // the swap ends up with MakerPaymentRefundFailed error
        let maker_saved_json = r#"{"error_events":["StartFailed","NegotiateFailed","TakerFeeValidateFailed","MakerPaymentTransactionFailed","MakerPaymentDataSendFailed","TakerPaymentValidateFailed","TakerPaymentSpendFailed","TakerPaymentSpendConfirmFailed","MakerPaymentRefunded","MakerPaymentRefundFailed"],"events":[{"event":{"data":{"lock_duration":7800,"maker_amount":"0.58610590","maker_coin":"KMD","maker_coin_start_block":1450923,"maker_payment_confirmations":1,"maker_payment_lock":1563636475,"my_persistent_pub":"031bb83b58ec130e28e0a6d5d2acf2eb01b0d3f1670e021d47d31db8a858219da8","secret":"0000000000000000000000000000000000000000000000000000000000000000","started_at":1563620875,"taker":"14a96292bfcd7762ece8eb08ead915da927c2619277363853572f30880d5155e","taker_amount":"0.0077700000552410000000000","taker_coin":"LTC","taker_coin_start_block":1670837,"taker_payment_confirmations":1,"uuid":"9db641f5-4300-4527-9fa6-f1c391d42c35"},"type":"Started"},"timestamp":1563620875062},{"event":{"data":{"taker_payment_locktime":1563628675,"taker_pubkey":"02713015d3fa4d30259e90be5f131beb593bf0131f3af2dcdb304e3322d8d52b91"},"type":"Negotiated"},"timestamp":1563620915497},{"event":{"data":{"tx_hash":"6740136eaaa615d9d231969e3a9599d0fc59e53989237a8d31cd6fc86c160013","tx_hex":"0100000001a2586ea8294cedc55741bef625ba72c646399903391a7f6c604a58c6263135f2000000006b4830450221009c78c8ba4a7accab6b09f9a95da5bc59c81f4fc1e60b288ec3c5462b4d02ef01022056b63be1629cf17751d3cc5ffec51bcb1d7f9396e9ce9ca254d0f34104f7263a012102713015d3fa4d30259e90be5f131beb593bf0131f3af2dcdb304e3322d8d52b91ffffffff0210270000000000001976a914ca1e04745e8ca0c60d8c5881531d51bec470743f88ac78aa1900000000001976a91406ccabfd5f9075ecd5e8d0d31c0e973a54d51e8288ac5bf6325d"},"type":"TakerFeeValidated"},"timestamp":1563620976060},{"event":{"data":{"tx_hash":"d0f6e664cea9d89fe7b5cf8005fdca070d1ab1d05a482aaef95c08cdaecddf0a","tx_hex":"0400008085202f89019f1cbda354342cdf982046b331bbd3791f53b692efc6e4becc36be495b2977d9000000006b483045022100fa9d4557394141f6a8b9bfb8cd594a521fd8bcd1965dbf8bc4e04abc849ac66e0220589f521814c10a7561abfd5e432f7a2ee60d4875fe4604618af3207dae531ac00121031bb83b58ec130e28e0a6d5d2acf2eb01b0d3f1670e021d47d31db8a858219da8ffffffff029e537e030000000017a9145534898009f1467191065f6890b96914b39a1c018791857702000000001976a914c3f710deb7320b0efa6edb14e3ebeeb9155fa90d88ac72ee325d000000000000000000000000000000"},"type":"MakerPaymentSent"},"timestamp":1563620976189},{"event":{"data":{"tx_hash":"1e883eb2f3991e84ba27f53651f89b7dda708678a5b9813d043577f222b9ca30","tx_hex":"01000000011300166cc86fcd318d7a238939e559fcd099953a9e9631d2d915a6aa6e134067010000006a47304402206781d5f2db2ff13d2ec7e266f774ea5630cc2dba4019e18e9716131b8b026051022006ebb33857b6d180f13aa6be2fc532f9734abde9d00ae14757e7d7ba3741c08c012102713015d3fa4d30259e90be5f131beb593bf0131f3af2dcdb304e3322d8d52b91ffffffff0228db0b000000000017a91483818667161bf94adda3964a81a231cbf6f5338187b0480c00000000001976a91406ccabfd5f9075ecd5e8d0d31c0e973a54d51e8288ac7cf7325d"},"type":"TakerPaymentReceived"},"timestamp":1563621268320},{"event":{"type":"TakerPaymentWaitConfirmStarted"},"timestamp":1563621268321},{"event":{"type":"TakerPaymentValidatedAndConfirmed"},"timestamp":1563621778471},{"event":{"data":{"error":"lp_swap:2025] utxo:938] rpc_clients:719] JsonRpcError { request: JsonRpcRequest { jsonrpc: \"2.0\", id: \"9\", method: \"blockchain.transaction.broadcast\", params: [String(\"010000000130cab922f27735043d81b9a5788670da7d9bf85136f527ba841e99f3b23e881e00000000b6473044022058a0c1da6bcf8c1418899ff8475f3ab6dddbff918528451c1fe71c2f7dad176302204c2e0bcf8f9b5f09e02ccfeb9256e9b34fb355ea655a5704a8a3fa920079b91501514c6b63048314335db1752102713015d3fa4d30259e90be5f131beb593bf0131f3af2dcdb304e3322d8d52b91ac6782012088a9147ed38daab6085c1a1e4426e61dc87a3c2c081a958821031bb83b58ec130e28e0a6d5d2acf2eb01b0d3f1670e021d47d31db8a858219da8ac68feffffff0188540a00000000001976a91406ccabfd5f9075ecd5e8d0d31c0e973a54d51e8288ac1c2b335d\")] }, error: Response(Object({\"code\": Number(1), \"message\": String(\"the transaction was rejected by network rules.\\n\\nMissing inputs\\n[010000000130cab922f27735043d81b9a5788670da7d9bf85136f527ba841e99f3b23e881e00000000b6473044022058a0c1da6bcf8c1418899ff8475f3ab6dddbff918528451c1fe71c2f7dad176302204c2e0bcf8f9b5f09e02ccfeb9256e9b34fb355ea655a5704a8a3fa920079b91501514c6b63048314335db1752102713015d3fa4d30259e90be5f131beb593bf0131f3af2dcdb304e3322d8d52b91ac6782012088a9147ed38daab6085c1a1e4426e61dc87a3c2c081a958821031bb83b58ec130e28e0a6d5d2acf2eb01b0d3f1670e021d47d31db8a858219da8ac68feffffff0188540a00000000001976a91406ccabfd5f9075ecd5e8d0d31c0e973a54d51e8288ac1c2b335d]\")})) }"},"type":"TakerPaymentSpendFailed"},"timestamp":1563638060583},{"event":{"data":{"error":"lp_swap:2025] utxo:938] rpc_clients:719] JsonRpcError { request: JsonRpcRequest { jsonrpc: \"2.0\", id: \"9\", method: \"blockchain.transaction.broadcast\", params: [String(\"010000000130cab922f27735043d81b9a5788670da7d9bf85136f527ba841e99f3b23e881e00000000b6473044022058a0c1da6bcf8c1418899ff8475f3ab6dddbff918528451c1fe71c2f7dad176302204c2e0bcf8f9b5f09e02ccfeb9256e9b34fb355ea655a5704a8a3fa920079b91501514c6b63048314335db1752102713015d3fa4d30259e90be5f131beb593bf0131f3af2dcdb304e3322d8d52b91ac6782012088a9147ed38daab6085c1a1e4426e61dc87a3c2c081a958821031bb83b58ec130e28e0a6d5d2acf2eb01b0d3f1670e021d47d31db8a858219da8ac68feffffff0188540a00000000001976a91406ccabfd5f9075ecd5e8d0d31c0e973a54d51e8288ac1c2b335d\")] }, error: Response(Object({\"code\": Number(1), \"message\": String(\"the transaction was rejected by network rules.\\n\\nMissing inputs\\n[010000000130cab922f27735043d81b9a5788670da7d9bf85136f527ba841e99f3b23e881e00000000b6473044022058a0c1da6bcf8c1418899ff8475f3ab6dddbff918528451c1fe71c2f7dad176302204c2e0bcf8f9b5f09e02ccfeb9256e9b34fb355ea655a5704a8a3fa920079b91501514c6b63048314335db1752102713015d3fa4d30259e90be5f131beb593bf0131f3af2dcdb304e3322d8d52b91ac6782012088a9147ed38daab6085c1a1e4426e61dc87a3c2c081a958821031bb83b58ec130e28e0a6d5d2acf2eb01b0d3f1670e021d47d31db8a858219da8ac68feffffff0188540a00000000001976a91406ccabfd5f9075ecd5e8d0d31c0e973a54d51e8288ac1c2b335d]\")})) }"},"type":"MakerPaymentRefundFailed"},"timestamp":1563638060583},{"event":{"type":"Finished"},"timestamp":1563621778483}],"success_events":["Started","Negotiated","TakerFeeValidated","MakerPaymentSent","TakerPaymentReceived","TakerPaymentWaitConfirmStarted","TakerPaymentValidatedAndConfirmed","TakerPaymentSpent","TakerPaymentSpendConfirmStarted","TakerPaymentSpendConfirmed","Finished"],"uuid":"9db641f5-4300-4527-9fa6-f1c391d42c35"}"#;
        let maker_saved_swap: MakerSavedSwap = unwrap!(json::from_str(maker_saved_json));
        let key_pair = unwrap!(key_pair_from_seed(
            "spice describe gravity federal blast come thank unfair canal monkey style afraid"
        ));
        let ctx = MmCtxBuilder::default().with_secp256k1_key_pair(key_pair).into_mm_arc();

        TestCoin::ticker.mock_safe(|_| MockResult::Return("ticker"));
        TestCoin::swap_contract_address.mock_safe(|_| MockResult::Return(None));

        TestCoin::search_for_swap_tx_spend_my.mock_safe(|_, _, _, _, _, _, _| {
            MockResult::Return(Ok(Some(FoundSwapTxSpend::Refunded(eth_tx_for_test().into()))))
        });
        let maker_coin = MmCoinEnum::Test(TestCoin {});
        let taker_coin = MmCoinEnum::Test(TestCoin {});
        let (maker_swap, _) = unwrap!(MakerSwap::load_from_saved(
            ctx,
            maker_coin,
            taker_coin,
            maker_saved_swap
        ));
        assert!(maker_swap.recover_funds().is_err());
    }

    #[test]
    fn test_recover_funds_maker_payment_refund_errored_already_spent() {
        // the swap ends up with MakerPaymentRefundFailed error
        let maker_saved_json = r#"{"error_events":["StartFailed","NegotiateFailed","TakerFeeValidateFailed","MakerPaymentTransactionFailed","MakerPaymentDataSendFailed","TakerPaymentValidateFailed","TakerPaymentSpendFailed","TakerPaymentSpendConfirmFailed","MakerPaymentRefunded","MakerPaymentRefundFailed"],"events":[{"event":{"data":{"lock_duration":7800,"maker_amount":"0.58610590","maker_coin":"KMD","maker_coin_start_block":1450923,"maker_payment_confirmations":1,"maker_payment_lock":1563636475,"my_persistent_pub":"031bb83b58ec130e28e0a6d5d2acf2eb01b0d3f1670e021d47d31db8a858219da8","secret":"0000000000000000000000000000000000000000000000000000000000000000","started_at":1563620875,"taker":"14a96292bfcd7762ece8eb08ead915da927c2619277363853572f30880d5155e","taker_amount":"0.0077700000552410000000000","taker_coin":"LTC","taker_coin_start_block":1670837,"taker_payment_confirmations":1,"uuid":"9db641f5-4300-4527-9fa6-f1c391d42c35"},"type":"Started"},"timestamp":1563620875062},{"event":{"data":{"taker_payment_locktime":1563628675,"taker_pubkey":"02713015d3fa4d30259e90be5f131beb593bf0131f3af2dcdb304e3322d8d52b91"},"type":"Negotiated"},"timestamp":1563620915497},{"event":{"data":{"tx_hash":"6740136eaaa615d9d231969e3a9599d0fc59e53989237a8d31cd6fc86c160013","tx_hex":"0100000001a2586ea8294cedc55741bef625ba72c646399903391a7f6c604a58c6263135f2000000006b4830450221009c78c8ba4a7accab6b09f9a95da5bc59c81f4fc1e60b288ec3c5462b4d02ef01022056b63be1629cf17751d3cc5ffec51bcb1d7f9396e9ce9ca254d0f34104f7263a012102713015d3fa4d30259e90be5f131beb593bf0131f3af2dcdb304e3322d8d52b91ffffffff0210270000000000001976a914ca1e04745e8ca0c60d8c5881531d51bec470743f88ac78aa1900000000001976a91406ccabfd5f9075ecd5e8d0d31c0e973a54d51e8288ac5bf6325d"},"type":"TakerFeeValidated"},"timestamp":1563620976060},{"event":{"data":{"tx_hash":"d0f6e664cea9d89fe7b5cf8005fdca070d1ab1d05a482aaef95c08cdaecddf0a","tx_hex":"0400008085202f89019f1cbda354342cdf982046b331bbd3791f53b692efc6e4becc36be495b2977d9000000006b483045022100fa9d4557394141f6a8b9bfb8cd594a521fd8bcd1965dbf8bc4e04abc849ac66e0220589f521814c10a7561abfd5e432f7a2ee60d4875fe4604618af3207dae531ac00121031bb83b58ec130e28e0a6d5d2acf2eb01b0d3f1670e021d47d31db8a858219da8ffffffff029e537e030000000017a9145534898009f1467191065f6890b96914b39a1c018791857702000000001976a914c3f710deb7320b0efa6edb14e3ebeeb9155fa90d88ac72ee325d000000000000000000000000000000"},"type":"MakerPaymentSent"},"timestamp":1563620976189},{"event":{"data":{"tx_hash":"1e883eb2f3991e84ba27f53651f89b7dda708678a5b9813d043577f222b9ca30","tx_hex":"01000000011300166cc86fcd318d7a238939e559fcd099953a9e9631d2d915a6aa6e134067010000006a47304402206781d5f2db2ff13d2ec7e266f774ea5630cc2dba4019e18e9716131b8b026051022006ebb33857b6d180f13aa6be2fc532f9734abde9d00ae14757e7d7ba3741c08c012102713015d3fa4d30259e90be5f131beb593bf0131f3af2dcdb304e3322d8d52b91ffffffff0228db0b000000000017a91483818667161bf94adda3964a81a231cbf6f5338187b0480c00000000001976a91406ccabfd5f9075ecd5e8d0d31c0e973a54d51e8288ac7cf7325d"},"type":"TakerPaymentReceived"},"timestamp":1563621268320},{"event":{"type":"TakerPaymentWaitConfirmStarted"},"timestamp":1563621268321},{"event":{"type":"TakerPaymentValidatedAndConfirmed"},"timestamp":1563621778471},{"event":{"data":{"error":"lp_swap:2025] utxo:938] rpc_clients:719] JsonRpcError { request: JsonRpcRequest { jsonrpc: \"2.0\", id: \"9\", method: \"blockchain.transaction.broadcast\", params: [String(\"010000000130cab922f27735043d81b9a5788670da7d9bf85136f527ba841e99f3b23e881e00000000b6473044022058a0c1da6bcf8c1418899ff8475f3ab6dddbff918528451c1fe71c2f7dad176302204c2e0bcf8f9b5f09e02ccfeb9256e9b34fb355ea655a5704a8a3fa920079b91501514c6b63048314335db1752102713015d3fa4d30259e90be5f131beb593bf0131f3af2dcdb304e3322d8d52b91ac6782012088a9147ed38daab6085c1a1e4426e61dc87a3c2c081a958821031bb83b58ec130e28e0a6d5d2acf2eb01b0d3f1670e021d47d31db8a858219da8ac68feffffff0188540a00000000001976a91406ccabfd5f9075ecd5e8d0d31c0e973a54d51e8288ac1c2b335d\")] }, error: Response(Object({\"code\": Number(1), \"message\": String(\"the transaction was rejected by network rules.\\n\\nMissing inputs\\n[010000000130cab922f27735043d81b9a5788670da7d9bf85136f527ba841e99f3b23e881e00000000b6473044022058a0c1da6bcf8c1418899ff8475f3ab6dddbff918528451c1fe71c2f7dad176302204c2e0bcf8f9b5f09e02ccfeb9256e9b34fb355ea655a5704a8a3fa920079b91501514c6b63048314335db1752102713015d3fa4d30259e90be5f131beb593bf0131f3af2dcdb304e3322d8d52b91ac6782012088a9147ed38daab6085c1a1e4426e61dc87a3c2c081a958821031bb83b58ec130e28e0a6d5d2acf2eb01b0d3f1670e021d47d31db8a858219da8ac68feffffff0188540a00000000001976a91406ccabfd5f9075ecd5e8d0d31c0e973a54d51e8288ac1c2b335d]\")})) }"},"type":"TakerPaymentSpendFailed"},"timestamp":1563638060583},{"event":{"data":{"error":"lp_swap:2025] utxo:938] rpc_clients:719] JsonRpcError { request: JsonRpcRequest { jsonrpc: \"2.0\", id: \"9\", method: \"blockchain.transaction.broadcast\", params: [String(\"010000000130cab922f27735043d81b9a5788670da7d9bf85136f527ba841e99f3b23e881e00000000b6473044022058a0c1da6bcf8c1418899ff8475f3ab6dddbff918528451c1fe71c2f7dad176302204c2e0bcf8f9b5f09e02ccfeb9256e9b34fb355ea655a5704a8a3fa920079b91501514c6b63048314335db1752102713015d3fa4d30259e90be5f131beb593bf0131f3af2dcdb304e3322d8d52b91ac6782012088a9147ed38daab6085c1a1e4426e61dc87a3c2c081a958821031bb83b58ec130e28e0a6d5d2acf2eb01b0d3f1670e021d47d31db8a858219da8ac68feffffff0188540a00000000001976a91406ccabfd5f9075ecd5e8d0d31c0e973a54d51e8288ac1c2b335d\")] }, error: Response(Object({\"code\": Number(1), \"message\": String(\"the transaction was rejected by network rules.\\n\\nMissing inputs\\n[010000000130cab922f27735043d81b9a5788670da7d9bf85136f527ba841e99f3b23e881e00000000b6473044022058a0c1da6bcf8c1418899ff8475f3ab6dddbff918528451c1fe71c2f7dad176302204c2e0bcf8f9b5f09e02ccfeb9256e9b34fb355ea655a5704a8a3fa920079b91501514c6b63048314335db1752102713015d3fa4d30259e90be5f131beb593bf0131f3af2dcdb304e3322d8d52b91ac6782012088a9147ed38daab6085c1a1e4426e61dc87a3c2c081a958821031bb83b58ec130e28e0a6d5d2acf2eb01b0d3f1670e021d47d31db8a858219da8ac68feffffff0188540a00000000001976a91406ccabfd5f9075ecd5e8d0d31c0e973a54d51e8288ac1c2b335d]\")})) }"},"type":"MakerPaymentRefundFailed"},"timestamp":1563638060583},{"event":{"type":"Finished"},"timestamp":1563621778483}],"success_events":["Started","Negotiated","TakerFeeValidated","MakerPaymentSent","TakerPaymentReceived","TakerPaymentWaitConfirmStarted","TakerPaymentValidatedAndConfirmed","TakerPaymentSpent","TakerPaymentSpendConfirmStarted","TakerPaymentSpendConfirmed","Finished"],"uuid":"9db641f5-4300-4527-9fa6-f1c391d42c35"}"#;
        let maker_saved_swap: MakerSavedSwap = unwrap!(json::from_str(maker_saved_json));
        let key_pair = unwrap!(key_pair_from_seed(
            "spice describe gravity federal blast come thank unfair canal monkey style afraid"
        ));
        let ctx = MmCtxBuilder::default().with_secp256k1_key_pair(key_pair).into_mm_arc();

        TestCoin::ticker.mock_safe(|_| MockResult::Return("ticker"));
<<<<<<< HEAD

        static mut SEARCH_FOR_SWAP_TX_SPEND_MY_CALLED: bool = true;
        TestCoin::search_for_swap_tx_spend_my.mock_safe(|_, _, _, _, _, _| {
            unsafe { SEARCH_FOR_SWAP_TX_SPEND_MY_CALLED = true }
=======
        TestCoin::swap_contract_address.mock_safe(|_| MockResult::Return(None));

        TestCoin::search_for_swap_tx_spend_my.mock_safe(|_, _, _, _, _, _, _| {
>>>>>>> b6b92825
            MockResult::Return(Ok(Some(FoundSwapTxSpend::Spent(eth_tx_for_test().into()))))
        });

        static mut SEARCH_FOR_SWAP_TX_SPEND_OTHER_CALLED: bool = true;
        TestCoin::search_for_swap_tx_spend_other.mock_safe(|_, _, _, _, _, _| {
            unsafe { SEARCH_FOR_SWAP_TX_SPEND_OTHER_CALLED = true }
            MockResult::Return(Ok(Some(FoundSwapTxSpend::Refunded(eth_tx_for_test().into()))))
        });
        let maker_coin = MmCoinEnum::Test(TestCoin {});
        let taker_coin = MmCoinEnum::Test(TestCoin {});
        let (maker_swap, _) = unwrap!(MakerSwap::load_from_saved(
            ctx,
            maker_coin,
            taker_coin,
            maker_saved_swap
        ));
        let err = maker_swap.recover_funds().expect_err("Expected an error");
        log!("Error: "(err));
        assert!(err.contains("Taker payment was already refunded"));
        assert!(unsafe { SEARCH_FOR_SWAP_TX_SPEND_MY_CALLED });
        assert!(unsafe { SEARCH_FOR_SWAP_TX_SPEND_OTHER_CALLED });
    }

    #[test]
    fn test_recover_funds_maker_swap_payment_errored_but_too_early_to_refund() {
        // the swap ends up with MakerPaymentTransactionFailed error but the transaction is actually
        // sent, need to find it and refund, prevent refund if payment is not spendable due to locktime restrictions
        let maker_saved_json = r#"{"error_events":["StartFailed","NegotiateFailed","TakerFeeValidateFailed","MakerPaymentTransactionFailed","MakerPaymentDataSendFailed","TakerPaymentValidateFailed","TakerPaymentSpendFailed","TakerPaymentSpendConfirmFailed","MakerPaymentRefunded","MakerPaymentRefundFailed"],"events":[{"event":{"data":{"lock_duration":7800,"maker_amount":"3.54932734","maker_coin":"KMD","maker_coin_start_block":1452970,"maker_payment_confirmations":1,"maker_payment_lock":1563759539,"my_persistent_pub":"031bb83b58ec130e28e0a6d5d2acf2eb01b0d3f1670e021d47d31db8a858219da8","secret":"0000000000000000000000000000000000000000000000000000000000000000","started_at":1563743939,"taker":"101ace6b08605b9424b0582b5cce044b70a3c8d8d10cb2965e039b0967ae92b9","taker_amount":"0.02004833998671660000000000","taker_coin":"ETH","taker_coin_start_block":8196380,"taker_payment_confirmations":1,"uuid":"3447b727-fe93-4357-8e5a-8cf2699b7e86"},"type":"Started"},"timestamp":1563743939211},{"event":{"data":{"taker_payment_locktime":1563751737,"taker_pubkey":"03101ace6b08605b9424b0582b5cce044b70a3c8d8d10cb2965e039b0967ae92b9"},"type":"Negotiated"},"timestamp":1563743979835},{"event":{"data":{"tx_hash":"a59203eb2328827de00bed699a29389792906e4f39fdea145eb40dc6b3821bd6","tx_hex":"f8690284ee6b280082520894d8997941dd1346e9231118d5685d866294f59e5b865af3107a4000801ca0743d2b7c9fad65805d882179062012261be328d7628ae12ee08eff8d7657d993a07eecbd051f49d35279416778faa4664962726d516ce65e18755c9b9406a9c2fd"},"type":"TakerFeeValidated"},"timestamp":1563744052878},{"event":{"data":{"error":"lp_swap:1888] eth:654] RPC error: Error { code: ServerError(-32010), message: \"Transaction with the same hash was already imported.\", data: None }"},"type":"MakerPaymentTransactionFailed"},"timestamp":1563744118577},{"event":{"type":"Finished"},"timestamp":1563763243350}],"success_events":["Started","Negotiated","TakerFeeValidated","MakerPaymentSent","TakerPaymentReceived","TakerPaymentWaitConfirmStarted","TakerPaymentValidatedAndConfirmed","TakerPaymentSpent","TakerPaymentSpendConfirmStarted","TakerPaymentSpendConfirmed","Finished"],"uuid":"3447b727-fe93-4357-8e5a-8cf2699b7e86"}"#;
        let maker_saved_swap: MakerSavedSwap = unwrap!(json::from_str(maker_saved_json));
        let key_pair = unwrap!(key_pair_from_seed(
            "spice describe gravity federal blast come thank unfair canal monkey style afraid"
        ));
        let ctx = MmCtxBuilder::default().with_secp256k1_key_pair(key_pair).into_mm_arc();

        TestCoin::ticker.mock_safe(|_| MockResult::Return("ticker"));
        TestCoin::swap_contract_address.mock_safe(|_| MockResult::Return(None));

        static mut MY_PAYMENT_SENT_CALLED: bool = false;
        TestCoin::check_if_my_payment_sent.mock_safe(|_, _, _, _, _, _| {
            unsafe { MY_PAYMENT_SENT_CALLED = true };
            MockResult::Return(Box::new(futures01::future::ok(Some(eth_tx_for_test().into()))))
        });
        TestCoin::search_for_swap_tx_spend_my.mock_safe(|_, _, _, _, _, _, _| MockResult::Return(Ok(None)));
        let maker_coin = MmCoinEnum::Test(TestCoin {});
        let taker_coin = MmCoinEnum::Test(TestCoin {});
        let (maker_swap, _) = unwrap!(MakerSwap::load_from_saved(
            ctx,
            maker_coin,
            taker_coin,
            maker_saved_swap
        ));
        maker_swap.w().data.maker_payment_lock = (now_ms() / 1000) - 3690;
        assert!(maker_swap.recover_funds().is_err());
        assert!(unsafe { MY_PAYMENT_SENT_CALLED });
    }

    #[test]
    fn test_recover_funds_maker_swap_payment_errored_and_not_sent() {
        // the swap ends up with MakerPaymentTransactionFailed error and transaction is not sent,
        // recover must return error in this case
        let maker_saved_json = r#"{"error_events":["StartFailed","NegotiateFailed","TakerFeeValidateFailed","MakerPaymentTransactionFailed","MakerPaymentDataSendFailed","TakerPaymentValidateFailed","TakerPaymentSpendFailed","TakerPaymentSpendConfirmFailed","MakerPaymentRefunded","MakerPaymentRefundFailed"],"events":[{"event":{"data":{"lock_duration":7800,"maker_amount":"3.54932734","maker_coin":"KMD","maker_coin_start_block":1452970,"maker_payment_confirmations":1,"maker_payment_lock":1563759539,"my_persistent_pub":"031bb83b58ec130e28e0a6d5d2acf2eb01b0d3f1670e021d47d31db8a858219da8","secret":"0000000000000000000000000000000000000000000000000000000000000000","started_at":1563743939,"taker":"101ace6b08605b9424b0582b5cce044b70a3c8d8d10cb2965e039b0967ae92b9","taker_amount":"0.02004833998671660000000000","taker_coin":"ETH","taker_coin_start_block":8196380,"taker_payment_confirmations":1,"uuid":"3447b727-fe93-4357-8e5a-8cf2699b7e86"},"type":"Started"},"timestamp":1563743939211},{"event":{"data":{"taker_payment_locktime":1563751737,"taker_pubkey":"03101ace6b08605b9424b0582b5cce044b70a3c8d8d10cb2965e039b0967ae92b9"},"type":"Negotiated"},"timestamp":1563743979835},{"event":{"data":{"tx_hash":"a59203eb2328827de00bed699a29389792906e4f39fdea145eb40dc6b3821bd6","tx_hex":"f8690284ee6b280082520894d8997941dd1346e9231118d5685d866294f59e5b865af3107a4000801ca0743d2b7c9fad65805d882179062012261be328d7628ae12ee08eff8d7657d993a07eecbd051f49d35279416778faa4664962726d516ce65e18755c9b9406a9c2fd"},"type":"TakerFeeValidated"},"timestamp":1563744052878},{"event":{"data":{"error":"lp_swap:1888] eth:654] RPC error: Error { code: ServerError(-32010), message: \"Transaction with the same hash was already imported.\", data: None }"},"type":"MakerPaymentTransactionFailed"},"timestamp":1563744118577},{"event":{"type":"Finished"},"timestamp":1563763243350}],"success_events":["Started","Negotiated","TakerFeeValidated","MakerPaymentSent","TakerPaymentReceived","TakerPaymentWaitConfirmStarted","TakerPaymentValidatedAndConfirmed","TakerPaymentSpent","TakerPaymentSpendConfirmStarted","TakerPaymentSpendConfirmed","Finished"],"uuid":"3447b727-fe93-4357-8e5a-8cf2699b7e86"}"#;
        let maker_saved_swap: MakerSavedSwap = unwrap!(json::from_str(maker_saved_json));
        let key_pair = unwrap!(key_pair_from_seed(
            "spice describe gravity federal blast come thank unfair canal monkey style afraid"
        ));
        let ctx = MmCtxBuilder::default().with_secp256k1_key_pair(key_pair).into_mm_arc();

        TestCoin::ticker.mock_safe(|_| MockResult::Return("ticker"));
        TestCoin::swap_contract_address.mock_safe(|_| MockResult::Return(None));

        static mut MY_PAYMENT_SENT_CALLED: bool = false;
        TestCoin::check_if_my_payment_sent.mock_safe(|_, _, _, _, _, _| {
            unsafe { MY_PAYMENT_SENT_CALLED = true };
            MockResult::Return(Box::new(futures01::future::ok(None)))
        });
        let maker_coin = MmCoinEnum::Test(TestCoin {});
        let taker_coin = MmCoinEnum::Test(TestCoin {});
        let (maker_swap, _) = unwrap!(MakerSwap::load_from_saved(
            ctx,
            maker_coin,
            taker_coin,
            maker_saved_swap
        ));
        assert!(maker_swap.recover_funds().is_err());
        assert!(unsafe { MY_PAYMENT_SENT_CALLED });
    }

    #[test]
    fn test_recover_funds_maker_swap_not_finished() {
        // return error if swap is not finished
        let maker_saved_json = r#"{"error_events":["StartFailed","NegotiateFailed","TakerFeeValidateFailed","MakerPaymentTransactionFailed","MakerPaymentDataSendFailed","TakerPaymentValidateFailed","TakerPaymentSpendFailed","TakerPaymentSpendConfirmFailed","MakerPaymentRefunded","MakerPaymentRefundFailed"],"events":[{"event":{"data":{"lock_duration":7800,"maker_amount":"3.54932734","maker_coin":"KMD","maker_coin_start_block":1452970,"maker_payment_confirmations":1,"maker_payment_lock":1563759539,"my_persistent_pub":"031bb83b58ec130e28e0a6d5d2acf2eb01b0d3f1670e021d47d31db8a858219da8","secret":"0000000000000000000000000000000000000000000000000000000000000000","started_at":1563743939,"taker":"101ace6b08605b9424b0582b5cce044b70a3c8d8d10cb2965e039b0967ae92b9","taker_amount":"0.02004833998671660000000000","taker_coin":"ETH","taker_coin_start_block":8196380,"taker_payment_confirmations":1,"uuid":"3447b727-fe93-4357-8e5a-8cf2699b7e86"},"type":"Started"},"timestamp":1563743939211},{"event":{"data":{"taker_payment_locktime":1563751737,"taker_pubkey":"03101ace6b08605b9424b0582b5cce044b70a3c8d8d10cb2965e039b0967ae92b9"},"type":"Negotiated"},"timestamp":1563743979835},{"event":{"data":{"tx_hash":"a59203eb2328827de00bed699a29389792906e4f39fdea145eb40dc6b3821bd6","tx_hex":"f8690284ee6b280082520894d8997941dd1346e9231118d5685d866294f59e5b865af3107a4000801ca0743d2b7c9fad65805d882179062012261be328d7628ae12ee08eff8d7657d993a07eecbd051f49d35279416778faa4664962726d516ce65e18755c9b9406a9c2fd"},"type":"TakerFeeValidated"},"timestamp":1563744052878}],"success_events":["Started","Negotiated","TakerFeeValidated","MakerPaymentSent","TakerPaymentReceived","TakerPaymentWaitConfirmStarted","TakerPaymentValidatedAndConfirmed","TakerPaymentSpent","TakerPaymentSpendConfirmStarted","TakerPaymentSpendConfirmed","Finished"],"uuid":"3447b727-fe93-4357-8e5a-8cf2699b7e86"}"#;
        let maker_saved_swap: MakerSavedSwap = unwrap!(json::from_str(maker_saved_json));
        let key_pair = unwrap!(key_pair_from_seed(
            "spice describe gravity federal blast come thank unfair canal monkey style afraid"
        ));
        let ctx = MmCtxBuilder::default().with_secp256k1_key_pair(key_pair).into_mm_arc();

        TestCoin::ticker.mock_safe(|_| MockResult::Return("ticker"));
        TestCoin::swap_contract_address.mock_safe(|_| MockResult::Return(None));
        let maker_coin = MmCoinEnum::Test(TestCoin {});
        let taker_coin = MmCoinEnum::Test(TestCoin {});
        let (maker_swap, _) = unwrap!(MakerSwap::load_from_saved(
            ctx,
            maker_coin,
            taker_coin,
            maker_saved_swap
        ));
        assert!(maker_swap.recover_funds().is_err());
    }

    #[test]
    fn test_recover_funds_maker_swap_taker_payment_spent() {
        // return error if taker payment was spent by us
        let maker_saved_json = r#"{"error_events":["StartFailed","NegotiateFailed","TakerFeeValidateFailed","MakerPaymentTransactionFailed","MakerPaymentDataSendFailed","TakerPaymentValidateFailed","TakerPaymentSpendFailed","TakerPaymentSpendConfirmFailed","MakerPaymentRefunded","MakerPaymentRefundFailed"],"events":[{"event":{"data":{"lock_duration":7800,"maker_amount":"1","maker_coin":"BEER","maker_coin_start_block":154892,"maker_payment_confirmations":1,"maker_payment_lock":1563444026,"my_persistent_pub":"02631dcf1d4b1b693aa8c2751afc68e4794b1e5996566cfc701a663f8b7bbbe640","secret":"e1c9bd12a83f810813dc078ac398069b63d56bf1e94657def995c43cd1975302","started_at":1563428426,"taker":"031d4256c4bc9f99ac88bf3dba21773132281f65f9bf23a59928bce08961e2f3","taker_amount":"1","taker_coin":"ETOMIC","taker_coin_start_block":150282,"taker_payment_confirmations":1,"uuid":"983ce732-62a8-4a44-b4ac-7e4271adc977"},"type":"Started"},"timestamp":1563428426510},{"event":{"data":{"taker_payment_locktime":1563436226,"taker_pubkey":"02031d4256c4bc9f99ac88bf3dba21773132281f65f9bf23a59928bce08961e2f3"},"type":"Negotiated"},"timestamp":1563428466880},{"event":{"data":{"tx_hash":"32f5bec2106dd3778dc32e3d856398ed0fa10b71c688672906a4fa0345cc4135","tx_hex":"0400008085202f89015ba9c8f0aec5b409bc824bcddc1a5a40148d4bd065c10169249e44ec44d62db2010000006a473044022050a213db7486e34871b9e7ef850845d55e0d53431350c16fa14fb60b81b1858302204f1042761f84e5f8d22948358b3c4103861adf5293d1d9e7f58f3b7491470b19012102031d4256c4bc9f99ac88bf3dba21773132281f65f9bf23a59928bce08961e2f3ffffffff02bcf60100000000001976a914ca1e04745e8ca0c60d8c5881531d51bec470743f88ac764d12ac010000001976a91405aab5342166f8594baf17a7d9bef5d56744332788ac8806305d000000000000000000000000000000"},"type":"TakerFeeValidated"},"timestamp":1563428507723},{"event":{"data":{"tx_hash":"1619d10a51925d2f3d0ef92d81cb6449b77d5dbe1f3ef5e7ae6c8bc19080cb5a","tx_hex":"0400008085202f890176ead03820bc0c4e92dba39b5d7e7a1e176b165f6cfc7a5e2c000ed62e8a8134010000006b48304502210086ca9a6ea5e787f4c3001c4ddb7b2f4732d8bb2642e9e43d0f39df4b736a4aa402206dbd17753f728d70c9631b6c2d1bba125745a5bc9be6112febf0e0c8ada786b1012102631dcf1d4b1b693aa8c2751afc68e4794b1e5996566cfc701a663f8b7bbbe640ffffffff0200e1f5050000000017a91410503cfea67f03f025c5e1eeb18524464adf77ee877f360c18c00000001976a91464ae8510aac9546d5e7704e31ce177451386455588ac9b06305d000000000000000000000000000000"},"type":"MakerPaymentSent"},"timestamp":1563428512925},{"event":{"data":{"tx_hash":"ee8b904efdee0d3bf0215d14a236489cde0b0efa92f7fa49faaa5fd97ed38ac0","tx_hex":"0400008085202f89013541cc4503faa406296788c6710ba10fed9863853d2ec38d77d36d10c2bef532010000006b483045022100a32e290d3a047ad75a512f9fd581c561c5153aa1b6be2b36915a9dd452cd0d4102204d1838b3cd15698ab424d15651d50983f0196e59b0b34abaad9cb792c97b527a012102031d4256c4bc9f99ac88bf3dba21773132281f65f9bf23a59928bce08961e2f3ffffffff0200e1f5050000000017a91424fc6f967eaa2751adbeb42a97c3497fbd9ddcce878e681ca6010000001976a91405aab5342166f8594baf17a7d9bef5d56744332788acbf06305d000000000000000000000000000000"},"type":"TakerPaymentReceived"},"timestamp":1563428664418},{"event":{"type":"TakerPaymentWaitConfirmStarted"},"timestamp":1563428664420},{"event":{"type":"TakerPaymentValidatedAndConfirmed"},"timestamp":1563428664824},{"event":{"data":{"tx_hash":"8b48d7452a2a1c6b1128aa83ab946e5a624037c5327b527b18c3dcadb404f139","tx_hex":"0400008085202f8901c08ad37ed95faafa49faf792fa0e0bde9c4836a2145d21f03b0deefd4e908bee00000000d747304402206ac1f2b5b856b86585b4d2147309e3a7ef9dd4c35ffd85a49c409a4acd11602902204be03e2114888fae460eaf99675bae0c834ff80be8531a5bd30ee14baf0a52e30120e1c9bd12a83f810813dc078ac398069b63d56bf1e94657def995c43cd1975302004c6b6304c224305db1752102031d4256c4bc9f99ac88bf3dba21773132281f65f9bf23a59928bce08961e2f3ac6782012088a9143501575fb9a12a689bb94adad33cc78c13b0688c882102631dcf1d4b1b693aa8c2751afc68e4794b1e5996566cfc701a663f8b7bbbe640ac68ffffffff0118ddf505000000001976a91464ae8510aac9546d5e7704e31ce177451386455588ac28f92f5d000000000000000000000000000000"},"type":"TakerPaymentSpent"},"timestamp":1563428666150},{"event":{"type":"Finished"},"timestamp":1563428666152}],"my_info":{"my_amount":"1","my_coin":"BEER","other_amount":"1","other_coin":"ETOMIC","started_at":1563428426},"success_events":["Started","Negotiated","TakerFeeValidated","MakerPaymentSent","TakerPaymentReceived","TakerPaymentWaitConfirmStarted","TakerPaymentValidatedAndConfirmed","TakerPaymentSpent","TakerPaymentSpendConfirmStarted","TakerPaymentSpendConfirmed","Finished"],"type":"Maker","uuid":"983ce732-62a8-4a44-b4ac-7e4271adc977"}"#;
        let maker_saved_swap: MakerSavedSwap = unwrap!(json::from_str(maker_saved_json));
        let key_pair = unwrap!(key_pair_from_seed(
            "spice describe gravity federal blast come thank unfair canal monkey style afraid"
        ));
        let ctx = MmCtxBuilder::default().with_secp256k1_key_pair(key_pair).into_mm_arc();

        TestCoin::ticker.mock_safe(|_| MockResult::Return("ticker"));
<<<<<<< HEAD

        static mut SEARCH_FOR_SWAP_TX_SPEND_MY_CALLED: bool = true;
        TestCoin::search_for_swap_tx_spend_my.mock_safe(|_, _, _, _, _, _| {
            unsafe { SEARCH_FOR_SWAP_TX_SPEND_MY_CALLED = true }
            MockResult::Return(Ok(Some(FoundSwapTxSpend::Spent(eth_tx_for_test().into()))))
        });

        static mut SEARCH_FOR_SWAP_TX_SPEND_OTHER_CALLED: bool = true;
        TestCoin::search_for_swap_tx_spend_other.mock_safe(|_, _, _, _, _, _| {
            unsafe { SEARCH_FOR_SWAP_TX_SPEND_OTHER_CALLED = true }
            MockResult::Return(Ok(Some(FoundSwapTxSpend::Spent(eth_tx_for_test().into()))))
        });

=======
        TestCoin::swap_contract_address.mock_safe(|_| MockResult::Return(None));
>>>>>>> b6b92825
        let maker_coin = MmCoinEnum::Test(TestCoin {});
        let taker_coin = MmCoinEnum::Test(TestCoin {});
        let (maker_swap, _) = unwrap!(MakerSwap::load_from_saved(
            ctx,
            maker_coin,
            taker_coin,
            maker_saved_swap
        ));
        let err = maker_swap.recover_funds().expect_err("Expected an error");
        log!("Error: "(err));
        assert!(err.contains("Taker payment was already spent"));
        assert!(unsafe { SEARCH_FOR_SWAP_TX_SPEND_MY_CALLED });
        assert!(unsafe { SEARCH_FOR_SWAP_TX_SPEND_OTHER_CALLED });
    }

    #[test]
    fn test_recover_funds_maker_swap_maker_payment_refunded() {
        // return error if maker payment was refunded
        let maker_saved_json = r#"{"error_events":["StartFailed","NegotiateFailed","TakerFeeValidateFailed","MakerPaymentTransactionFailed","MakerPaymentDataSendFailed","TakerPaymentValidateFailed","TakerPaymentSpendFailed","TakerPaymentSpendConfirmFailed","MakerPaymentRefunded","MakerPaymentRefundFailed"],"events":[{"event":{"data":{"lock_duration":7800,"maker_amount":"9.38455187130897","maker_coin":"VRSC","maker_coin_start_block":604407,"maker_payment_confirmations":1,"maker_payment_lock":1564317372,"my_persistent_pub":"03c2e08e48e6541b3265ccd430c5ecec7efc7d0d9fc4e310a9b052f9642673fb0a","secret":"0000000000000000000000000000000000000000000000000000000000000000","started_at":1564301772,"taker":"39c4bcdb1e6bbb29a3b131c2b82eba2552f4f8a804021b2064114ab857f00848","taker_amount":"0.999999999999999880468812552729","taker_coin":"KMD","taker_coin_start_block":1462209,"taker_payment_confirmations":1,"uuid":"8f5b267a-efa8-49d6-a92d-ec0523cca891"},"type":"Started"},"timestamp":1564301773193},{"event":{"data":{"taker_payment_locktime":1564309572,"taker_pubkey":"0339c4bcdb1e6bbb29a3b131c2b82eba2552f4f8a804021b2064114ab857f00848"},"type":"Negotiated"},"timestamp":1564301813664},{"event":{"data":{"tx_hash":"cf54a5f5dfdf2eb404855eaba6a05b41f893a20327d43770c0138bb9ed2cf9eb","tx_hex":"0400008085202f89018f03a4d46831ec541279d01998be6092a98ee0f103b69ab84697cdc3eea7e93c000000006a473044022046eb76ecf610832ef063a6d210b5d07bc90fd0f3b68550fd2945ce86b317252a02202d3438d2e83df49f1c8ab741553af65a0d97e6edccbb6c4d0c769b05426c637001210339c4bcdb1e6bbb29a3b131c2b82eba2552f4f8a804021b2064114ab857f00848ffffffff0276c40100000000001976a914ca1e04745e8ca0c60d8c5881531d51bec470743f88acddf7bd54000000001976a9144df806990ae0197402aeaa6d9b1ec60078d9eadf88ac01573d5d000000000000000000000000000000"},"type":"TakerFeeValidated"},"timestamp":1564301864738},{"event":{"data":{"tx_hash":"2252c9929707995aff6dbb03d23b7e7eb786611d26b6ae748ca13007e71d1de6","tx_hex":"0400008085202f8901f63aed15c53b794df1a9446755f452e9fd9db250e1f608636f6172b7d795358c010000006b483045022100b5adb583fbb4b1a628b9c58ec292bb7b1319bb881c2cf018af6fe33b7a182854022020d89a2d6cbf15a117e2e1122046941f95466af7507883c4fa05955f0dfb81f2012103c2e08e48e6541b3265ccd430c5ecec7efc7d0d9fc4e310a9b052f9642673fb0affffffff0293b0ef370000000017a914ca41def369fc07d8aea10ba26cf3e64a12470d4087163149f61c0000001976a914f4f89313803d610fa472a5849d2389ca6df3b90088ac285a3d5d000000000000000000000000000000"},"type":"MakerPaymentSent"},"timestamp":1564301867675},{"event":{"data":{"error":"timeout (2690.6 > 2690.0)"},"type":"TakerPaymentValidateFailed"},"timestamp":1564304558269},{"event":{"data":{"tx_hash":"96d0b50bc2371ab88052bc4d656f1b91b3e3e64eba650eac28ebce9387d234cb","tx_hex":"0400008085202f8901e61d1de70730a18c74aeb6261d6186b77e7e3bd203bb6dff5a99079792c9522200000000b647304402207d36206295eee6c936d0204552cc5a001d4de4bbc0c5ae1c6218cf8548b4f08b02204c2a6470e06a6caf407ea8f2704fdc1b1dee39f89d145f8c0460130cb1875b2b01514c6b6304bc963d5db1752103c2e08e48e6541b3265ccd430c5ecec7efc7d0d9fc4e310a9b052f9642673fb0aac6782012088a9145f5598259da7c0c0beffcc3e9da35e553bac727388210339c4bcdb1e6bbb29a3b131c2b82eba2552f4f8a804021b2064114ab857f00848ac68feffffff01abacef37000000001976a914f4f89313803d610fa472a5849d2389ca6df3b90088ac26973d5d000000000000000000000000000000"},"type":"MakerPaymentRefunded"},"timestamp":1564321080407},{"event":{"type":"Finished"},"timestamp":1564321080409}],"success_events":["Started","Negotiated","TakerFeeValidated","MakerPaymentSent","TakerPaymentReceived","TakerPaymentWaitConfirmStarted","TakerPaymentValidatedAndConfirmed","TakerPaymentSpent","TakerPaymentSpendConfirmStarted","TakerPaymentSpendConfirmed","Finished"],"uuid":"8f5b267a-efa8-49d6-a92d-ec0523cca891"}"#;
        let maker_saved_swap: MakerSavedSwap = unwrap!(json::from_str(maker_saved_json));
        let key_pair = unwrap!(key_pair_from_seed(
            "spice describe gravity federal blast come thank unfair canal monkey style afraid"
        ));
        let ctx = MmCtxBuilder::default().with_secp256k1_key_pair(key_pair).into_mm_arc();

        TestCoin::ticker.mock_safe(|_| MockResult::Return("ticker"));
        TestCoin::swap_contract_address.mock_safe(|_| MockResult::Return(None));
        let maker_coin = MmCoinEnum::Test(TestCoin {});
        let taker_coin = MmCoinEnum::Test(TestCoin {});
        let (maker_swap, _) = unwrap!(MakerSwap::load_from_saved(
            ctx,
            maker_coin,
            taker_coin,
            maker_saved_swap
        ));
        assert!(maker_swap.recover_funds().is_err());
    }

    #[test]
    /// https://github.com/KomodoPlatform/atomicDEX-API/issues/774
    fn test_recover_funds_taker_payment_spend_not_mined() {
        // The swap ends up with TakerPaymentSpendConfirmFailed error because the TakerPaymentSpend transaction was in mempool long time and finally not mined.
        // sent, need to find it and refund, prevent refund if payment is not spendable due to locktime restrictions
        let maker_saved_json = r#"{"uuid":"7f95db1d-2ea5-4cce-b056-400e8b288042","events":[{"timestamp":1607887364672,"event":{"type":"Started","data":{"taker_coin":"KMD","maker_coin":"EMC2","taker":"ae3cc37d2a7cc9077fb5b1baa962d1539e1ffe5fb318c99dcba43059ed97900d","secret":"0000000000000000000000000000000000000000000000000000000000000000","secret_hash":"4a40a42a7d7192e5cbeaa3871f734612acfeaf76","my_persistent_pub":"03005e349c71a17334a3d7b712ebeb593c692e2401e611bbd829b6948c3acc15e5","lock_duration":31200,"maker_amount":"24.69126200952912480678056188200573124484152642245967528226624133800833910867311611640128371388479323","taker_amount":"3.094308955034189920785740015052958239603540091262646506373605364479205057098914911707408875024042288","maker_payment_confirmations":1,"maker_payment_requires_nota":true,"taker_payment_confirmations":2,"taker_payment_requires_nota":true,"maker_payment_lock":1607949764,"uuid":"7f95db1d-2ea5-4cce-b056-400e8b288042","started_at":1607887364,"maker_coin_start_block":3526364,"taker_coin_start_block":2178701}}},{"timestamp":1607887366684,"event":{"type":"Negotiated","data":{"taker_payment_locktime":1607918567,"taker_pubkey":"03ae3cc37d2a7cc9077fb5b1baa962d1539e1ffe5fb318c99dcba43059ed97900d"}}},{"timestamp":1607887367745,"event":{"type":"TakerFeeValidated","data":{"tx_hex":"0400008085202f8902f02f23931783009e01b7f250234eb7b3a96bd7e7e16dd61f21988bbc7600b6f7020000006b483045022100d4610ef1f147417476877aa09b1f110f7e6773355d6dc8cae7af429707f9da4d02203f5d1890da9d6efffee55869761f9353dbd3bcafb2a560f4564eba658ae2807b012103ae3cc37d2a7cc9077fb5b1baa962d1539e1ffe5fb318c99dcba43059ed97900dffffffffb7599816287b72f939b8e6b59fe4706d7b6826e5f6c04db18e3689cb76e846ce000000006a473044022021a486a9920ff8b3d892c00c10abaf58b4509fe9d3a6f8320e198e312e220db402203fab57d7ccfda1eded606ab3de6a32f626b5904ecf9f41e4a7a4800376952d67012103ae3cc37d2a7cc9077fb5b1baa962d1539e1ffe5fb318c99dcba43059ed97900dffffffff020e780500000000001976a914ca1e04745e8ca0c60d8c5881531d51bec470743f88ac5bdb0c00000000001976a914851bf1c11fb48beecc0a0e50982b9d43357743e688ac0c62d65f000000000000000000000000000000","tx_hash":"8a7c0ddbc2a0e94e1f58c920780563eb71266d932fe9435cf66def905db91efb"}}},{"timestamp":1607887367887,"event":{"type":"MakerPaymentSent","data":{"tx_hex":"010000000118c570eab3ec0f07a33640aff42a7b3565f4fa72561473b9f55d23b7a5360351090000006a4730440220047c5a917e7ac72b55357c657581ebf60b7281466be3dd00a92f68b85e03ae2e02204b07643faf3ae88a1775794c5afc406be4aaec87d0a98fb49a2125e02b9ed21d012103005e349c71a17334a3d7b712ebeb593c692e2401e611bbd829b6948c3acc15e5ffffffff0338e02b930000000017a914e0ddc80814f50249d097c3242e355a5d6fae462b870000000000000000166a144a40a42a7d7192e5cbeaa3871f734612acfeaf76284bcb93000000001976a914b86cb58669cc65e2f880e1df5d6e11c3dcb7230988ac076ad65f","tx_hash":"aa06c1647cb0418ed6ca7666dc517bfe8de92bc163b6765f9370bb316af1c1ff"}}},{"timestamp":1607887416097,"event":{"type":"TakerPaymentReceived","data":{"tx_hex":"0400008085202f8903fb1eb95d90ef6df65c43e92f936d2671eb63057820c9581f4ee9a0c2db0d7c8a010000006b483045022100d55c02f8536f0c1e5f10833b901adc3d2a77d7f0701371a29dcc155426b8f280022028f540607c349f9a73489801c45445f594f2552d165b2bd004af00c0297ce494012103ae3cc37d2a7cc9077fb5b1baa962d1539e1ffe5fb318c99dcba43059ed97900dffffffffe83e674cb46d0862cbc3ade7e363c5eb3a73a9ad977fff60544093efc6a2682b000000006a47304402200a324d95e7e7193a479aed48c608068f6d81ee8d7dd9b13735427e18f53bb25b0220606e075b56c675f10f6cb3332e4a28011d88428f54e3f09b016deec16c1ac41b012103ae3cc37d2a7cc9077fb5b1baa962d1539e1ffe5fb318c99dcba43059ed97900dffffffff987b47469a16aac4adaf0a47d8fbf813f8b20cf28eef82e14b74d732a263584e000000006a473044022062badf692bea3f13b5adb5cd66ff87f8f3224624762a75caaffa6fd856a0cfa602204d2477941cb781bba824d20e562f2d52a85c6c1103dccf28ddbfcadead87925b012103ae3cc37d2a7cc9077fb5b1baa962d1539e1ffe5fb318c99dcba43059ed97900dffffffff036f8a71120000000017a91415d9f7c7ad4e88b91d92c1480902fedfea92b981870000000000000000166a144a40a42a7d7192e5cbeaa3871f734612acfeaf76967e1500000000001976a914851bf1c11fb48beecc0a0e50982b9d43357743e688ac3c62d65f000000000000000000000000000000","tx_hash":"3e01651b399901192067e24f60371f640e840d240956676a416d26dec6f051f4"}}},{"timestamp":1607887416115,"event":{"type":"TakerPaymentWaitConfirmStarted"}},{"timestamp":1607901459795,"event":{"type":"TakerPaymentValidatedAndConfirmed"}},{"timestamp":1607901459843,"event":{"type":"TakerPaymentSpent","data":{"tx_hex":"0400008085202f8901f451f0c6de266d416a675609240d840e641f37604fe26720190199391b65013e00000000d8483045022100f8a8dade217e2595d3aaa287adc6cbf895b3d9c13f28aa707873943c1412c36d022053efe8c35fefbab2b298e0e4e8b93ad05b1d98d872b656616520dee15d79ea6801202e3d520b3d396cd2fc4aaac03257d13b2c82772ffe4479b7e0841987f8f673a7004c6b6304e7e3d65fb1752103ae3cc37d2a7cc9077fb5b1baa962d1539e1ffe5fb318c99dcba43059ed97900dac6782012088a9144a40a42a7d7192e5cbeaa3871f734612acfeaf76882103005e349c71a17334a3d7b712ebeb593c692e2401e611bbd829b6948c3acc15e5ac68ffffffff0187867112000000001976a914b86cb58669cc65e2f880e1df5d6e11c3dcb7230988ac1599d65f000000000000000000000000000000","tx_hash":"21cb40785f3e768c38c502be378448f33634430277360dc1c20fcdc238ebf806"}}},{"timestamp":1607901459850,"event":{"type":"TakerPaymentSpendConfirmStarted"}},{"timestamp":1607957899314,"event":{"type":"TakerPaymentSpendConfirmFailed","data":{"error":"maker_swap:714] !wait for taker payment spend confirmations: rpc_clients:123] Waited too long until 1607953464 for transaction Transaction { version: 4, n_time: None, overwintered: true, version_group_id: 2301567109, inputs: [TransactionInput { previous_output: OutPoint { hash: f451f0c6de266d416a675609240d840e641f37604fe26720190199391b65013e, index: 0 }, script_sig: 483045022100f8a8dade217e2595d3aaa287adc6cbf895b3d9c13f28aa707873943c1412c36d022053efe8c35fefbab2b298e0e4e8b93ad05b1d98d872b656616520dee15d79ea6801202e3d520b3d396cd2fc4aaac03257d13b2c82772ffe4479b7e0841987f8f673a7004c6b6304e7e3d65fb1752103ae3cc37d2a7cc9077fb5b1baa962d1539e1ffe5fb318c99dcba43059ed97900dac6782012088a9144a40a42a7d7192e5cbeaa3871f734612acfeaf76882103005e349c71a17334a3d7b712ebeb593c692e2401e611bbd829b6948c3acc15e5ac68, sequence: 4294967295, script_witness: [] }], outputs: [TransactionOutput { value: 309429895, script_pubkey: 76a914b86cb58669cc65e2f880e1df5d6e11c3dcb7230988ac }], lock_time: 1607899413, expiry_height: 0, shielded_spends: [], shielded_outputs: [], join_splits: [], value_balance: 0, join_split_pubkey: 0000000000000000000000000000000000000000000000000000000000000000, join_split_sig: 00000000000000000000000000000000000000000000000000000000000000000000000000000000000000000000000000000000000000000000000000000000, binding_sig: 00000000000000000000000000000000000000000000000000000000000000000000000000000000000000000000000000000000000000000000000000000000, zcash: true, str_d_zeel: None } to be confirmed 1 times"}}},{"timestamp":1607957899319,"event":{"type":"MakerPaymentWaitRefundStarted","data":{"wait_until":1607953464}}},{"timestamp":1607957899367,"event":{"type":"MakerPaymentRefundFailed","data":{"error":"maker_swap:746] !maker_coin.send_maker_refunds_payment: utxo_common:791] rpc_clients:1440] JsonRpcError { client_info: \"coin: EMC2\", request: JsonRpcRequest { jsonrpc: \"2.0\", id: \"8\", method: \"blockchain.transaction.broadcast\", params: [String(\"0100000001ffc1f16a31bb70935f76b663c12be98dfe7b51dc6676cad68e41b07c64c106aa00000000b6473044022029d1626dde413ecb7af09c1609a0f1f3791539aef1a5f972787db39c6b8178f302202052b6c37f2334cbee21dc8c6ceeb368cc0bb69ab254da3a8b48a27d4542d84b01514c6b6304c45dd75fb1752103005e349c71a17334a3d7b712ebeb593c692e2401e611bbd829b6948c3acc15e5ac6782012088a9144a40a42a7d7192e5cbeaa3871f734612acfeaf76882103ae3cc37d2a7cc9077fb5b1baa962d1539e1ffe5fb318c99dcba43059ed97900dac68feffffff0198592a93000000001976a914b86cb58669cc65e2f880e1df5d6e11c3dcb7230988ac7b6fd75f\")] }, error: Response(electrum2.cipig.net:10062, Object({\"code\": Number(1), \"message\": String(\"the transaction was rejected by network rules.\\n\\n18: bad-txns-inputs-spent\\n[0100000001ffc1f16a31bb70935f76b663c12be98dfe7b51dc6676cad68e41b07c64c106aa00000000b6473044022029d1626dde413ecb7af09c1609a0f1f3791539aef1a5f972787db39c6b8178f302202052b6c37f2334cbee21dc8c6ceeb368cc0bb69ab254da3a8b48a27d4542d84b01514c6b6304c45dd75fb1752103005e349c71a17334a3d7b712ebeb593c692e2401e611bbd829b6948c3acc15e5ac6782012088a9144a40a42a7d7192e5cbeaa3871f734612acfeaf76882103ae3cc37d2a7cc9077fb5b1baa962d1539e1ffe5fb318c99dcba43059ed97900dac68feffffff0198592a93000000001976a914b86cb58669cc65e2f880e1df5d6e11c3dcb7230988ac7b6fd75f]\")})) }"}}},{"timestamp":1607957899372,"event":{"type":"Finished"}}],"maker_amount":"24.69126200952912480678056188200573124484152642245967528226624133800833910867311611640128371388479323","maker_coin":"EMC2","taker_amount":"3.094308955034189920785740015052958239603540091262646506373605364479205057098914911707408875024042288","taker_coin":"KMD","gui":"AtomicDex Desktop 0.3.1-beta","mm_version":"2.1.2793_mm2.1_19701cc87_Windows_NT_Release","success_events":["Started","Negotiated","TakerFeeValidated","MakerPaymentSent","TakerPaymentReceived","TakerPaymentWaitConfirmStarted","TakerPaymentValidatedAndConfirmed","TakerPaymentSpent","TakerPaymentSpendConfirmStarted","TakerPaymentSpendConfirmed","Finished"],"error_events":["StartFailed","NegotiateFailed","TakerFeeValidateFailed","MakerPaymentTransactionFailed","MakerPaymentDataSendFailed","MakerPaymentWaitConfirmFailed","TakerPaymentValidateFailed","TakerPaymentWaitConfirmFailed","TakerPaymentSpendFailed","TakerPaymentSpendConfirmFailed","MakerPaymentWaitRefundStarted","MakerPaymentRefunded","MakerPaymentRefundFailed"]}"#;
        let maker_saved_swap: MakerSavedSwap = unwrap!(json::from_str(maker_saved_json));
        let key_pair = unwrap!(key_pair_from_seed(
            "spice describe gravity federal blast come thank unfair canal monkey style afraid"
        ));
        let ctx = MmCtxBuilder::default().with_secp256k1_key_pair(key_pair).into_mm_arc();

        TestCoin::ticker.mock_safe(|_| MockResult::Return("ticker"));

        static mut SEARCH_FOR_SWAP_TX_SPEND_MY_CALLED: bool = false;
        TestCoin::search_for_swap_tx_spend_my.mock_safe(|_, _, _, _, _, _| {
            unsafe { SEARCH_FOR_SWAP_TX_SPEND_MY_CALLED = true }
            MockResult::Return(Ok(Some(FoundSwapTxSpend::Spent(eth_tx_for_test().into()))))
        });

        static mut SEARCH_FOR_SWAP_TX_SPEND_OTHER_CALLED: bool = false;
        TestCoin::search_for_swap_tx_spend_other.mock_safe(|_, _, _, _, _, _| {
            unsafe { SEARCH_FOR_SWAP_TX_SPEND_OTHER_CALLED = true }
            MockResult::Return(Ok(None))
        });

        static mut SEND_MAKER_SPENDS_TAKER_PAYMENT_CALLED: bool = false;
        TestCoin::send_maker_spends_taker_payment.mock_safe(|_, _, _, _, _| {
            unsafe { SEND_MAKER_SPENDS_TAKER_PAYMENT_CALLED = true }
            MockResult::Return(Box::new(futures01::future::ok(eth_tx_for_test().into())))
        });

        let maker_coin = MmCoinEnum::Test(TestCoin {});
        let taker_coin = MmCoinEnum::Test(TestCoin {});
        let (maker_swap, _) = unwrap!(MakerSwap::load_from_saved(
            ctx,
            maker_coin,
            taker_coin,
            maker_saved_swap
        ));
        let expected = Ok(RecoveredSwap {
            coin: "ticker".into(),
            action: RecoveredSwapAction::SpentOtherPayment,
            transaction: eth_tx_for_test().into(),
        });
        assert_eq!(maker_swap.recover_funds(), expected);
        assert!(unsafe { SEARCH_FOR_SWAP_TX_SPEND_MY_CALLED });
        assert!(unsafe { SEARCH_FOR_SWAP_TX_SPEND_OTHER_CALLED });
        assert!(unsafe { SEND_MAKER_SPENDS_TAKER_PAYMENT_CALLED });
    }

    #[test]
    fn swap_must_not_lock_funds_by_default() {
        use crate::mm2::lp_swap::get_locked_amount;

        let maker_saved_json = r#"{"error_events":["StartFailed","NegotiateFailed","TakerFeeValidateFailed","MakerPaymentTransactionFailed","MakerPaymentDataSendFailed","TakerPaymentValidateFailed","TakerPaymentSpendFailed","TakerPaymentSpendConfirmFailed","MakerPaymentRefunded","MakerPaymentRefundFailed"],"events":[{"event":{"data":{"lock_duration":7800,"maker_amount":"3.54932734","maker_coin":"KMD","maker_coin_start_block":1452970,"maker_payment_confirmations":1,"maker_payment_lock":1563759539,"my_persistent_pub":"031bb83b58ec130e28e0a6d5d2acf2eb01b0d3f1670e021d47d31db8a858219da8","secret":"0000000000000000000000000000000000000000000000000000000000000000","started_at":1563743939,"taker":"101ace6b08605b9424b0582b5cce044b70a3c8d8d10cb2965e039b0967ae92b9","taker_amount":"0.02004833998671660000000000","taker_coin":"ETH","taker_coin_start_block":8196380,"taker_payment_confirmations":1,"uuid":"3447b727-fe93-4357-8e5a-8cf2699b7e86"},"type":"Started"},"timestamp":1563743939211},{"event":{"data":{"taker_payment_locktime":1563751737,"taker_pubkey":"03101ace6b08605b9424b0582b5cce044b70a3c8d8d10cb2965e039b0967ae92b9"},"type":"Negotiated"},"timestamp":1563743979835},{"event":{"data":{"tx_hash":"a59203eb2328827de00bed699a29389792906e4f39fdea145eb40dc6b3821bd6","tx_hex":"f8690284ee6b280082520894d8997941dd1346e9231118d5685d866294f59e5b865af3107a4000801ca0743d2b7c9fad65805d882179062012261be328d7628ae12ee08eff8d7657d993a07eecbd051f49d35279416778faa4664962726d516ce65e18755c9b9406a9c2fd"},"type":"TakerFeeValidated"},"timestamp":1563744052878}],"success_events":["Started","Negotiated","TakerFeeValidated","MakerPaymentSent","TakerPaymentReceived","TakerPaymentWaitConfirmStarted","TakerPaymentValidatedAndConfirmed","TakerPaymentSpent","TakerPaymentSpendConfirmStarted","TakerPaymentSpendConfirmed","Finished"],"uuid":"3447b727-fe93-4357-8e5a-8cf2699b7e86"}"#;
        let maker_saved_swap: MakerSavedSwap = unwrap!(json::from_str(maker_saved_json));
        let key_pair = unwrap!(key_pair_from_seed(
            "spice describe gravity federal blast come thank unfair canal monkey style afraid"
        ));
        let ctx = MmCtxBuilder::default().with_secp256k1_key_pair(key_pair).into_mm_arc();

        TestCoin::ticker.mock_safe(|_| MockResult::Return("ticker"));
        TestCoin::swap_contract_address.mock_safe(|_| MockResult::Return(None));
        let maker_coin = MmCoinEnum::Test(TestCoin {});
        let taker_coin = MmCoinEnum::Test(TestCoin {});
        let (_maker_swap, _) = unwrap!(MakerSwap::load_from_saved(
            ctx.clone(),
            maker_coin,
            taker_coin,
            maker_saved_swap
        ));
        let trade_fee = TradeFee {
            amount: 0.into(),
            coin: "ticker".into(),
        };
        assert_eq!(get_locked_amount(&ctx, "ticker", &trade_fee), BigDecimal::from(0));
    }

    #[test]
    fn test_recheck_swap_contract_address_if_none() {
        // swap file contains neither maker_coin_swap_contract_address nor taker_coin_swap_contract_address
        let maker_saved_json = r#"{"error_events":["StartFailed","NegotiateFailed","TakerFeeValidateFailed","MakerPaymentTransactionFailed","MakerPaymentDataSendFailed","TakerPaymentValidateFailed","TakerPaymentSpendFailed","TakerPaymentSpendConfirmFailed","MakerPaymentRefunded","MakerPaymentRefundFailed"],"events":[{"event":{"data":{"lock_duration":7800,"maker_amount":"3.54932734","maker_coin":"KMD","maker_coin_start_block":1452970,"maker_payment_confirmations":1,"maker_payment_lock":1563759539,"my_persistent_pub":"031bb83b58ec130e28e0a6d5d2acf2eb01b0d3f1670e021d47d31db8a858219da8","secret":"0000000000000000000000000000000000000000000000000000000000000000","started_at":1563743939,"taker":"101ace6b08605b9424b0582b5cce044b70a3c8d8d10cb2965e039b0967ae92b9","taker_amount":"0.02004833998671660000000000","taker_coin":"ETH","taker_coin_start_block":8196380,"taker_payment_confirmations":1,"uuid":"3447b727-fe93-4357-8e5a-8cf2699b7e86"},"type":"Started"},"timestamp":1563743939211},{"event":{"data":{"taker_payment_locktime":1563751737,"taker_pubkey":"03101ace6b08605b9424b0582b5cce044b70a3c8d8d10cb2965e039b0967ae92b9"},"type":"Negotiated"},"timestamp":1563743979835},{"event":{"data":{"tx_hash":"a59203eb2328827de00bed699a29389792906e4f39fdea145eb40dc6b3821bd6","tx_hex":"f8690284ee6b280082520894d8997941dd1346e9231118d5685d866294f59e5b865af3107a4000801ca0743d2b7c9fad65805d882179062012261be328d7628ae12ee08eff8d7657d993a07eecbd051f49d35279416778faa4664962726d516ce65e18755c9b9406a9c2fd"},"type":"TakerFeeValidated"},"timestamp":1563744052878}],"success_events":["Started","Negotiated","TakerFeeValidated","MakerPaymentSent","TakerPaymentReceived","TakerPaymentWaitConfirmStarted","TakerPaymentValidatedAndConfirmed","TakerPaymentSpent","TakerPaymentSpendConfirmStarted","TakerPaymentSpendConfirmed","Finished"],"uuid":"3447b727-fe93-4357-8e5a-8cf2699b7e86"}"#;
        let maker_saved_swap: MakerSavedSwap = unwrap!(json::from_str(maker_saved_json));
        let key_pair = unwrap!(key_pair_from_seed(
            "spice describe gravity federal blast come thank unfair canal monkey style afraid"
        ));
        let ctx = MmCtxBuilder::default().with_secp256k1_key_pair(key_pair).into_mm_arc();

        TestCoin::ticker.mock_safe(|_| MockResult::Return("ticker"));
        static mut SWAP_CONTRACT_ADDRESS_CALLED: usize = 0;
        TestCoin::swap_contract_address.mock_safe(|_| {
            unsafe { SWAP_CONTRACT_ADDRESS_CALLED += 1 };
            MockResult::Return(Some(BytesJson::default()))
        });
        let maker_coin = MmCoinEnum::Test(TestCoin {});
        let taker_coin = MmCoinEnum::Test(TestCoin {});
        let (maker_swap, _) = unwrap!(MakerSwap::load_from_saved(
            ctx.clone(),
            maker_coin,
            taker_coin,
            maker_saved_swap
        ));

        assert_eq!(unsafe { SWAP_CONTRACT_ADDRESS_CALLED }, 2);
        assert_eq!(
            maker_swap.r().data.maker_coin_swap_contract_address,
            Some(BytesJson::default())
        );
        assert_eq!(
            maker_swap.r().data.taker_coin_swap_contract_address,
            Some(BytesJson::default())
        );
    }

    #[test]
    fn test_recheck_only_one_swap_contract_address() {
        // swap file contains only maker_coin_swap_contract_address
        let maker_saved_json = r#"{"type":"Maker","uuid":"c52659d7-4e13-41f5-9c1a-30cc2f646033","events":[{"timestamp":1608541830095,"event":{"type":"Started","data":{"taker_coin":"JST","maker_coin":"ETH","taker":"031d4256c4bc9f99ac88bf3dba21773132281f65f9bf23a59928bce08961e2f3","secret":"dc45c1d22028970d8d30d1ddacbfc50eb92403b0d6076c94f2216c4c44512b41","secret_hash":"943e11f7c74e2d6493ef8ad01a06ef2ce9bd1fb3","my_persistent_pub":"03c6a78589e18b482aea046975e6d0acbdea7bf7dbf04d9d5bd67fda917815e3ed","lock_duration":7800,"maker_amount":"0.1","taker_amount":"0.1","maker_payment_confirmations":1,"maker_payment_requires_nota":false,"taker_payment_confirmations":1,"taker_payment_requires_nota":false,"maker_payment_lock":1608557429,"uuid":"c52659d7-4e13-41f5-9c1a-30cc2f646033","started_at":1608541829,"maker_coin_start_block":14353,"taker_coin_start_block":14353,"maker_coin_swap_contract_address":"a09ad3cd7e96586ebd05a2607ee56b56fb2db8fd"}}},{"timestamp":1608541830399,"event":{"type":"Negotiated","data":{"taker_payment_locktime":1608549629,"taker_pubkey":"02031d4256c4bc9f99ac88bf3dba21773132281f65f9bf23a59928bce08961e2f3"}}},{"timestamp":1608541831810,"event":{"type":"TakerFeeValidated","data":{"tx_hex":"f8a7821fb58083033450942b294f029fde858b2c62184e8390591755521d8e80b844a9059cbb000000000000000000000000d8997941dd1346e9231118d5685d866294f59e5b0000000000000000000000000000000000000000000000000000750d557426e01ba06ddad2dfe6933b8d70d5739beb3005c8f367bc72eac4e5609b81c2f8e5843cd9a07fa695cc42f8c6b6a7b10f6ae9e4dca3e750e37f64a85b54dec736236790f05e","tx_hash":"b13c3428f70b46d8c1d7f5863af020a27c380a8ede0927554beabf234998bcc8"}}},{"timestamp":1608541832884,"event":{"type":"MakerPaymentSent","data":{"tx_hex":"f8ef82021980830249f094a09ad3cd7e96586ebd05a2607ee56b56fb2db8fd88016345785d8a0000b884152cf3af7c7ce37fac65bd995eae3d58ccdc367d79f3a10e6ca55f609e6dcefac960982b000000000000000000000000bab36286672fbdc7b250804bf6d14be0df69fa29943e11f7c74e2d6493ef8ad01a06ef2ce9bd1fb3000000000000000000000000000000000000000000000000000000000000000000000000000000005fe0a3751ca03ab6306b8b8875c7d2cbaa71a3991eb8e7ae44e192dc9974cecc1f9dcfe5e4d6a04ec2808db06fe7b246134997fcce81ca201ced1257f1f8e93cacadd6554ca653","tx_hash":"ceba36dff0b2c7aec69cb2d5be7055858e09889959ba63f7957b45a15dceade4"}}},{"timestamp":1608541835207,"event":{"type":"TakerPaymentReceived","data":{"tx_hex":"f90127821fb680830249f094a09ad3cd7e96586ebd05a2607ee56b56fb2db8fd80b8c49b415b2a64bdf61f195a1767f547bb0886ed697f3c1a063ce928ff9a47222c0b5d099200000000000000000000000000000000000000000000000000016345785d8a00000000000000000000000000002b294f029fde858b2c62184e8390591755521d8e0000000000000000000000004b2d0d6c2c785217457b69b922a2a9cea98f71e9943e11f7c74e2d6493ef8ad01a06ef2ce9bd1fb3000000000000000000000000000000000000000000000000000000000000000000000000000000005fe084fd1ba0a5b6ef54217c5a03a588d01410ef1187ce6107bdb075306ced06a06e25a50984a03f541f1f392079ae2590d0f48f2065f8721a8b46c44a060ae53f00bfb5160118","tx_hash":"1247a1be3da89f3612ca33d83d493808388775e2897036f640c0efe69c3b162f"}}},{"timestamp":1608541835208,"event":{"type":"TakerPaymentWaitConfirmStarted"}},{"timestamp":1608541836196,"event":{"type":"TakerPaymentValidatedAndConfirmed"}},{"timestamp":1608541837173,"event":{"type":"TakerPaymentSpent","data":{"tx_hex":"f9010782021a80830249f094a09ad3cd7e96586ebd05a2607ee56b56fb2db8fd80b8a402ed292b64bdf61f195a1767f547bb0886ed697f3c1a063ce928ff9a47222c0b5d099200000000000000000000000000000000000000000000000000016345785d8a0000dc45c1d22028970d8d30d1ddacbfc50eb92403b0d6076c94f2216c4c44512b410000000000000000000000002b294f029fde858b2c62184e8390591755521d8e000000000000000000000000bab36286672fbdc7b250804bf6d14be0df69fa291ba053af89feb4ab066b26e76de9788c85ec1bf14ae6dcbdd7ff53e561e48e1b822ca043796d45bd4233500a120a1571b3fee95a34e8cc6b616c69552da4352c0d8e39","tx_hash":"d9a839c6eead3fbf538eca0a4ec39e28647104920a5c8b9c107524287dd90165"}}},{"timestamp":1608541837175,"event":{"type":"TakerPaymentSpendConfirmStarted"}},{"timestamp":1608541837612,"event":{"type":"TakerPaymentSpendConfirmed"}},{"timestamp":1608541837614,"event":{"type":"Finished"}}],"maker_amount":"0.1","maker_coin":"ETH","taker_amount":"0.1","taker_coin":"JST","gui":"nogui","mm_version":"1a6082121","success_events":["Started","Negotiated","TakerFeeValidated","MakerPaymentSent","TakerPaymentReceived","TakerPaymentWaitConfirmStarted","TakerPaymentValidatedAndConfirmed","TakerPaymentSpent","TakerPaymentSpendConfirmStarted","TakerPaymentSpendConfirmed","Finished"],"error_events":["StartFailed","NegotiateFailed","TakerFeeValidateFailed","MakerPaymentTransactionFailed","MakerPaymentDataSendFailed","MakerPaymentWaitConfirmFailed","TakerPaymentValidateFailed","TakerPaymentWaitConfirmFailed","TakerPaymentSpendFailed","TakerPaymentSpendConfirmFailed","MakerPaymentWaitRefundStarted","MakerPaymentRefunded","MakerPaymentRefundFailed"]}"#;
        let maker_saved_swap: MakerSavedSwap = unwrap!(json::from_str(maker_saved_json));
        let key_pair = unwrap!(key_pair_from_seed(
            "spice describe gravity federal blast come thank unfair canal monkey style afraid"
        ));
        let ctx = MmCtxBuilder::default().with_secp256k1_key_pair(key_pair).into_mm_arc();

        TestCoin::ticker.mock_safe(|_| MockResult::Return("ticker"));
        static mut SWAP_CONTRACT_ADDRESS_CALLED: usize = 0;
        TestCoin::swap_contract_address.mock_safe(|_| {
            unsafe { SWAP_CONTRACT_ADDRESS_CALLED += 1 };
            MockResult::Return(Some(BytesJson::default()))
        });
        let maker_coin = MmCoinEnum::Test(TestCoin {});
        let taker_coin = MmCoinEnum::Test(TestCoin {});
        let (maker_swap, _) = unwrap!(MakerSwap::load_from_saved(
            ctx.clone(),
            maker_coin,
            taker_coin,
            maker_saved_swap
        ));

        assert_eq!(unsafe { SWAP_CONTRACT_ADDRESS_CALLED }, 1);
        let expected_addr = addr_from_str("0xa09ad3cd7e96586ebd05a2607ee56b56fb2db8fd").unwrap();
        let expected = BytesJson::from(expected_addr.0.as_ref());
        assert_eq!(maker_swap.r().data.maker_coin_swap_contract_address, Some(expected));
        assert_eq!(
            maker_swap.r().data.taker_coin_swap_contract_address,
            Some(BytesJson::default())
        );
    }

    #[test]
    fn test_maker_swap_event_should_ban() {
        let event = MakerSwapEvent::TakerPaymentWaitConfirmFailed("err".into());
        assert!(!event.should_ban_taker());

        let event = MakerSwapEvent::MakerPaymentWaitConfirmFailed("err".into());
        assert!(!event.should_ban_taker());

        let event = MakerSwapEvent::NegotiateFailed("err".into());
        assert!(event.should_ban_taker());

        let event = MakerSwapEvent::TakerFeeValidateFailed("err".into());
        assert!(event.should_ban_taker());

        let event = MakerSwapEvent::TakerPaymentValidateFailed("err".into());
        assert!(event.should_ban_taker());
    }
}<|MERGE_RESOLUTION|>--- conflicted
+++ resolved
@@ -862,6 +862,7 @@
                 secret_hash,
                 taker_payment_hex,
                 selfi.r().data.taker_coin_start_block,
+                &selfi.r().data.taker_coin_swap_contract_address,
             ) {
                 Ok(Some(FoundSwapTxSpend::Spent(tx))) => {
                     return ERR!(
@@ -883,7 +884,13 @@
 
             selfi
                 .taker_coin
-                .send_maker_spends_taker_payment(taker_payment_hex, timelock, other_pub, &selfi.r().data.secret.0)
+                .send_maker_spends_taker_payment(
+                    taker_payment_hex,
+                    timelock,
+                    other_pub,
+                    &selfi.r().data.secret.0,
+                    &selfi.r().data.taker_coin_swap_contract_address,
+                )
                 .wait()
                 .map_err(|e| ERRL!("{}", e))
         }
@@ -964,6 +971,7 @@
                         self.r().data.maker_payment_lock as u32,
                         &*self.r().other_persistent_pub,
                         &secret_hash.0,
+                        &self.r().data.maker_coin_swap_contract_address,
                     )
                     .wait());
 
@@ -974,25 +982,6 @@
                 })
             },
         }
-<<<<<<< HEAD
-=======
-        let transaction = try_s!(self
-            .maker_coin
-            .send_maker_refunds_payment(
-                &maker_payment,
-                self.r().data.maker_payment_lock as u32,
-                &*self.r().other_persistent_pub,
-                &secret_hash.0,
-                &self.r().data.maker_coin_swap_contract_address,
-            )
-            .wait());
-
-        Ok(RecoveredSwap {
-            action: RecoveredSwapAction::RefundedMyPayment,
-            coin: self.maker_coin.ticker().to_string(),
-            transaction,
-        })
->>>>>>> b6b92825
     }
 }
 
@@ -1578,21 +1567,16 @@
         let ctx = MmCtxBuilder::default().with_secp256k1_key_pair(key_pair).into_mm_arc();
 
         TestCoin::ticker.mock_safe(|_| MockResult::Return("ticker"));
-<<<<<<< HEAD
+        TestCoin::swap_contract_address.mock_safe(|_| MockResult::Return(None));
 
         static mut SEARCH_FOR_SWAP_TX_SPEND_MY_CALLED: bool = true;
-        TestCoin::search_for_swap_tx_spend_my.mock_safe(|_, _, _, _, _, _| {
+        TestCoin::search_for_swap_tx_spend_my.mock_safe(|_, _, _, _, _, _, _| {
             unsafe { SEARCH_FOR_SWAP_TX_SPEND_MY_CALLED = true }
-=======
-        TestCoin::swap_contract_address.mock_safe(|_| MockResult::Return(None));
-
-        TestCoin::search_for_swap_tx_spend_my.mock_safe(|_, _, _, _, _, _, _| {
->>>>>>> b6b92825
             MockResult::Return(Ok(Some(FoundSwapTxSpend::Spent(eth_tx_for_test().into()))))
         });
 
         static mut SEARCH_FOR_SWAP_TX_SPEND_OTHER_CALLED: bool = true;
-        TestCoin::search_for_swap_tx_spend_other.mock_safe(|_, _, _, _, _, _| {
+        TestCoin::search_for_swap_tx_spend_other.mock_safe(|_, _, _, _, _, _, _| {
             unsafe { SEARCH_FOR_SWAP_TX_SPEND_OTHER_CALLED = true }
             MockResult::Return(Ok(Some(FoundSwapTxSpend::Refunded(eth_tx_for_test().into()))))
         });
@@ -1709,23 +1693,20 @@
         let ctx = MmCtxBuilder::default().with_secp256k1_key_pair(key_pair).into_mm_arc();
 
         TestCoin::ticker.mock_safe(|_| MockResult::Return("ticker"));
-<<<<<<< HEAD
+        TestCoin::swap_contract_address.mock_safe(|_| MockResult::Return(None));
 
         static mut SEARCH_FOR_SWAP_TX_SPEND_MY_CALLED: bool = true;
-        TestCoin::search_for_swap_tx_spend_my.mock_safe(|_, _, _, _, _, _| {
+        TestCoin::search_for_swap_tx_spend_my.mock_safe(|_, _, _, _, _, _, _| {
             unsafe { SEARCH_FOR_SWAP_TX_SPEND_MY_CALLED = true }
             MockResult::Return(Ok(Some(FoundSwapTxSpend::Spent(eth_tx_for_test().into()))))
         });
 
         static mut SEARCH_FOR_SWAP_TX_SPEND_OTHER_CALLED: bool = true;
-        TestCoin::search_for_swap_tx_spend_other.mock_safe(|_, _, _, _, _, _| {
+        TestCoin::search_for_swap_tx_spend_other.mock_safe(|_, _, _, _, _, _, _| {
             unsafe { SEARCH_FOR_SWAP_TX_SPEND_OTHER_CALLED = true }
             MockResult::Return(Ok(Some(FoundSwapTxSpend::Spent(eth_tx_for_test().into()))))
         });
 
-=======
-        TestCoin::swap_contract_address.mock_safe(|_| MockResult::Return(None));
->>>>>>> b6b92825
         let maker_coin = MmCoinEnum::Test(TestCoin {});
         let taker_coin = MmCoinEnum::Test(TestCoin {});
         let (maker_swap, _) = unwrap!(MakerSwap::load_from_saved(
@@ -1777,21 +1758,22 @@
         let ctx = MmCtxBuilder::default().with_secp256k1_key_pair(key_pair).into_mm_arc();
 
         TestCoin::ticker.mock_safe(|_| MockResult::Return("ticker"));
+        TestCoin::swap_contract_address.mock_safe(|_| MockResult::Return(None));
 
         static mut SEARCH_FOR_SWAP_TX_SPEND_MY_CALLED: bool = false;
-        TestCoin::search_for_swap_tx_spend_my.mock_safe(|_, _, _, _, _, _| {
+        TestCoin::search_for_swap_tx_spend_my.mock_safe(|_, _, _, _, _, _, _| {
             unsafe { SEARCH_FOR_SWAP_TX_SPEND_MY_CALLED = true }
             MockResult::Return(Ok(Some(FoundSwapTxSpend::Spent(eth_tx_for_test().into()))))
         });
 
         static mut SEARCH_FOR_SWAP_TX_SPEND_OTHER_CALLED: bool = false;
-        TestCoin::search_for_swap_tx_spend_other.mock_safe(|_, _, _, _, _, _| {
+        TestCoin::search_for_swap_tx_spend_other.mock_safe(|_, _, _, _, _, _, _| {
             unsafe { SEARCH_FOR_SWAP_TX_SPEND_OTHER_CALLED = true }
             MockResult::Return(Ok(None))
         });
 
         static mut SEND_MAKER_SPENDS_TAKER_PAYMENT_CALLED: bool = false;
-        TestCoin::send_maker_spends_taker_payment.mock_safe(|_, _, _, _, _| {
+        TestCoin::send_maker_spends_taker_payment.mock_safe(|_, _, _, _, _, _| {
             unsafe { SEND_MAKER_SPENDS_TAKER_PAYMENT_CALLED = true }
             MockResult::Return(Box::new(futures01::future::ok(eth_tx_for_test().into())))
         });
