--- conflicted
+++ resolved
@@ -22,13 +22,8 @@
 #![cfg_attr(not(feature = "native"), allow(dead_code))]
 #![cfg_attr(not(feature = "native"), allow(unused_imports))]
 
-<<<<<<< HEAD
-use coins::update_coins_config;
+use common::mm_ctx::MmCtxBuilder;
 use common::{block_on, double_panic_crash, safe_slurp, MM_DATETIME, MM_VERSION};
-=======
->>>>>>> 8c2bf3f9
-use common::mm_ctx::MmCtxBuilder;
-use common::{block_on, double_panic_crash, MM_DATETIME, MM_VERSION};
 
 use gstuff::slurp;
 
@@ -45,6 +40,7 @@
 
 #[path = "lp_native_dex.rs"] mod lp_native_dex;
 use self::lp_native_dex::{lp_init, lp_ports};
+use coins::update_coins_config;
 
 #[path = "lp_network.rs"] pub mod lp_network;
 
@@ -91,88 +87,16 @@
     // "client" - In MM2 anyone can be a Maker, the "client" option is no longer applicable.
 
     pintln! (
-<<<<<<< HEAD
-        "Command-line options.\n"
-        "The first command-line argument is special and designates the mode.\n"
-        "\n"
-        "  help                       ..  Display this message.\n"
-        "  btc2kmd {WIF or BTC}       ..  Convert a BTC WIF into a KMD WIF.\n"
-        "  events                     ..  Listen to a feed coming from a separate MM daemon and print it to stdout.\n"
-        "  vanity {substring}         ..  Tries to find an address with the given substring.\n"
-        "  nxt                        ..  Query the local NXT client (port 7876) regarding the SuperNET account in NXT.\n"
-        "  update_config {SRC} {DST}  ..  Update the configuration of coins from the SRC config and save it to DST file.\n"
-        "  {JSON configuration}       ..  Run the MarketMaker daemon.\n"
-        "\n"
-        "Some (but not all) of the JSON configuration parameters (* - required):\n"
-        "\n"
-        // We don't want to break the existing RPC API,
-        // so the "refrel=coinmarketcap" designator will act as autoselect,
-        // using the CoinGecko behind the scenes unless the "cmc_key" is given.
-        // In the future, when MM2 is more widely used and thus we're working more tighly with the GUIs (BarterDEX, HyperDEX, dICO),
-        // we might add the "refrel=cmc" and "refrel=coingecko" RPC options.
-/* we're not using the `portfolio` crate at present
-        "  cmc_key        ..  CoinMarketCap Professional API Key. Switches from CoinGecko to CoinMarketCap.\n"
-        "                     The Key can be obtained from 'https://pro.coinmarketcap.com/account'.\n"
-*/
-        "                     NB: The 'coins' command-line configuration must have the lowercased coin names in the 'name' field,\n"
-      r#"                     {"coins": [{"name": "dash", "coin": "DASH", ...}, ...], ...}."# "\n"
-        // cf. https://github.com/atomiclabs/hyperdex/blob/1d4ed3234b482e769124725c7e979eef5cd72d24/app/marketmaker/supported-currencies.js#L12
-        "  coins          ..  Information about the currencies: their ticker symbols, names, ports, addresses, etc.\n"
-        "                     If the field isn't present on the command line then we try loading it from the 'coins' file.\n"
-        "  crash          ..  Simulate a crash to check how the crash handling works.\n"
-        "  dbdir          ..  MM database path. 'DB' by default.\n"
-        "  gui            ..  The information about GUI app using MM2 instance. Included in swap statuses shared with network.\n"
-        "                 ..  It's recommended to put essential info to this field (application name, OS, version, etc).\n"
-        "                 ..  e.g. AtomicDEX iOS 1.0.1000.\n"
-        "  myipaddr       ..  IP address to bind to for P2P networking.\n"
-        "  netid          ..  Subnetwork. Affects ports and keys.\n"
-        "  passphrase *   ..  Wallet seed.\n"
-        "                     Compressed WIFs and hexadecimal ECDSA keys (prefixed with 0x) are also accepted.\n"
-        "  panic          ..  Simulate a panic to see if backtrace works.\n"
-        // cf. https://github.com/atomiclabs/hyperdex/pull/563/commits/6d17c0c994693b768e30130855c679a7849a2b27
-        "  rpccors        ..  Access-Control-Allow-Origin header value to be used in all the RPC responses.\n"
-        "                     Default is currently 'http://localhost:3000'\n"
-        "  rpcip          ..  IP address to bind to for RPC server. Overrides the 127.0.0.1 default\n"
-        "  rpc_password   ..  RPC password used to authorize non-public RPC calls\n"
-        "                     MM generates password from passphrase if this field is not set\n"
-        "  rpc_local_only ..  MM forbids some RPC requests from not loopback (localhost) IPs as additional security measure.\n"
-        "                     Defaults to `true`, set `false` to disable. `Use with caution`.\n"
-        "  rpcport        ..  If > 1000 overrides the 7783 default.\n"
-        "  i_am_seed      ..  Activate the seed node mode (acting as a relay for mm2 clients).\n"
-        "                     Defaults to `false`.\n"
-        "  seednodes      ..  Seednode IPs that node will use.\n"
-        "                     At least one seed IP must be present if the node is not a seed itself.\n"
-        "  stderr         ..  Print a message to stderr and exit.\n"
-        "  userhome       ..  System home directory of a user ('/root' by default).\n"
-        "  wif            ..  `1` to add WIFs to the information we provide about a coin.\n"
-        "\n"
-        "Environment variables:\n"
-        "\n"
-        // Per-process (we might have several MM instances running but they will share the same log).
-        "  MM_CONF_PATH   ..  File path. MM2 will try to load the JSON configuration from this file.\n"
-        "                     File must contain valid json with structure mentioned above.\n"
-        "                     Defaults to `MM2.json`\n"
-        "  MM_COINS_PATH  ..  File path. MM2 will try to load coins data from this file.\n"
-        "                     File must contain valid json.\n"
-        "                     Recommended: https://github.com/jl777/coins/blob/master/coins.\n"
-        "                     Defaults to `coins`.\n"
-        "  MM_LOG         ..  File path. Must end with '.log'. MM will log to this file.\n"
-        "\n"
-        // Generated from https://github.com/KomodoPlatform/developer-docs/tree/sidd.
-        // (SHossain, siddhartha-crypto).
-        "See also the online documentation at\n"
-        "https://developers.atomicdex.io\n"
-    )
-=======
             "Command-line options.\n"
             "The first command-line argument is special and designates the mode.\n"
             "\n"
-            "  help                  ..  Display this message.\n"
-            "  btc2kmd {WIF or BTC}  ..  Convert a BTC WIF into a KMD WIF.\n"
-            "  events                ..  Listen to a feed coming from a separate MM daemon and print it to stdout.\n"
-            "  vanity {substring}    ..  Tries to find an address with the given substring.\n"
-            "  nxt                   ..  Query the local NXT client (port 7876) regarding the SuperNET account in NXT.\n"
-            "  {JSON configuration}  ..  Run the MarketMaker daemon.\n"
+            "  help                       ..  Display this message.\n"
+            "  btc2kmd {WIF or BTC}       ..  Convert a BTC WIF into a KMD WIF.\n"
+            "  events                     ..  Listen to a feed coming from a separate MM daemon and print it to stdout.\n"
+            "  vanity {substring}         ..  Tries to find an address with the given substring.\n"
+            "  nxt                        ..  Query the local NXT client (port 7876) regarding the SuperNET account in NXT.\n"
+            "  update_config {SRC} {DST}  ..  Update the configuration of coins from the SRC config and save it to DST file.\n"
+            "  {JSON configuration}       ..  Run the MarketMaker daemon.\n"
             "\n"
             "Some (but not all) of the JSON configuration parameters (* - required):\n"
             "\n"
@@ -234,7 +158,6 @@
             "See also the online documentation at\n"
             "https://developers.atomicdex.io\n"
         )
->>>>>>> 8c2bf3f9
 }
 
 #[cfg(feature = "native")]
@@ -262,27 +185,22 @@
     // we're not checking them for the mode switches in order not to risk [untrusted] data being mistaken for a mode switch.
     let first_arg = args_os.get(1).and_then(|arg| arg.to_str());
 
-<<<<<<< HEAD
-    if first_arg == Some ("panic") {panic! ("panic message")}
-    if first_arg == Some ("crash") {double_panic_crash()}
-    if first_arg == Some ("stderr") {eprintln! ("This goes to stderr"); return}
+    if first_arg == Some("panic") {
+        panic!("panic message")
+    }
+    if first_arg == Some("crash") {
+        double_panic_crash()
+    }
+    if first_arg == Some("stderr") {
+        eprintln!("This goes to stderr");
+        return;
+    }
     if first_arg == Some("update_config") {
         match on_update_config(&args_os) {
             Ok(_) => println!("Success"),
             Err(e) => eprintln!("{}", e),
         }
-        return
-=======
-    if first_arg == Some("panic") {
-        panic!("panic message")
-    }
-    if first_arg == Some("crash") {
-        double_panic_crash()
-    }
-    if first_arg == Some("stderr") {
-        eprintln!("This goes to stderr");
-        return;
->>>>>>> 8c2bf3f9
+        return;
     }
 
     if first_arg == Some("--help") || first_arg == Some("-h") || first_arg == Some("help") {
@@ -350,7 +268,7 @@
     Ok(())
 }
 
-fn on_update_config(args: &Vec<OsString>) -> Result<(), String> {
+fn on_update_config(args: &[OsString]) -> Result<(), String> {
     let src_path = args.get(2).ok_or(ERRL!("Expect path to the source coins config."))?;
     let dst_path = args.get(3).ok_or(ERRL!("Expect destination path."))?;
 
