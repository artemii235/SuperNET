--- conflicted
+++ resolved
@@ -153,12 +153,7 @@
         },
         "kmd_rewards_info" => hyres(kmd_rewards_info(ctx)),
         // "inventory" => inventory (ctx, req),
-<<<<<<< HEAD
         "list_banned_pubkeys" => hyres(list_banned_pubkeys(ctx)),
-=======
-        "list_banned_pubkeys" => hyres(list_banned_pubkeys_rpc(ctx)),
-        "metrics" => metrics(ctx),
->>>>>>> 7cb58009
         "max_taker_vol" => hyres(max_taker_vol(ctx, req)),
         "metrics" => metrics(ctx),
         "min_trading_vol" => hyres(min_trading_vol(ctx, req)),
