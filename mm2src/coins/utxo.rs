--- conflicted
+++ resolved
@@ -233,12 +233,9 @@
     /// relay fee amount instead of calculated
     /// https://github.com/KomodoPlatform/atomicDEX-API/issues/617
     force_min_relay_fee: bool,
-<<<<<<< HEAD
     /// Block count for median time past calculation
     mtp_block_count: NonZeroU64,
-=======
     estimate_fee_mode: Option<EstimateFeeMode>,
->>>>>>> 3a9680fa
 }
 
 impl UtxoCoinImpl {
@@ -2143,11 +2140,8 @@
         history_sync_state: Mutex::new(initial_history_state),
         required_confirmations: required_confirmations.into(),
         force_min_relay_fee: conf["force_min_relay_fee"].as_bool().unwrap_or (false),
-<<<<<<< HEAD
         mtp_block_count: json::from_value(conf["mtp_block_count"].clone()).unwrap_or (KMD_MTP_BLOCK_COUNT),
-=======
         estimate_fee_mode: json::from_value(conf["estimate_fee_mode"].clone()).unwrap_or(None),
->>>>>>> 3a9680fa
     };
     Ok(UtxoCoin(Arc::new(coin)))
 }
