/******************************************************************************
 * Copyright © 2014-2019 The SuperNET Developers.                             *
 *                                                                            *
 * See the AUTHORS, DEVELOPER-AGREEMENT and LICENSE files at                  *
 * the top-level directory of this distribution for the individual copyright  *
 * holder information and the developer policies on copyright and licensing.  *
 *                                                                            *
 * Unless otherwise agreed in a custom licensing agreement, no part of the    *
 * SuperNET software, including this file may be copied, modified, propagated *
 * or distributed except according to the terms contained in the LICENSE file *
 *                                                                            *
 * Removal or modification of this copyright notice is prohibited.            *
 *                                                                            *
 ******************************************************************************/
//
//  utxo.rs
//  marketmaker
//
//  Copyright © 2017-2019 SuperNET. All rights reserved.
//

#![cfg_attr(not(feature = "native"), allow(unused_imports))]

pub mod qtum;
pub mod rpc_clients;
pub mod utxo_common;
pub mod utxo_standard;

#[cfg(feature = "native")] pub mod tx_cache;

use async_trait::async_trait;
use base64::{encode_config as base64_encode, URL_SAFE};
use bigdecimal::BigDecimal;
pub use bitcrypto::{dhash160, sha256, ChecksumType};
use chain::{OutPoint, TransactionInput, TransactionOutput, TxHashAlgo};
use common::executor::{spawn, Timer};
use common::jsonrpc_client::JsonRpcError;
use common::mm_ctx::MmArc;
use common::mm_metrics::MetricsArc;
use common::{first_char_to_upper, small_rng, MM_VERSION};
#[cfg(feature = "native")] use dirs::home_dir;
use futures::channel::mpsc;
use futures::compat::Future01CompatExt;
use futures::lock::{Mutex as AsyncMutex, MutexGuard as AsyncMutexGuard};
use futures::stream::StreamExt;
use futures01::Future;
use keys::bytes::Bytes;
pub use keys::{Address, KeyPair, Private, Public, Secret};
#[cfg(test)] use mocktopus::macros::*;
use num_traits::ToPrimitive;
use primitives::hash::{H256, H264, H512};
use rand::seq::SliceRandom;
use rpc::v1::types::{Bytes as BytesJson, Transaction as RpcTransaction, H256 as H256Json};
use script::{Builder, Script, SignatureVersion, TransactionInputSigner};
use serde_json::{self as json, Value as Json};
use serialization::serialize;
use std::collections::{HashMap, HashSet};
use std::convert::TryInto;
use std::num::NonZeroU64;
use std::ops::Deref;
use std::path::{Path, PathBuf};
use std::str::FromStr;
use std::sync::atomic::{AtomicBool, AtomicU64};
use std::sync::{Arc, Mutex, Weak};
use utxo_common::big_decimal_from_sat;

pub use chain::Transaction as UtxoTx;

use self::rpc_clients::{ElectrumClient, ElectrumClientImpl, EstimateFeeMethod, EstimateFeeMode, NativeClient,
                        UnspentInfo, UtxoRpcClientEnum};
use super::{CoinTransportMetrics, CoinsContext, FeeApproxStage, FoundSwapTxSpend, HistorySyncState, MarketCoinOps,
            MmCoin, RpcClientType, RpcTransportEventHandler, RpcTransportEventHandlerShared, TradeFee,
            TradePreimageError, Transaction, TransactionDetails, TransactionEnum, TransactionFut, WithdrawFee,
            WithdrawRequest};
use crate::utxo::rpc_clients::{ElectrumRpcRequest, NativeClientImpl};
use crate::utxo::utxo_common::display_address;

#[cfg(test)] pub mod utxo_tests;

const SWAP_TX_SPEND_SIZE: u64 = 305;
const KILO_BYTE: u64 = 1000;
/// https://bitcoin.stackexchange.com/a/77192
const MAX_DER_SIGNATURE_LEN: usize = 72;
const COMPRESSED_PUBKEY_LEN: usize = 33;
const P2PKH_OUTPUT_LEN: u64 = 34;
const MATURE_CONFIRMATIONS_DEFAULT: u32 = 100;
const UTXO_DUST_AMOUNT: u64 = 1000;
/// Block count for KMD median time past calculation
///
/// # Safety
/// 11 > 0
const KMD_MTP_BLOCK_COUNT: NonZeroU64 = unsafe { NonZeroU64::new_unchecked(11u64) };
const DEFAULT_DYNAMIC_FEE_VOLATILITY_PERCENT: f64 = 0.5;

#[cfg(windows)]
#[cfg(feature = "native")]
fn get_special_folder_path() -> PathBuf {
    use libc::c_char;
    use std::ffi::CStr;
    use std::mem::zeroed;
    use std::ptr::null_mut;
    use winapi::shared::minwindef::MAX_PATH;
    use winapi::um::shlobj::SHGetSpecialFolderPathA;
    use winapi::um::shlobj::CSIDL_APPDATA;

    let mut buf: [c_char; MAX_PATH + 1] = unsafe { zeroed() };
    // https://docs.microsoft.com/en-us/windows/desktop/api/shlobj_core/nf-shlobj_core-shgetspecialfolderpatha
    let rc = unsafe { SHGetSpecialFolderPathA(null_mut(), buf.as_mut_ptr(), CSIDL_APPDATA, 1) };
    if rc != 1 {
        panic!("!SHGetSpecialFolderPathA")
    }
    Path::new(unwrap!(unsafe { CStr::from_ptr(buf.as_ptr()) }.to_str())).to_path_buf()
}

#[cfg(not(windows))]
#[cfg(feature = "native")]
fn get_special_folder_path() -> PathBuf { panic!("!windows") }

impl Transaction for UtxoTx {
    fn tx_hex(&self) -> Vec<u8> { serialize(self).into() }

    fn tx_hash(&self) -> BytesJson { self.hash().reversed().to_vec().into() }
}

/// Additional transaction data that can't be easily got from raw transaction without calling
/// additional RPC methods, e.g. to get input amount we need to request all previous transactions
/// and check output values
#[derive(Debug)]
pub struct AdditionalTxData {
    pub received_by_me: u64,
    pub spent_by_me: u64,
    pub fee_amount: u64,
    pub unused_change: Option<u64>,
}

/// The fee set from coins config
#[derive(Debug)]
pub enum TxFee {
    /// Tell the coin that it has fixed tx fee not depending on transaction size
    Fixed(u64),
    /// Tell the coin that it should request the fee from daemon RPC and calculate it relying on tx size
    Dynamic(EstimateFeeMethod),
}

/// The actual "runtime" fee that is received from RPC in case of dynamic calculation
#[derive(Debug, PartialEq)]
pub enum ActualTxFee {
    /// fixed tx fee not depending on transaction size
    Fixed(u64),
    /// fee amount per Kbyte received from coin RPC
    Dynamic(u64),
}

/// Fee policy applied on transaction creation
pub enum FeePolicy {
    /// Send the exact amount specified in output(s), fee is added to spent input amount
    SendExact,
    /// Contains the index of output from which fee should be deducted
    DeductFromOutput(usize),
}

#[derive(Debug, Serialize, Deserialize)]
#[serde(tag = "format")]
pub enum UtxoAddressFormat {
    /// Standard UTXO address format.
    /// In Bitcoin Cash context the standard format also known as 'legacy'.
    #[serde(rename = "standard")]
    Standard,
    /// Bitcoin Cash specific address format.
    /// https://github.com/bitcoincashorg/bitcoincash.org/blob/master/spec/cashaddr.md
    #[serde(rename = "cashaddress")]
    CashAddress { network: String },
}

impl Default for UtxoAddressFormat {
    fn default() -> Self { UtxoAddressFormat::Standard }
}

/// The cache of recently send transactions used to track the spent UTXOs and replace them with new outputs
/// The daemon needs some time to update the listunspent list for address which makes it return already spent UTXOs
/// This cache helps to prevent UTXO reuse in such cases
pub struct RecentlySpentOutPoints {
    /// Maps UnspentInfo A to a set of UnspentInfos which `spent` A
    input_to_output_map: HashMap<UnspentInfo, HashSet<UnspentInfo>>,
    /// Maps UnspentInfo A to a set of UnspentInfos that `were spent by` A
    output_to_input_map: HashMap<UnspentInfo, HashSet<UnspentInfo>>,
    /// Cache includes only outputs having script_pubkey == for_script_pubkey
    for_script_pubkey: Bytes,
}

impl RecentlySpentOutPoints {
    fn new(for_script_pubkey: Bytes) -> Self {
        RecentlySpentOutPoints {
            input_to_output_map: HashMap::new(),
            output_to_input_map: HashMap::new(),
            for_script_pubkey,
        }
    }

    pub fn add_spent(&mut self, mut inputs: Vec<UnspentInfo>, spend_tx_hash: H256, outputs: Vec<TransactionOutput>) {
        // reset the height for all inputs as spent cache is not aware about block height of spent output
        inputs.iter_mut().for_each(|input| input.height = None);
        let inputs: HashSet<_> = inputs.into_iter().collect();
        let to_replace: HashSet<_> = outputs
            .iter()
            .enumerate()
            .filter_map(|(index, output)| {
                if output.script_pubkey == self.for_script_pubkey {
                    Some(UnspentInfo {
                        outpoint: OutPoint {
                            hash: spend_tx_hash.clone(),
                            index: index as u32,
                        },
                        value: output.value,
                        height: None,
                    })
                } else {
                    None
                }
            })
            .collect();

        let mut prev_inputs_spent = HashSet::new();

        // check if inputs are already in spending cached chain
        for input in &inputs {
            if let Some(prev_inputs) = self.output_to_input_map.get(input) {
                for prev_input in prev_inputs {
                    if let Some(outputs) = self.input_to_output_map.get_mut(prev_input) {
                        prev_inputs_spent.insert(prev_input.clone());
                        outputs.remove(input);
                        for replace in &to_replace {
                            outputs.insert(replace.clone());
                        }
                    }
                }
            }
        }

        prev_inputs_spent.extend(inputs.clone());
        for output in &to_replace {
            self.output_to_input_map
                .insert(output.clone(), prev_inputs_spent.clone());
        }

        for input in inputs {
            self.input_to_output_map.insert(input, to_replace.clone());
        }
    }

    pub fn replace_spent_outputs_with_cache(&self, mut outputs: HashSet<UnspentInfo>) -> HashSet<UnspentInfo> {
        let mut replacement_unspents = HashSet::new();
        // reset the height for all outputs as spent cache is not aware about block height of a just sent tx
        outputs = outputs
            .into_iter()
            .map(|mut output| {
                output.height = None;
                output
            })
            .collect();
        outputs = outputs
            .into_iter()
            .filter(|unspent| {
                let outs = self.input_to_output_map.get(&unspent);
                match outs {
                    Some(outs) => {
                        for out in outs.iter() {
                            if !replacement_unspents.contains(out) {
                                replacement_unspents.insert(out.clone());
                            }
                        }
                        false
                    },
                    None => true,
                }
            })
            .collect();
        if replacement_unspents.is_empty() {
            return outputs;
        }
        outputs.extend(replacement_unspents);
        self.replace_spent_outputs_with_cache(outputs)
    }
}

#[derive(Debug, Deserialize)]
pub enum BlockchainNetwork {
    #[serde(rename = "mainnet")]
    Mainnet,
    #[serde(rename = "testnet")]
    Testnet,
    #[serde(rename = "regtest")]
    Regtest,
}

#[derive(Debug)]
pub struct UtxoCoinConf {
    pub ticker: String,
    /// https://en.bitcoin.it/wiki/List_of_address_prefixes
    /// https://github.com/jl777/coins/blob/master/coins
    pub pub_addr_prefix: u8,
    pub p2sh_addr_prefix: u8,
    pub wif_prefix: u8,
    pub pub_t_addr_prefix: u8,
    pub p2sh_t_addr_prefix: u8,
    /// True if coins uses Proof of Stake consensus algo
    /// Proof of Work is expected by default
    /// https://en.bitcoin.it/wiki/Proof_of_Stake
    /// https://en.bitcoin.it/wiki/Proof_of_work
    /// The actual meaning of this is nTime field is used in transaction
    pub is_pos: bool,
    /// Special field for Zcash and it's forks
    /// Defines if Overwinter network upgrade was activated
    /// https://z.cash/upgrade/overwinter/
    pub overwintered: bool,
    /// The tx version used to detect the transaction ser/de/signing algo
    /// For now it's mostly used for Zcash and forks because they changed the algo in
    /// Overwinter and then Sapling upgrades
    /// https://github.com/zcash/zips/blob/master/zip-0243.rst
    pub tx_version: i32,
    /// If true - allow coins withdraw to P2SH addresses (Segwit).
    /// the flag will also affect the address that MM2 generates by default in the future
    /// will be the Segwit (starting from 3 for BTC case) instead of legacy
    /// https://en.bitcoin.it/wiki/Segregated_Witness
    pub segwit: bool,
    /// Does coin require transactions to be notarized to be considered as confirmed?
    /// https://komodoplatform.com/security-delayed-proof-of-work-dpow/
    pub requires_notarization: AtomicBool,
    /// The address format indicates how to parse and display UTXO addresses over RPC calls
    pub address_format: UtxoAddressFormat,
    /// Is current coin KMD asset chain?
    /// https://komodoplatform.atlassian.net/wiki/spaces/KPSD/pages/71729160/What+is+a+Parallel+Chain+Asset+Chain
    pub asset_chain: bool,
    /// Dynamic transaction fee volatility in percent. The value is used to predict a possible increase in dynamic fee.
    pub tx_fee_volatility_percent: f64,
    /// Transaction version group id for Zcash transactions since Overwinter: https://github.com/zcash/zips/blob/master/zip-0202.rst
    pub version_group_id: u32,
    /// Consensus branch id for Zcash transactions since Overwinter: https://github.com/zcash/zcash/blob/master/src/consensus/upgrades.cpp#L11
    /// used in transaction sig hash calculation
    pub consensus_branch_id: u32,
    /// Defines if coin uses Zcash transaction format
    pub zcash: bool,
    /// Address and privkey checksum type
    pub checksum_type: ChecksumType,
    /// Fork id used in sighash
    pub fork_id: u32,
    /// Signature version
    pub signature_version: SignatureVersion,
    pub required_confirmations: AtomicU64,
    /// if set to true MM2 will check whether calculated fee is lower than relay fee and use
    /// relay fee amount instead of calculated
    /// https://github.com/KomodoPlatform/atomicDEX-API/issues/617
    pub force_min_relay_fee: bool,
    /// Block count for median time past calculation
    pub mtp_block_count: NonZeroU64,
    pub estimate_fee_mode: Option<EstimateFeeMode>,
    /// Minimum number of confirmations at which a transaction is considered mature
    pub mature_confirmations: u32,
    /// The number of blocks used for estimate_fee/estimate_smart_fee RPC calls
    pub estimate_fee_blocks: u32,
}

#[derive(Debug)]
pub struct UtxoCoinFields {
    /// UTXO coin config
    pub conf: UtxoCoinConf,
    /// Default decimals amount is 8 (BTC and almost all other UTXO coins)
    /// But there are forks which have different decimals:
    /// Peercoin has 6
    /// Emercoin has 6
    /// Bitcoin Diamond has 7
    pub decimals: u8,
    pub tx_fee: TxFee,
    /// Minimum transaction value at which the value is not less than fee
    pub dust_amount: u64,
    /// RPC client
    pub rpc_client: UtxoRpcClientEnum,
    /// ECDSA key pair
    pub key_pair: KeyPair,
    /// Lock the mutex when we deal with address utxos
    pub my_address: Address,
    pub history_sync_state: Mutex<HistorySyncState>,
    /// Path to the TX cache directory
    pub tx_cache_directory: Option<PathBuf>,
    /// The cache of recently send transactions used to track the spent UTXOs and replace them with new outputs
    /// The daemon needs some time to update the listunspent list for address which makes it return already spent UTXOs
    /// This cache helps to prevent UTXO reuse in such cases
    pub recently_spent_outpoints: AsyncMutex<RecentlySpentOutPoints>,
<<<<<<< HEAD
=======
    /// The number of blocks used for estimate_fee/estimate_smart_fee RPC calls
    pub estimate_fee_blocks: u32,
    pub tx_hash_algo: TxHashAlgo,
>>>>>>> 00963846
}

#[cfg_attr(test, mockable)]
#[async_trait]
pub trait UtxoCommonOps {
    async fn get_tx_fee(&self) -> Result<ActualTxFee, JsonRpcError>;

    async fn get_htlc_spend_fee(&self) -> Result<u64, String>;

    fn addresses_from_script(&self, script: &Script) -> Result<Vec<Address>, String>;

    fn denominate_satoshis(&self, satoshi: i64) -> f64;

    fn my_public_key(&self) -> &Public;

    fn display_address(&self, address: &Address) -> Result<String, String>;

    /// Try to parse address from string using specified on asset enable format,
    /// and if it failed inform user that he used a wrong format.
    fn address_from_str(&self, address: &str) -> Result<Address, String>;

    async fn get_current_mtp(&self) -> Result<u32, String>;

    /// Check if the output is spendable (is not coinbase or it has enough confirmations).
    fn is_unspent_mature(&self, output: &RpcTransaction) -> bool;

    /// Generates unsigned transaction (TransactionInputSigner) from specified utxos and outputs.
    /// This function expects that utxos are sorted by amounts in ascending order
    /// Consider sorting before calling this function
    /// Sends the change (inputs amount - outputs amount) to "my_address"
    /// Also returns additional transaction data
    async fn generate_transaction(
        &self,
        utxos: Vec<UnspentInfo>,
        outputs: Vec<TransactionOutput>,
        fee_policy: FeePolicy,
        fee: Option<ActualTxFee>,
        gas_fee: Option<u64>,
    ) -> Result<(TransactionInputSigner, AdditionalTxData), GenerateTransactionError>;

    /// Calculates interest if the coin is KMD
    /// Adds the value to existing output to my_script_pub or creates additional interest output
    /// returns transaction and data as is if the coin is not KMD
    async fn calc_interest_if_required(
        &self,
        mut unsigned: TransactionInputSigner,
        mut data: AdditionalTxData,
        my_script_pub: Bytes,
    ) -> Result<(TransactionInputSigner, AdditionalTxData), String>;

    fn p2sh_spending_tx(
        &self,
        prev_transaction: UtxoTx,
        redeem_script: Bytes,
        outputs: Vec<TransactionOutput>,
        script_data: Script,
        sequence: u32,
    ) -> Result<UtxoTx, String>;

    /// Get transaction outputs available to spend.
    fn ordered_mature_unspents(
        &self,
        address: &Address,
    ) -> Box<dyn Future<Item = Vec<UnspentInfo>, Error = String> + Send>;

    /// Try load verbose transaction from cache or try to request it from Rpc client.
    fn get_verbose_transaction_from_cache_or_rpc(
        &self,
        txid: H256Json,
    ) -> Box<dyn Future<Item = VerboseTransactionFrom, Error = String> + Send>;

    /// Cache transaction if the coin supports `TX_CACHE` and tx height is set and not zero.
    async fn cache_transaction_if_possible(&self, tx: &RpcTransaction) -> Result<(), String>;

    /// Returns available unspents in ascending order + RecentlySpentOutPoints MutexGuard for further interaction
    /// (e.g. to add new transaction to it).
    async fn list_unspent_ordered(
        &self,
        address: &Address,
    ) -> Result<(Vec<UnspentInfo>, AsyncMutexGuard<'_, RecentlySpentOutPoints>), String>;

    async fn preimage_trade_fee_required_to_send_outputs(
        &self,
        outputs: Vec<TransactionOutput>,
        fee_policy: FeePolicy,
        gas_fee: Option<u64>,
        stage: &FeeApproxStage,
    ) -> Result<BigDecimal, TradePreimageError>;

    /// Increase the given `dynamic_fee` according to the fee approximation `stage`.
    /// The method is used to predict a possible increase in dynamic fee.
    fn increase_dynamic_fee_by_stage(&self, dynamic_fee: u64, stage: &FeeApproxStage) -> u64;
}

#[async_trait]
pub trait UtxoStandardOps {
    /// Gets tx details by hash requesting the coin RPC if required
    async fn tx_details_by_hash(&self, hash: &[u8]) -> Result<TransactionDetails, String>;

    async fn request_tx_history(&self, metrics: MetricsArc) -> RequestTxHistoryResult;
}

#[derive(Clone, Debug)]
pub struct UtxoArc(Arc<UtxoCoinFields>);
impl Deref for UtxoArc {
    type Target = UtxoCoinFields;
    fn deref(&self) -> &UtxoCoinFields { &*self.0 }
}

impl From<UtxoCoinFields> for UtxoArc {
    fn from(coin: UtxoCoinFields) -> UtxoArc { UtxoArc(Arc::new(coin)) }
}

impl From<Arc<UtxoCoinFields>> for UtxoArc {
    fn from(arc: Arc<UtxoCoinFields>) -> UtxoArc { UtxoArc(arc) }
}

impl UtxoArc {
    /// Returns weak reference to the inner UtxoCoinFields
    fn downgrade(&self) -> UtxoWeak {
        let weak = Arc::downgrade(&self.0);
        UtxoWeak(weak)
    }
}

#[derive(Clone, Debug)]
pub struct UtxoWeak(Weak<UtxoCoinFields>);

impl From<Weak<UtxoCoinFields>> for UtxoWeak {
    fn from(weak: Weak<UtxoCoinFields>) -> Self { UtxoWeak(weak) }
}

impl UtxoWeak {
    fn upgrade(&self) -> Option<UtxoArc> { self.0.upgrade().map(UtxoArc::from) }
}

// We can use a shared UTXO lock for all UTXO coins at 1 time.
// It's highly likely that we won't experience any issues with it as we won't need to send "a lot" of transactions concurrently.
lazy_static! {
    pub static ref UTXO_LOCK: AsyncMutex<()> = AsyncMutex::new(());
}

#[derive(Debug)]
pub enum GenerateTransactionError {
    EmptyUtxoSet,
    EmptyOutputs,
    OutputValueLessThanDust { value: u64, dust: u64 },
    TooLargeGasFee,
    DeductFeeFromOutputFailed { description: String },
    NotSufficientBalance { description: String },
    Other(String),
}

impl std::fmt::Display for GenerateTransactionError {
    fn fmt(&self, f: &mut std::fmt::Formatter<'_>) -> std::fmt::Result {
        match self {
            GenerateTransactionError::EmptyUtxoSet => write!(f, "Couldn't generate tx from empty UTXOs set"),
            GenerateTransactionError::EmptyOutputs => write!(f, "Couldn't generate tx with empty output set"),
            GenerateTransactionError::OutputValueLessThanDust { value, dust } => {
                write!(f, "Output value {} less than dust amount {}", value, dust)
            },
            GenerateTransactionError::TooLargeGasFee => write!(f, "Too large gas_fee"),
            GenerateTransactionError::DeductFeeFromOutputFailed { description } => {
                write!(f, "Error on deduct fee from an output: {:?}", description)
            },
            GenerateTransactionError::NotSufficientBalance { description } => {
                write!(f, "Not sufficient balance: {}", description)
            },
            GenerateTransactionError::Other(e) => write!(f, "{}", e),
        }
    }
}

impl std::error::Error for GenerateTransactionError {}

pub enum RequestTxHistoryResult {
    Ok(Vec<(H256Json, u64)>),
    Retry { error: String },
    HistoryTooLarge,
    UnknownError(String),
}

pub enum VerboseTransactionFrom {
    Cache(RpcTransaction),
    Rpc(RpcTransaction),
}

pub fn compressed_key_pair_from_bytes(raw: &[u8], prefix: u8, checksum_type: ChecksumType) -> Result<KeyPair, String> {
    if raw.len() != 32 {
        return ERR!("Invalid raw priv key len {}", raw.len());
    }

    let private = Private {
        prefix,
        compressed: true,
        secret: Secret::from(raw),
        checksum_type,
    };
    Ok(try_s!(KeyPair::from_private(private)))
}

pub fn compressed_pub_key_from_priv_raw(raw_priv: &[u8], sum_type: ChecksumType) -> Result<H264, String> {
    let key_pair: KeyPair = try_s!(compressed_key_pair_from_bytes(raw_priv, 0, sum_type));
    Ok(H264::from(&**key_pair.public()))
}

#[derive(Clone, Debug, Deserialize, PartialEq, Serialize)]
pub struct UtxoFeeDetails {
    pub amount: BigDecimal,
}

#[cfg(feature = "native")]
// https://github.com/KomodoPlatform/komodo/blob/master/zcutil/fetch-params.sh#L5
// https://github.com/KomodoPlatform/komodo/blob/master/zcutil/fetch-params.bat#L4
pub fn zcash_params_path() -> PathBuf {
    if cfg!(windows) {
        // >= Vista: c:\Users\$username\AppData\Roaming
        get_special_folder_path().join("ZcashParams")
    } else if cfg!(target_os = "macos") {
        unwrap!(home_dir())
            .join("Library")
            .join("Application Support")
            .join("ZcashParams")
    } else {
        unwrap!(home_dir()).join(".zcash-params")
    }
}

#[cfg(feature = "native")]
pub fn coin_daemon_data_dir(name: &str, is_asset_chain: bool) -> PathBuf {
    // komodo/util.cpp/GetDefaultDataDir
    let mut data_dir = match dirs::home_dir() {
        Some(hd) => hd,
        None => Path::new("/").to_path_buf(),
    };

    if cfg!(windows) {
        // >= Vista: c:\Users\$username\AppData\Roaming
        data_dir = get_special_folder_path();
        if is_asset_chain {
            data_dir.push("Komodo");
        } else {
            data_dir.push(first_char_to_upper(name));
        }
    } else if cfg!(target_os = "macos") {
        data_dir.push("Library");
        data_dir.push("Application Support");
        if is_asset_chain {
            data_dir.push("Komodo");
        } else {
            data_dir.push(first_char_to_upper(name));
        }
    } else if is_asset_chain {
        data_dir.push(".komodo");
    } else {
        data_dir.push(format!(".{}", name));
    }

    if is_asset_chain {
        data_dir.push(name)
    };
    data_dir
}

#[cfg(not(feature = "native"))]
pub fn coin_daemon_data_dir(_name: &str, _is_asset_chain: bool) -> PathBuf { unimplemented!() }

/// Attempts to parse native daemon conf file and return rpcport, rpcuser and rpcpassword
#[cfg(feature = "native")]
fn read_native_mode_conf(
    filename: &dyn AsRef<Path>,
    network: &BlockchainNetwork,
) -> Result<(Option<u16>, String, String), String> {
    use ini::Ini;

    fn read_property<'a>(conf: &'a ini::Ini, network: &BlockchainNetwork, property: &str) -> Option<&'a String> {
        let subsection = match network {
            BlockchainNetwork::Mainnet => None,
            BlockchainNetwork::Testnet => conf.section(Some("test")),
            BlockchainNetwork::Regtest => conf.section(Some("regtest")),
        };
        subsection
            .and_then(|props| props.get(property))
            .or_else(|| conf.general_section().get(property))
    }

    let conf: Ini = match Ini::load_from_file(&filename) {
        Ok(ini) => ini,
        Err(err) => {
            return ERR!(
                "Error parsing the native wallet configuration '{}': {}",
                filename.as_ref().display(),
                err
            )
        },
    };
    let rpc_port = match read_property(&conf, network, "rpcport") {
        Some(port) => port.parse::<u16>().ok(),
        None => None,
    };
    let rpc_user = try_s!(read_property(&conf, network, "rpcuser").ok_or(ERRL!(
        "Conf file {} doesn't have the rpcuser key",
        filename.as_ref().display()
    )));
    let rpc_password = try_s!(read_property(&conf, network, "rpcpassword").ok_or(ERRL!(
        "Conf file {} doesn't have the rpcpassword key",
        filename.as_ref().display()
    )));
    Ok((rpc_port, rpc_user.clone(), rpc_password.clone()))
}

#[cfg(not(feature = "native"))]
fn read_native_mode_conf(
    _filename: &dyn AsRef<Path>,
    network: &BlockchainNetwork,
) -> Result<(Option<u16>, String, String), String> {
    unimplemented!()
}

/// Electrum protocol version verifier.
/// The structure is used to handle the `on_connected` event and notify `electrum_version_loop`.
struct ElectrumProtoVerifier {
    on_connect_tx: mpsc::UnboundedSender<String>,
}

impl ElectrumProtoVerifier {
    fn into_shared(self) -> RpcTransportEventHandlerShared { Arc::new(self) }
}

impl RpcTransportEventHandler for ElectrumProtoVerifier {
    fn debug_info(&self) -> String { "ElectrumProtoVerifier".into() }

    fn on_outgoing_request(&self, _data: &[u8]) {}

    fn on_incoming_response(&self, _data: &[u8]) {}

    fn on_connected(&self, address: String) -> Result<(), String> {
        try_s!(self.on_connect_tx.unbounded_send(address));
        Ok(())
    }
}

pub struct UtxoConfBuilder<'a> {
    conf: &'a Json,
    req: &'a Json,
    ticker: &'a str,
}

impl<'a> UtxoConfBuilder<'a> {
    pub fn new(conf: &'a Json, req: &'a Json, ticker: &'a str) -> Self { UtxoConfBuilder { conf, req, ticker } }

    pub fn build(&self) -> Result<UtxoCoinConf, String> {
        let checksum_type = self.checksum_type();
        let pub_addr_prefix = self.pub_addr_prefix();
        let p2sh_addr_prefix = self.p2sh_address_prefix();
        let pub_t_addr_prefix = self.pub_t_address_prefix();
        let p2sh_t_addr_prefix = self.p2sh_t_address_prefix();

        let wif_prefix = self.wif_prefix();

        let address_format = try_s!(self.address_format());

        let asset_chain = self.asset_chain();
        let tx_version = self.tx_version();
        let overwintered = self.overwintered();

        let tx_fee_volatility_percent = self.tx_fee_volatility_percent();
        let version_group_id = try_s!(self.version_group_id(tx_version, overwintered));
        let consensus_branch_id = try_s!(self.consensus_branch_id(tx_version));
        let signature_version = self.signature_version();
        let fork_id = self.fork_id();

        // should be sufficient to detect zcash by overwintered flag
        let zcash = overwintered;

        let required_confirmations = self.required_confirmations();
        let requires_notarization = self.requires_notarization();

        let mature_confirmations = self.mature_confirmations();

        let is_pos = self.is_pos();
        let segwit = self.segwit();
        let force_min_relay_fee = self.conf["force_min_relay_fee"].as_bool().unwrap_or(false);
        let mtp_block_count = self.mtp_block_count();
        let estimate_fee_mode = self.estimate_fee_mode();
        let estimate_fee_blocks = self.estimate_fee_blocks();

<<<<<<< HEAD
        Ok(UtxoCoinConf {
            ticker: self.ticker.to_owned(),
=======
        let _my_script_pubkey = Builder::build_p2pkh(&my_address.hash).to_bytes();
        let tx_hash_algo = self.tx_hash_algo();
        let coin = UtxoCoinFields {
            ticker: self.ticker().to_owned(),
            decimals,
            rpc_client,
            key_pair,
>>>>>>> 00963846
            is_pos,
            requires_notarization,
            overwintered,
            pub_addr_prefix,
            p2sh_addr_prefix,
            pub_t_addr_prefix,
            p2sh_t_addr_prefix,
            segwit,
            wif_prefix,
            tx_version,
            address_format,
            asset_chain,
            tx_fee_volatility_percent,
            version_group_id,
            consensus_branch_id,
            zcash,
            checksum_type,
            signature_version,
            fork_id,
            required_confirmations: required_confirmations.into(),
            force_min_relay_fee,
            mtp_block_count,
            estimate_fee_mode,
            mature_confirmations,
            estimate_fee_blocks,
<<<<<<< HEAD
        })
=======
            tx_hash_algo,
        };
        Ok(coin)
>>>>>>> 00963846
    }

    fn checksum_type(&self) -> ChecksumType {
        match self.ticker {
            "GRS" => ChecksumType::DGROESTL512,
            "SMART" => ChecksumType::KECCAK256,
            _ => ChecksumType::DSHA256,
        }
    }

    fn pub_addr_prefix(&self) -> u8 {
        let pubtype = self.conf["pubtype"]
            .as_u64()
            .unwrap_or(if self.ticker == "BTC" { 0 } else { 60 });
        pubtype as u8
    }

    fn p2sh_address_prefix(&self) -> u8 {
        self.conf["p2shtype"]
            .as_u64()
            .unwrap_or(if self.ticker == "BTC" { 5 } else { 85 }) as u8
    }

    fn pub_t_address_prefix(&self) -> u8 { self.conf["taddr"].as_u64().unwrap_or(0) as u8 }

    fn p2sh_t_address_prefix(&self) -> u8 { self.conf["taddr"].as_u64().unwrap_or(0) as u8 }

    fn wif_prefix(&self) -> u8 {
        let wiftype = self.conf["wiftype"]
            .as_u64()
            .unwrap_or(if self.ticker == "BTC" { 128 } else { 188 });
        wiftype as u8
    }

    fn address_format(&self) -> Result<UtxoAddressFormat, String> {
        let conf = self.conf;
        if conf["address_format"].is_null() {
            Ok(UtxoAddressFormat::Standard)
        } else {
            json::from_value(self.conf["address_format"].clone()).map_err(|e| ERRL!("{}", e))
        }
    }

    fn asset_chain(&self) -> bool { self.conf["asset"].as_str().is_some() }

    fn tx_version(&self) -> i32 { self.conf["txversion"].as_i64().unwrap_or(1) as i32 }

    fn overwintered(&self) -> bool { self.conf["overwintered"].as_u64().unwrap_or(0) == 1 }

    fn tx_fee_volatility_percent(&self) -> f64 {
        match self.conf["txfee_volatility_percent"].as_f64() {
            Some(volatility) => volatility,
            None => DEFAULT_DYNAMIC_FEE_VOLATILITY_PERCENT,
        }
    }

    fn version_group_id(&self, tx_version: i32, overwintered: bool) -> Result<u32, String> {
        let version_group_id = match self.conf["version_group_id"].as_str() {
            Some(mut s) => {
                if s.starts_with("0x") {
                    s = &s[2..];
                }
                let bytes = try_s!(hex::decode(s));
                u32::from_be_bytes(try_s!(bytes.as_slice().try_into()))
            },
            None => {
                if tx_version == 3 && overwintered {
                    0x03c4_8270
                } else if tx_version == 4 && overwintered {
                    0x892f_2085
                } else {
                    0
                }
            },
        };
        Ok(version_group_id)
    }

    fn consensus_branch_id(&self, tx_version: i32) -> Result<u32, String> {
        let consensus_branch_id = match self.conf["consensus_branch_id"].as_str() {
            Some(mut s) => {
                if s.starts_with("0x") {
                    s = &s[2..];
                }
                let bytes = try_s!(hex::decode(s));
                u32::from_be_bytes(try_s!(bytes.as_slice().try_into()))
            },
            None => match tx_version {
                3 => 0x5ba8_1b19,
                4 => 0x76b8_09bb,
                _ => 0,
            },
        };
        Ok(consensus_branch_id)
    }

    fn signature_version(&self) -> SignatureVersion {
        if self.ticker == "BCH" {
            SignatureVersion::ForkId
        } else {
            SignatureVersion::Base
        }
    }

    fn fork_id(&self) -> u32 {
        if self.ticker == "BCH" {
            0x40
        } else {
            0
        }
    }

    fn required_confirmations(&self) -> u64 {
        // param from request should override the config
        self.req["required_confirmations"]
            .as_u64()
            .unwrap_or_else(|| self.conf["required_confirmations"].as_u64().unwrap_or(1))
    }

    fn requires_notarization(&self) -> AtomicBool {
        self.req["requires_notarization"]
            .as_bool()
            .unwrap_or_else(|| self.conf["requires_notarization"].as_bool().unwrap_or(false))
            .into()
    }

    fn mature_confirmations(&self) -> u32 {
        self.conf["mature_confirmations"]
            .as_u64()
            .map(|x| x as u32)
            .unwrap_or(MATURE_CONFIRMATIONS_DEFAULT)
    }

    fn is_pos(&self) -> bool { self.conf["isPoS"].as_u64() == Some(1) }

    fn segwit(&self) -> bool { self.conf["segwit"].as_bool().unwrap_or(false) }

    fn mtp_block_count(&self) -> NonZeroU64 {
        json::from_value(self.conf["mtp_block_count"].clone()).unwrap_or(KMD_MTP_BLOCK_COUNT)
    }

    fn estimate_fee_mode(&self) -> Option<EstimateFeeMode> {
        json::from_value(self.conf["estimate_fee_mode"].clone()).unwrap_or(None)
    }

    fn estimate_fee_blocks(&self) -> u32 { json::from_value(self.conf["estimate_fee_blocks"].clone()).unwrap_or(1) }
}

#[async_trait]
pub trait UtxoCoinBuilder {
    type ResultCoin;

    async fn build(self) -> Result<Self::ResultCoin, String>;

    fn ctx(&self) -> &MmArc;

    fn conf(&self) -> &Json;

    fn req(&self) -> &Json;

    fn ticker(&self) -> &str;

    fn priv_key(&self) -> &[u8];

    async fn build_utxo_fields(&self) -> Result<UtxoCoinFields, String> {
        let conf = try_s!(UtxoConfBuilder::new(self.conf(), self.req(), self.ticker()).build());

        let private = Private {
            prefix: conf.wif_prefix,
            secret: H256::from(self.priv_key()),
            compressed: true,
            checksum_type: conf.checksum_type,
        };
        let key_pair = try_s!(KeyPair::from_private(private));
        let my_address = Address {
            prefix: conf.pub_addr_prefix,
            t_addr_prefix: conf.pub_t_addr_prefix,
            hash: key_pair.public().address_hash(),
            checksum_type: conf.checksum_type,
        };
        let my_script_pubkey = Builder::build_p2pkh(&my_address.hash).to_bytes();
        let rpc_client = try_s!(self.rpc_client().await);
        let tx_fee = try_s!(self.tx_fee(&rpc_client).await);
        let decimals = try_s!(self.decimals(&rpc_client).await);
        let dust_amount = self.dust_amount();

        let initial_history_state = self.initial_history_state();
        let tx_cache_directory = Some(self.ctx().dbdir().join("TX_CACHE"));

        let _my_script_pubkey = Builder::build_p2pkh(&my_address.hash).to_bytes();
        let coin = UtxoCoinFields {
            conf,
            decimals,
            dust_amount,
            rpc_client,
            key_pair,
            my_address,
            history_sync_state: Mutex::new(initial_history_state),
            tx_cache_directory,
            recently_spent_outpoints: AsyncMutex::new(RecentlySpentOutPoints::new(my_script_pubkey)),
            tx_fee,
        };
        Ok(coin)
    }

    fn dust_amount(&self) -> u64 { json::from_value(self.conf()["dust"].clone()).unwrap_or(UTXO_DUST_AMOUNT) }

    fn network(&self) -> Result<BlockchainNetwork, String> {
        let conf = self.conf();
        if !conf["network"].is_null() {
            return json::from_value(conf["network"].clone()).map_err(|e| ERRL!("{}", e));
        }
        Ok(BlockchainNetwork::Mainnet)
    }

    async fn decimals(&self, _rpc_client: &UtxoRpcClientEnum) -> Result<u8, String> {
        Ok(self.conf()["decimals"].as_u64().unwrap_or(8) as u8)
    }

    async fn tx_fee(&self, rpc_client: &UtxoRpcClientEnum) -> Result<TxFee, String> {
        let tx_fee = match self.conf()["txfee"].as_u64() {
            None => TxFee::Fixed(1000),
            Some(0) => {
                let fee_method = match &rpc_client {
                    UtxoRpcClientEnum::Electrum(_) => EstimateFeeMethod::Standard,
                    UtxoRpcClientEnum::Native(client) => try_s!(client.detect_fee_method().compat().await),
                };
                TxFee::Dynamic(fee_method)
            },
            Some(fee) => TxFee::Fixed(fee),
        };
        Ok(tx_fee)
    }

    fn initial_history_state(&self) -> HistorySyncState {
        if self.req()["tx_history"].as_bool().unwrap_or(false) {
            HistorySyncState::NotStarted
        } else {
            HistorySyncState::NotEnabled
        }
    }

    async fn rpc_client(&self) -> Result<UtxoRpcClientEnum, String> {
        match self.req()["method"].as_str() {
            Some("enable") => {
                if cfg!(feature = "native") {
                    let native = try_s!(self.native_client());
                    Ok(UtxoRpcClientEnum::Native(native))
                } else {
                    return ERR!("Native UTXO mode is not available in non-native build");
                }
            },
            Some("electrum") => {
                let electrum = try_s!(self.electrum_client().await);
                Ok(UtxoRpcClientEnum::Electrum(electrum))
            },
            _ => ERR!("Expected enable or electrum request"),
        }
    }

    async fn electrum_client(&self) -> Result<ElectrumClient, String> {
        let (on_connect_tx, on_connect_rx) = mpsc::unbounded();
        let ticker = self.ticker().to_owned();
        let ctx = self.ctx();
        let event_handlers = vec![
            CoinTransportMetrics::new(ctx.metrics.weak(), ticker.clone(), RpcClientType::Electrum).into_shared(),
            ElectrumProtoVerifier { on_connect_tx }.into_shared(),
        ];

        let mut servers: Vec<ElectrumRpcRequest> = try_s!(json::from_value(self.req()["servers"].clone()));
        let mut rng = small_rng();
        servers.as_mut_slice().shuffle(&mut rng);
        let client = ElectrumClientImpl::new(ticker, event_handlers);
        for server in servers.iter() {
            match client.add_server(server).await {
                Ok(_) => (),
                Err(e) => log!("Error " (e) " connecting to " [server] ". Address won't be used"),
            };
        }

        let mut attempts = 0i32;
        while !client.is_connected().await {
            if attempts >= 10 {
                return ERR!("Failed to connect to at least 1 of {:?} in 5 seconds.", servers);
            }

            Timer::sleep(0.5).await;
            attempts += 1;
        }

        let client = Arc::new(client);

        let weak_client = Arc::downgrade(&client);
        let client_name = format!("{} GUI/MM2 {}", ctx.gui().unwrap_or("UNKNOWN"), MM_VERSION);
        spawn_electrum_version_loop(weak_client, on_connect_rx, client_name);

        try_s!(wait_for_protocol_version_checked(&client).await);

        let weak_client = Arc::downgrade(&client);
        spawn_electrum_ping_loop(weak_client, servers);

        Ok(ElectrumClient(client))
    }

    #[cfg(feature = "native")]
    fn native_client(&self) -> Result<NativeClient, String> {
        let native_conf_path = try_s!(self.confpath());
        let network = try_s!(self.network());
        let (rpc_port, rpc_user, rpc_password) = try_s!(read_native_mode_conf(&native_conf_path, &network));
        let auth_str = fomat!((rpc_user)":"(rpc_password));
        let rpc_port = match rpc_port {
            Some(p) => p,
            None => try_s!(self.conf()["rpcport"].as_u64().ok_or(ERRL!(
                "Rpc port is not set neither in `coins` file nor in native daemon config"
            ))) as u16,
        };

        let ctx = self.ctx();
        let coin_ticker = self.ticker().to_owned();
        let event_handlers =
            vec![
                CoinTransportMetrics::new(ctx.metrics.weak(), coin_ticker.clone(), RpcClientType::Native).into_shared(),
            ];
        let client = Arc::new(NativeClientImpl {
            coin_ticker,
            uri: fomat!("http://127.0.0.1:"(rpc_port)),
            auth: format!("Basic {}", base64_encode(&auth_str, URL_SAFE)),
            event_handlers,
            request_id: 0u64.into(),
            list_unspent_in_progress: false.into(),
            list_unspent_subs: AsyncMutex::new(Vec::new()),
        });

        Ok(NativeClient(client))
    }

    #[cfg(feature = "native")]
    fn confpath(&self) -> Result<PathBuf, String> {
        let conf = self.conf();
        // Documented at https://github.com/jl777/coins#bitcoin-protocol-specific-json
        // "USERHOME/" prefix should be replaced with the user's home folder.
        let declared_confpath = match self.conf()["confpath"].as_str() {
            Some(path) if !path.is_empty() => path.trim(),
            _ => {
                let (name, is_asset_chain) = {
                    match conf["asset"].as_str() {
                        Some(a) => (a, true),
                        None => (
                            try_s!(conf["name"].as_str().ok_or("'name' field is not found in config")),
                            false,
                        ),
                    }
                };
                let data_dir = coin_daemon_data_dir(name, is_asset_chain);
                let confname = format!("{}.conf", name);

                return Ok(data_dir.join(&confname[..]));
            },
        };

        let (confpath, rel_to_home) = match declared_confpath.strip_prefix("~/") {
            Some(stripped) => (stripped, true),
            None => match declared_confpath.strip_prefix("USERHOME/") {
                Some(stripped) => (stripped, true),
                None => (declared_confpath, false),
            },
        };

        if rel_to_home {
            let home = try_s!(home_dir().ok_or("Can not detect the user home directory"));
            Ok(home.join(confpath))
        } else {
            Ok(confpath.into())
        }
    }

    fn tx_hash_algo(&self) -> TxHashAlgo {
        if self.ticker() == "GRS" {
            TxHashAlgo::SHA256
        } else {
            TxHashAlgo::DSHA256
        }
    }
}

/// Ping the electrum servers every 30 seconds to prevent them from disconnecting us.
/// According to docs server can do it if there are no messages in ~10 minutes.
/// https://electrumx.readthedocs.io/en/latest/protocol-methods.html?highlight=keep#server-ping
/// Weak reference will allow to stop the thread if client is dropped.
fn spawn_electrum_ping_loop(weak_client: Weak<ElectrumClientImpl>, servers: Vec<ElectrumRpcRequest>) {
    spawn(async move {
        loop {
            if let Some(client) = weak_client.upgrade() {
                if let Err(e) = ElectrumClient(client).server_ping().compat().await {
                    log!("Electrum servers " [servers] " ping error " [e]);
                }
            } else {
                log!("Electrum servers " [servers] " ping loop stopped");
                break;
            }
            Timer::sleep(30.).await
        }
    });
}

/// Follow the `on_connect_rx` stream and verify the protocol version of each connected electrum server.
/// https://electrumx.readthedocs.io/en/latest/protocol-methods.html?highlight=keep#server-version
/// Weak reference will allow to stop the thread if client is dropped.
fn spawn_electrum_version_loop(
    weak_client: Weak<ElectrumClientImpl>,
    mut on_connect_rx: mpsc::UnboundedReceiver<String>,
    client_name: String,
) {
    // client.remove_server() is called too often
    async fn remove_server(client: ElectrumClient, electrum_addr: &str) {
        if let Err(e) = client.remove_server(electrum_addr).await {
            log!("Error on remove server "[e]);
        }
    }

    spawn(async move {
        while let Some(electrum_addr) = on_connect_rx.next().await {
            let client = match weak_client.upgrade() {
                Some(c) => ElectrumClient(c),
                _ => break,
            };

            let available_protocols = client.protocol_version();
            let version = match client
                .server_version(&electrum_addr, &client_name, available_protocols)
                .compat()
                .await
            {
                Ok(version) => version,
                Err(e) => {
                    log!("Electrum " (electrum_addr) " server.version error \"" [e] "\". Remove the connection");
                    remove_server(client, &electrum_addr).await;
                    continue;
                },
            };

            // check if the version is allowed
            let actual_version = match version.protocol_version.parse::<f32>() {
                Ok(v) => v,
                Err(e) => {
                    log!("Error on parse protocol_version "[e]);
                    remove_server(client, &electrum_addr).await;
                    continue;
                },
            };

            if !available_protocols.contains(&actual_version) {
                log!("Received unsupported protocol version " [actual_version] " from " [electrum_addr] ". Remove the connection");
                remove_server(client, &electrum_addr).await;
                continue;
            }

            if let Err(e) = client.set_protocol_version(&electrum_addr, actual_version).await {
                log!("Error on set protocol_version "[e]);
            };

            log!("Use protocol version " [actual_version] " for Electrum " [electrum_addr]);
        }

        log!("Electrum server.version loop stopped");
    });
}

/// Wait until the protocol version of at least one client's Electrum is checked.
async fn wait_for_protocol_version_checked(client: &ElectrumClientImpl) -> Result<(), String> {
    let mut attempts = 0;
    loop {
        if attempts >= 10 {
            return ERR!("Failed protocol version verifying of at least 1 of Electrums in 5 seconds.");
        }

        if client.count_connections().await == 0 {
            // All of the connections were removed because of server.version checking
            return ERR!(
                "There are no Electrums with the required protocol version {:?}",
                client.protocol_version()
            );
        }

        if client.is_protocol_version_checked().await {
            break;
        }

        Timer::sleep(0.5).await;
        attempts += 1;
    }

    Ok(())
}

/// Function calculating KMD interest
/// https://komodoplatform.atlassian.net/wiki/spaces/KPSD/pages/71729215/What+is+the+5+Komodo+Stake+Reward
/// https://github.com/KomodoPlatform/komodo/blob/master/src/komodo_interest.h
fn kmd_interest(
    height: Option<u64>,
    value: u64,
    lock_time: u64,
    current_time: u64,
) -> Result<u64, KmdRewardsNotAccruedReason> {
    const KOMODO_ENDOFERA: u64 = 7_777_777;
    const LOCKTIME_THRESHOLD: u64 = 500_000_000;

    // value must be at least 10 KMD
    if value < 1_000_000_000 {
        return Err(KmdRewardsNotAccruedReason::UtxoAmountLessThanTen);
    }
    // locktime must be set
    if lock_time == 0 {
        return Err(KmdRewardsNotAccruedReason::LocktimeNotSet);
    }
    // interest doesn't accrue for lock_time < 500_000_000
    if lock_time < LOCKTIME_THRESHOLD {
        return Err(KmdRewardsNotAccruedReason::LocktimeLessThanThreshold);
    }
    let height = match height {
        Some(h) => h,
        None => return Err(KmdRewardsNotAccruedReason::TransactionInMempool), // consider that the transaction is not mined yet
    };
    // interest will stop accrue after block 7_777_777
    if height >= KOMODO_ENDOFERA {
        return Err(KmdRewardsNotAccruedReason::UtxoHeightGreaterThanEndOfEra);
    };
    // current time must be greater than tx lock_time
    if current_time < lock_time {
        return Err(KmdRewardsNotAccruedReason::OneHourNotPassedYet);
    }

    let mut minutes = (current_time - lock_time) / 60;

    // at least 1 hour should pass
    if minutes < 60 {
        return Err(KmdRewardsNotAccruedReason::OneHourNotPassedYet);
    }

    // interest stop accruing after 1 year before block 1000000
    if minutes > 365 * 24 * 60 {
        minutes = 365 * 24 * 60
    };
    // interest stop accruing after 1 month past 1000000 block
    if height >= 1_000_000 && minutes > 31 * 24 * 60 {
        minutes = 31 * 24 * 60;
    }
    // next 2 lines ported as is from Komodo codebase
    minutes -= 59;
    let accrued = (value / 10_512_000) * minutes;

    Ok(accrued)
}

fn kmd_interest_accrue_stop_at(height: u64, lock_time: u64) -> u64 {
    let seconds = if height < 1_000_000 {
        // interest stop accruing after 1 year before block 1000000
        365 * 24 * 60 * 60
    } else {
        // interest stop accruing after 1 month past 1000000 block
        31 * 24 * 60 * 60
    };

    lock_time + seconds
}

fn kmd_interest_accrue_start_at(lock_time: u64) -> u64 {
    let one_hour = 60 * 60;
    lock_time + one_hour
}

#[derive(Debug, Serialize, Eq, PartialEq)]
enum KmdRewardsNotAccruedReason {
    LocktimeNotSet,
    LocktimeLessThanThreshold,
    UtxoHeightGreaterThanEndOfEra,
    UtxoAmountLessThanTen,
    OneHourNotPassedYet,
    TransactionInMempool,
}

#[derive(Serialize)]
enum KmdRewardsAccrueInfo {
    Accrued(BigDecimal),
    NotAccruedReason(KmdRewardsNotAccruedReason),
}

#[derive(Serialize)]
pub struct KmdRewardsInfoElement {
    tx_hash: H256Json,
    #[serde(skip_serializing_if = "Option::is_none")]
    height: Option<u64>,
    /// The zero-based index of the output in the transaction’s list of outputs.
    output_index: u32,
    amount: BigDecimal,
    locktime: u64,
    /// Amount of accrued rewards.
    accrued_rewards: KmdRewardsAccrueInfo,
    /// Rewards start to accrue at this time for the given transaction.
    /// None if the rewards will not be accrued.
    #[serde(skip_serializing_if = "Option::is_none")]
    accrue_start_at: Option<u64>,
    /// Rewards stop to accrue at this time for the given transaction.
    /// None if the rewards will not be accrued.
    #[serde(skip_serializing_if = "Option::is_none")]
    accrue_stop_at: Option<u64>,
}

/// Get rewards info of unspent outputs.
/// The list is ordered by the output value.
pub async fn kmd_rewards_info<T>(coin: &T) -> Result<Vec<KmdRewardsInfoElement>, String>
where
    T: AsRef<UtxoCoinFields> + UtxoCommonOps,
{
    if coin.as_ref().conf.ticker != "KMD" {
        return ERR!("rewards info can be obtained for KMD only");
    }

    let utxo = coin.as_ref();
    let rpc_client = &utxo.rpc_client;
    let mut unspents = try_s!(rpc_client.list_unspent(&utxo.my_address, utxo.decimals).compat().await);
    // list_unspent_ordered() returns ordered from lowest to highest by value unspent outputs.
    // reverse it to reorder from highest to lowest outputs.
    unspents.reverse();

    let mut result = Vec::with_capacity(unspents.len());
    for unspent in unspents {
        let tx_hash: H256Json = unspent.outpoint.hash.reversed().into();
        let tx_info = try_s!(rpc_client.get_verbose_transaction(tx_hash.clone()).compat().await);

        let value = unspent.value;
        let locktime = tx_info.locktime as u64;
        let current_time = try_s!(coin.get_current_mtp().await) as u64;
        let accrued_rewards = match kmd_interest(tx_info.height, value, locktime, current_time) {
            Ok(interest) => {
                KmdRewardsAccrueInfo::Accrued(big_decimal_from_sat(interest as i64, coin.as_ref().decimals))
            },
            Err(reason) => KmdRewardsAccrueInfo::NotAccruedReason(reason),
        };

        // `accrue_start_at` and `accrue_stop_at` should be None if the rewards will never be obtained for the given transaction
        let (accrue_start_at, accrue_stop_at) = match &accrued_rewards {
            KmdRewardsAccrueInfo::Accrued(_)
            | KmdRewardsAccrueInfo::NotAccruedReason(KmdRewardsNotAccruedReason::TransactionInMempool)
            | KmdRewardsAccrueInfo::NotAccruedReason(KmdRewardsNotAccruedReason::OneHourNotPassedYet) => {
                let start_at = Some(kmd_interest_accrue_start_at(locktime));
                let stop_at = match tx_info.height {
                    Some(height) => Some(kmd_interest_accrue_stop_at(height, locktime)),
                    _ => None,
                };
                (start_at, stop_at)
            },
            _ => (None, None),
        };

        result.push(KmdRewardsInfoElement {
            tx_hash,
            height: tx_info.height,
            output_index: unspent.outpoint.index,
            amount: big_decimal_from_sat(value as i64, coin.as_ref().decimals),
            locktime,
            accrued_rewards,
            accrue_start_at,
            accrue_stop_at,
        });
    }

    Ok(result)
}

/// Denominate BigDecimal amount of coin units to satoshis
pub fn sat_from_big_decimal(amount: &BigDecimal, decimals: u8) -> Result<u64, String> {
    (amount * BigDecimal::from(10u64.pow(decimals as u32)))
        .to_u64()
        .ok_or(ERRL!(
            "Could not get sat from amount {} with decimals {}",
            amount,
            decimals
        ))
}

pub(crate) fn sign_tx(
    unsigned: TransactionInputSigner,
    key_pair: &KeyPair,
    prev_script: Script,
    signature_version: SignatureVersion,
    fork_id: u32,
) -> Result<UtxoTx, String> {
    let mut signed_inputs = vec![];
    for (i, _) in unsigned.inputs.iter().enumerate() {
        signed_inputs.push(try_s!(p2pkh_spend(
            &unsigned,
            i,
            key_pair,
            &prev_script,
            signature_version,
            fork_id
        )));
    }
    Ok(UtxoTx {
        inputs: signed_inputs,
        n_time: unsigned.n_time,
        outputs: unsigned.outputs.clone(),
        version: unsigned.version,
        overwintered: unsigned.overwintered,
        lock_time: unsigned.lock_time,
        expiry_height: unsigned.expiry_height,
        join_splits: vec![],
        shielded_spends: vec![],
        shielded_outputs: vec![],
        value_balance: 0,
        version_group_id: unsigned.version_group_id,
        binding_sig: H512::default(),
        join_split_sig: H512::default(),
        join_split_pubkey: H256::default(),
        zcash: unsigned.zcash,
        str_d_zeel: unsigned.str_d_zeel,
        tx_hash_algo: unsigned.hash_algo.into(),
    })
}

async fn send_outputs_from_my_address_impl<T>(coin: T, outputs: Vec<TransactionOutput>) -> Result<UtxoTx, String>
where
    T: AsRef<UtxoCoinFields> + UtxoCommonOps,
{
    let (unspents, recently_sent_txs) = try_s!(coin.list_unspent_ordered(&coin.as_ref().my_address).await);
    generate_and_send_tx(&coin, unspents, outputs, FeePolicy::SendExact, recently_sent_txs).await
}

/// Generates and sends tx using unspents and outputs adding new record to the recently_spent in case of success
async fn generate_and_send_tx<T>(
    coin: &T,
    unspents: Vec<UnspentInfo>,
    outputs: Vec<TransactionOutput>,
    fee_policy: FeePolicy,
    mut recently_spent: AsyncMutexGuard<'_, RecentlySpentOutPoints>,
) -> Result<UtxoTx, String>
where
    T: AsRef<UtxoCoinFields> + UtxoCommonOps,
{
    let (unsigned, _) = try_s!(
        coin.generate_transaction(unspents, outputs, fee_policy, None, None)
            .await
    );

    let spent_unspents = unsigned
        .inputs
        .iter()
        .map(|input| UnspentInfo {
            outpoint: input.previous_output.clone(),
            value: input.amount,
            height: None,
        })
        .collect();

    let prev_script = Builder::build_p2pkh(&coin.as_ref().my_address.hash);
    let signed = try_s!(sign_tx(
        unsigned,
        &coin.as_ref().key_pair,
        prev_script,
        coin.as_ref().conf.signature_version,
        coin.as_ref().conf.fork_id
    ));

    try_s!(
        coin.as_ref()
            .rpc_client
            .send_transaction(&signed)
            .map_err(|e| ERRL!("{}", e))
            .compat()
            .await
    );

    recently_spent.add_spent(spent_unspents, signed.hash(), signed.outputs.clone());

    Ok(signed)
}

/// Creates signed input spending p2pkh output
fn p2pkh_spend(
    signer: &TransactionInputSigner,
    input_index: usize,
    key_pair: &KeyPair,
    prev_script: &Script,
    signature_version: SignatureVersion,
    fork_id: u32,
) -> Result<TransactionInput, String> {
    let script = Builder::build_p2pkh(&key_pair.public().address_hash());
    if script != *prev_script {
        return ERR!(
            "p2pkh script {} built from input key pair doesn't match expected prev script {}",
            script,
            prev_script
        );
    }
    let sighash_type = 1 | fork_id;
    let sighash = signer.signature_hash(
        input_index,
        signer.inputs[input_index].amount,
        &script,
        signature_version,
        sighash_type,
    );

    let script_sig = try_s!(script_sig_with_pub(&sighash, key_pair, fork_id));

    Ok(TransactionInput {
        script_sig,
        sequence: signer.inputs[input_index].sequence,
        script_witness: vec![],
        previous_output: signer.inputs[input_index].previous_output.clone(),
    })
}

fn script_sig_with_pub(message: &H256, key_pair: &KeyPair, fork_id: u32) -> Result<Bytes, String> {
    let sig_script = try_s!(script_sig(message, key_pair, fork_id));

    let builder = Builder::default();

    Ok(builder
        .push_data(&sig_script)
        .push_data(&key_pair.public().to_vec())
        .into_bytes())
}

fn script_sig(message: &H256, key_pair: &KeyPair, fork_id: u32) -> Result<Bytes, String> {
    let signature = try_s!(key_pair.private().sign(message));

    let mut sig_script = Bytes::default();
    sig_script.append(&mut Bytes::from((*signature).to_vec()));
    // Using SIGHASH_ALL only for now
    sig_script.append(&mut Bytes::from(vec![1 | fork_id as u8]));

    Ok(sig_script)
}

pub fn address_by_conf_and_pubkey_str(coin: &str, conf: &Json, pubkey: &str) -> Result<String, String> {
    let null = Json::Null;
    let conf_builder = UtxoConfBuilder::new(&conf, &null, coin);
    let utxo_conf = try_s!(conf_builder.build());
    let pubkey_bytes = try_s!(hex::decode(pubkey));
    let hash = dhash160(&pubkey_bytes);

    let address = Address {
        prefix: utxo_conf.pub_addr_prefix,
        t_addr_prefix: utxo_conf.pub_t_addr_prefix,
        hash,
        checksum_type: utxo_conf.checksum_type,
    };
    display_address(&utxo_conf, &address)
}<|MERGE_RESOLUTION|>--- conflicted
+++ resolved
@@ -386,14 +386,9 @@
     /// The daemon needs some time to update the listunspent list for address which makes it return already spent UTXOs
     /// This cache helps to prevent UTXO reuse in such cases
     pub recently_spent_outpoints: AsyncMutex<RecentlySpentOutPoints>,
-<<<<<<< HEAD
-=======
-    /// The number of blocks used for estimate_fee/estimate_smart_fee RPC calls
-    pub estimate_fee_blocks: u32,
     pub tx_hash_algo: TxHashAlgo,
->>>>>>> 00963846
-}
-
+}
+3
 #[cfg_attr(test, mockable)]
 #[async_trait]
 pub trait UtxoCommonOps {
@@ -779,18 +774,8 @@
         let estimate_fee_mode = self.estimate_fee_mode();
         let estimate_fee_blocks = self.estimate_fee_blocks();
 
-<<<<<<< HEAD
         Ok(UtxoCoinConf {
             ticker: self.ticker.to_owned(),
-=======
-        let _my_script_pubkey = Builder::build_p2pkh(&my_address.hash).to_bytes();
-        let tx_hash_algo = self.tx_hash_algo();
-        let coin = UtxoCoinFields {
-            ticker: self.ticker().to_owned(),
-            decimals,
-            rpc_client,
-            key_pair,
->>>>>>> 00963846
             is_pos,
             requires_notarization,
             overwintered,
@@ -816,13 +801,7 @@
             estimate_fee_mode,
             mature_confirmations,
             estimate_fee_blocks,
-<<<<<<< HEAD
         })
-=======
-            tx_hash_algo,
-        };
-        Ok(coin)
->>>>>>> 00963846
     }
 
     fn checksum_type(&self) -> ChecksumType {
