--- conflicted
+++ resolved
@@ -25,41 +25,22 @@
 
 use base64::{encode_config as base64_encode, URL_SAFE};
 use bigdecimal::BigDecimal;
-<<<<<<< HEAD
 pub use bitcrypto::{dhash160, sha256, ChecksumType};
 use chain::constants::SEQUENCE_FINAL;
 use chain::{OutPoint, TransactionInput, TransactionOutput};
 use common::executor::{spawn, Timer};
 use common::jsonrpc_client::{JsonRpcError, JsonRpcErrorType};
 use common::mm_ctx::MmArc;
-use common::{first_char_to_upper, small_rng};
+use common::{first_char_to_upper, small_rng, MM_VERSION};
 #[cfg(feature = "native")] use dirs::home_dir;
+use futures::channel::mpsc;
 use futures::compat::Future01CompatExt;
 use futures::future::{FutureExt, TryFutureExt};
 use futures::lock::Mutex as AsyncMutex;
+use futures::stream::StreamExt;
 use futures01::future::Either;
 use futures01::Future;
 use gstuff::now_ms;
-=======
-pub use bitcrypto::{dhash160, ChecksumType, sha256};
-use chain::{TransactionOutput, TransactionInput, OutPoint};
-use chain::constants::{SEQUENCE_FINAL};
-use common::{first_char_to_upper, small_rng, MM_VERSION};
-use common::executor::{spawn, Timer};
-use common::jsonrpc_client::{JsonRpcError, JsonRpcErrorType};
-use common::mm_ctx::MmArc;
-#[cfg(feature = "native")]
-use dirs::home_dir;
-use futures01::{Future};
-use futures01::future::Either;
-use futures::channel::mpsc;
-use futures::compat::Future01CompatExt;
-use futures::future::{FutureExt, TryFutureExt};
-use futures::lock::{Mutex as AsyncMutex};
-use futures::stream::StreamExt;
-use gstuff::{now_ms};
-use keys::{KeyPair, Private, Public, Address, Secret, Type};
->>>>>>> 08d013c6
 use keys::bytes::Bytes;
 use keys::{Address, KeyPair, Private, Public, Secret, Type};
 use num_traits::cast::ToPrimitive;
@@ -77,31 +58,19 @@
 use std::ops::Deref;
 use std::path::{Path, PathBuf};
 use std::str::FromStr;
-<<<<<<< HEAD
-=======
+use std::sync::atomic::{AtomicBool, AtomicU64, Ordering as AtomicOrderding};
 use std::sync::{Arc, Mutex, Weak};
->>>>>>> 08d013c6
-use std::sync::atomic::{AtomicBool, AtomicU64, Ordering as AtomicOrderding};
-use std::sync::{Arc, Mutex};
 use std::thread;
 use std::time::Duration;
 
 pub use chain::Transaction as UtxoTx;
 
-<<<<<<< HEAD
 use self::rpc_clients::{electrum_script_hash, ElectrumClient, ElectrumClientImpl, EstimateFeeMethod, EstimateFeeMode,
                         NativeClient, UnspentInfo, UtxoRpcClientEnum};
 use super::{CoinTransportMetrics, CoinsContext, FoundSwapTxSpend, HistorySyncState, MarketCoinOps, MmCoin,
-            RpcClientType, RpcTransportEventHandlerShared, SwapOps, TradeFee, Transaction, TransactionDetails,
-            TransactionEnum, TransactionFut, WithdrawFee, WithdrawRequest};
+            RpcClientType, RpcTransportEventHandler, RpcTransportEventHandlerShared, SwapOps, TradeFee, Transaction,
+            TransactionDetails, TransactionEnum, TransactionFut, WithdrawFee, WithdrawRequest};
 use crate::utxo::rpc_clients::{ElectrumRpcRequest, NativeClientImpl, UtxoRpcClientOps};
-=======
-use self::rpc_clients::{electrum_script_hash, ElectrumClient, ElectrumClientImpl,
-                        EstimateFeeMethod, EstimateFeeMode, NativeClient, UtxoRpcClientEnum, UnspentInfo};
-use super::{CoinsContext, CoinTransportMetrics, FoundSwapTxSpend, HistorySyncState, MarketCoinOps, MmCoin, RpcClientType, RpcTransportEventHandler,
-            RpcTransportEventHandlerShared, SwapOps, TradeFee, Transaction, TransactionEnum, TransactionFut, TransactionDetails, WithdrawFee, WithdrawRequest};
-use crate::utxo::rpc_clients::{NativeClientImpl, UtxoRpcClientOps, ElectrumRpcRequest};
->>>>>>> 08d013c6
 
 #[cfg(test)] pub mod utxo_tests;
 
@@ -2230,15 +2199,6 @@
     unimplemented!()
 }
 
-<<<<<<< HEAD
-fn rpc_event_handlers_for_client_transport(
-    ctx: &MmArc,
-    ticker: String,
-    client: RpcClientType,
-) -> Vec<RpcTransportEventHandlerShared> {
-    let metrics = ctx.metrics.weak();
-    vec![CoinTransportMetrics::new(metrics, ticker, client).into_shared()]
-=======
 /// Electrum protocol version verifier.
 /// The structure is used to handle the `on_connected` event and notify `electrum_version_loop`.
 struct ElectrumProtoVerifier {
@@ -2246,24 +2206,20 @@
 }
 
 impl ElectrumProtoVerifier {
-    fn into_shared(self) -> RpcTransportEventHandlerShared {
-        Arc::new(self)
-    }
+    fn into_shared(self) -> RpcTransportEventHandlerShared { Arc::new(self) }
 }
 
 impl RpcTransportEventHandler for ElectrumProtoVerifier {
-    fn debug_info(&self) -> String {
-        "ElectrumProtoVerifier".into()
-    }
+    fn debug_info(&self) -> String { "ElectrumProtoVerifier".into() }
 
     fn on_outgoing_request(&self, _data: &[u8]) {}
 
     fn on_incoming_response(&self, _data: &[u8]) {}
 
     fn on_connected(&self, address: String) -> Result<(), String> {
-        Ok(try_s!(self.on_connect_tx.unbounded_send(address)))
-    }
->>>>>>> 08d013c6
+        try_s!(self.on_connect_tx.unbounded_send(address));
+        Ok(())
+    }
 }
 
 pub async fn utxo_coin_from_conf_and_request(
@@ -2319,12 +2275,11 @@
                         "Rpc port is not set neither in `coins` file nor in native daemon config"
                     ))) as u16,
                 };
-<<<<<<< HEAD
                 let event_handlers =
-                    rpc_event_handlers_for_client_transport(ctx, ticker.to_string(), RpcClientType::Native);
-=======
-                let event_handlers = vec![CoinTransportMetrics::new(ctx.metrics.weak(), ticker.to_owned(), RpcClientType::Native).into_shared()];
->>>>>>> 08d013c6
+                    vec![
+                        CoinTransportMetrics::new(ctx.metrics.weak(), ticker.to_owned(), RpcClientType::Native)
+                            .into_shared(),
+                    ];
                 let client = Arc::new(NativeClientImpl {
                     coin_ticker: ticker.to_string(),
                     uri: fomat!("http://127.0.0.1:"(rpc_port)),
@@ -2347,13 +2302,7 @@
             let mut servers: Vec<ElectrumRpcRequest> = try_s!(json::from_value(req["servers"].clone()));
             let mut rng = small_rng();
             servers.as_mut_slice().shuffle(&mut rng);
-<<<<<<< HEAD
-            let event_handlers =
-                rpc_event_handlers_for_client_transport(ctx, ticker.to_string(), RpcClientType::Electrum);
-            let mut client = ElectrumClientImpl::new(ticker.to_string(), event_handlers);
-=======
             let client = ElectrumClientImpl::new(ticker.to_string(), event_handlers);
->>>>>>> 08d013c6
             for server in servers.iter() {
                 match client.add_server(server).await {
                     Ok(_) => (),
@@ -2538,13 +2487,17 @@
             };
 
             let available_protocols = client.protocol_version();
-            let version = match client.server_version(&electrum_addr, &client_name, available_protocols).compat().await {
+            let version = match client
+                .server_version(&electrum_addr, &client_name, available_protocols)
+                .compat()
+                .await
+            {
                 Ok(version) => version,
                 Err(e) => {
                     log!("Electrum " (electrum_addr) " server.version error \"" [e] "\". Remove the connection");
                     remove_server(client, &electrum_addr).await;
-                    continue
-                }
+                    continue;
+                },
             };
 
             // check if the version is allowed
@@ -2553,14 +2506,14 @@
                 Err(e) => {
                     log!("Error on parse protocol_version "[e]);
                     remove_server(client, &electrum_addr).await;
-                    continue
+                    continue;
                 },
             };
 
             if !available_protocols.contains(&actual_version) {
                 log!("Received unsupported protocol version " [actual_version] " from " [electrum_addr] ". Remove the connection");
                 remove_server(client, &electrum_addr).await;
-                continue
+                continue;
             }
 
             if let Err(e) = client.set_protocol_version(&electrum_addr, actual_version).await {
@@ -2584,7 +2537,10 @@
 
         if client.count_connections().await == 0 {
             // All of the connections were removed because of server.version checking
-            return ERR!("There are no Electrums with the required protocol version {:?}", client.protocol_version());
+            return ERR!(
+                "There are no Electrums with the required protocol version {:?}",
+                client.protocol_version()
+            );
         }
 
         if client.is_protocol_version_checked().await {
