--- conflicted
+++ resolved
@@ -37,12 +37,8 @@
 use common::mm_ctx::MmArc;
 use common::mm_error::prelude::*;
 use common::mm_metrics::MetricsArc;
-<<<<<<< HEAD
-use common::{small_rng, MM_VERSION};
+use common::small_rng;
 use derive_more::Display;
-=======
-use common::small_rng;
->>>>>>> 8ca4d743
 #[cfg(not(target_arch = "wasm32"))] use dirs::home_dir;
 use futures::channel::mpsc;
 use futures::compat::Future01CompatExt;
@@ -72,13 +68,9 @@
 
 pub use chain::Transaction as UtxoTx;
 
-<<<<<<< HEAD
-use self::rpc_clients::{ElectrumClient, ElectrumClientImpl, ElectrumRpcRequest, EstimateFeeMethod, EstimateFeeMode,
-                        UnspentInfo, UtxoRpcClientEnum, UtxoRpcError, UtxoRpcResult};
-=======
 use self::rpc_clients::{ConcurrentRequestMap, ElectrumClient, ElectrumClientImpl, ElectrumRpcRequest,
-                        EstimateFeeMethod, EstimateFeeMode, UnspentInfo, UtxoRpcClientEnum};
->>>>>>> 8ca4d743
+                        EstimateFeeMethod, EstimateFeeMode, UnspentInfo, UtxoRpcClientEnum, UtxoRpcError,
+                        UtxoRpcResult};
 #[cfg(not(target_arch = "wasm32"))]
 use self::rpc_clients::{NativeClient, NativeClientImpl};
 use super::{BalanceError, BalanceFut, BalanceResult, CoinTransportMetrics, CoinsContext, FeeApproxStage,
