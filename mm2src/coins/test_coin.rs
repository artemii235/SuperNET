use super::{HistorySyncState, MarketCoinOps, MmCoin, SwapOps, TradeFee, TransactionDetails, TransactionEnum,
            TransactionFut};
use crate::{FoundSwapTxSpend, WithdrawRequest};
use bigdecimal::BigDecimal;
use common::mm_ctx::MmArc;
use futures01::Future;
use mocktopus::macros::*;

/// Dummy coin struct used in tests which functions are unimplemented but then mocked
/// in specific test to emulate the required behavior
#[derive(Clone, Debug)]
pub struct TestCoin {}

#[mockable]
#[allow(clippy::forget_ref, clippy::forget_copy)]
impl MarketCoinOps for TestCoin {
    fn ticker(&self) -> &str { unimplemented!() }

    fn my_address(&self) -> Result<String, String> { unimplemented!() }

    fn my_balance(&self) -> Box<dyn Future<Item = BigDecimal, Error = String> + Send> { unimplemented!() }

    fn base_coin_balance(&self) -> Box<dyn Future<Item = BigDecimal, Error = String> + Send> { unimplemented!() }

    /// Receives raw transaction bytes in hexadecimal format as input and returns tx hash in hexadecimal format
    fn send_raw_tx(&self, tx: &str) -> Box<dyn Future<Item = String, Error = String> + Send> { unimplemented!() }

    fn wait_for_confirmations(
        &self,
        tx: &[u8],
        confirmations: u64,
        requires_nota: bool,
        wait_until: u64,
        check_every: u64,
    ) -> Box<dyn Future<Item = (), Error = String> + Send> {
        unimplemented!()
    }

    fn wait_for_tx_spend(&self, transaction: &[u8], wait_until: u64, from_block: u64) -> TransactionFut {
        unimplemented!()
    }

    fn tx_enum_from_bytes(&self, bytes: &[u8]) -> Result<TransactionEnum, String> { unimplemented!() }

    fn current_block(&self) -> Box<dyn Future<Item = u64, Error = String> + Send> { unimplemented!() }

    fn address_from_pubkey_str(&self, pubkey: &str) -> Result<String, String> { unimplemented!() }

    fn display_priv_key(&self) -> String { unimplemented!() }
}

#[mockable]
#[allow(clippy::forget_ref, clippy::forget_copy)]
impl SwapOps for TestCoin {
    fn send_taker_fee(&self, fee_addr: &[u8], amount: BigDecimal) -> TransactionFut { unimplemented!() }

    fn send_maker_payment(
        &self,
        time_lock: u32,
        taker_pub: &[u8],
        secret_hash: &[u8],
        amount: BigDecimal,
    ) -> TransactionFut {
        unimplemented!()
    }

    fn send_taker_payment(
        &self,
        time_lock: u32,
        maker_pub: &[u8],
        secret_hash: &[u8],
        amount: BigDecimal,
    ) -> TransactionFut {
        unimplemented!()
    }

    fn send_maker_spends_taker_payment(
        &self,
        taker_payment_tx: &[u8],
        time_lock: u32,
        taker_pub: &[u8],
        secret: &[u8],
    ) -> TransactionFut {
        unimplemented!()
    }

    fn send_taker_spends_maker_payment(
        &self,
        maker_payment_tx: &[u8],
        time_lock: u32,
        maker_pub: &[u8],
        secret: &[u8],
    ) -> TransactionFut {
        unimplemented!()
    }

    fn send_taker_refunds_payment(
        &self,
        taker_payment_tx: &[u8],
        time_lock: u32,
        maker_pub: &[u8],
        secret_hash: &[u8],
    ) -> TransactionFut {
        unimplemented!()
    }

    fn send_maker_refunds_payment(
        &self,
        maker_payment_tx: &[u8],
        time_lock: u32,
        taker_pub: &[u8],
        secret_hash: &[u8],
    ) -> TransactionFut {
        unimplemented!()
    }

    fn validate_fee(
        &self,
        fee_tx: &TransactionEnum,
        fee_addr: &[u8],
        amount: &BigDecimal,
    ) -> Box<dyn Future<Item = (), Error = String> + Send> {
        unimplemented!()
    }

    fn validate_maker_payment(
        &self,
        payment_tx: &[u8],
        time_lock: u32,
        maker_pub: &[u8],
        priv_bn_hash: &[u8],
        amount: BigDecimal,
    ) -> Box<dyn Future<Item = (), Error = String> + Send> {
        unimplemented!()
    }

    fn validate_taker_payment(
        &self,
        payment_tx: &[u8],
        time_lock: u32,
        taker_pub: &[u8],
        priv_bn_hash: &[u8],
        amount: BigDecimal,
    ) -> Box<dyn Future<Item = (), Error = String> + Send> {
        unimplemented!()
    }

    fn check_if_my_payment_sent(
        &self,
        time_lock: u32,
        other_pub: &[u8],
        secret_hash: &[u8],
        search_from_block: u64,
    ) -> Box<dyn Future<Item = Option<TransactionEnum>, Error = String> + Send> {
        unimplemented!()
    }

    fn search_for_swap_tx_spend_my(
        &self,
        time_lock: u32,
        other_pub: &[u8],
        secret_hash: &[u8],
        tx: &[u8],
        search_from_block: u64,
    ) -> Result<Option<FoundSwapTxSpend>, String> {
        unimplemented!()
    }

    fn search_for_swap_tx_spend_other(
        &self,
        time_lock: u32,
        other_pub: &[u8],
        secret_hash: &[u8],
        tx: &[u8],
        search_from_block: u64,
    ) -> Result<Option<FoundSwapTxSpend>, String> {
        unimplemented!()
    }
}

#[mockable]
#[allow(clippy::forget_ref, clippy::forget_copy)]
impl MmCoin for TestCoin {
    fn is_asset_chain(&self) -> bool { unimplemented!() }

    fn can_i_spend_other_payment(&self) -> Box<dyn Future<Item = (), Error = String> + Send> { unimplemented!() }

    fn withdraw(&self, req: WithdrawRequest) -> Box<dyn Future<Item = TransactionDetails, Error = String> + Send> {
        unimplemented!()
    }

    fn decimals(&self) -> u8 { unimplemented!() }

    fn process_history_loop(&self, ctx: MmArc) { unimplemented!() }

    fn tx_details_by_hash(&self, hash: &[u8]) -> Box<dyn Future<Item = TransactionDetails, Error = String> + Send> {
        unimplemented!()
    }

    fn history_sync_status(&self) -> HistorySyncState { unimplemented!() }

    /// Get fee to be paid per 1 swap transaction
    fn get_trade_fee(&self) -> Box<dyn Future<Item = TradeFee, Error = String> + Send> { unimplemented!() }

<<<<<<< HEAD
    fn required_confirmations(&self) -> u64 { unimplemented!() }
=======
    fn required_confirmations(&self) -> u64 {
        1
    }
>>>>>>> 08d013c6

    fn requires_notarization(&self) -> bool { false }

    fn set_required_confirmations(&self, _confirmations: u64) { unimplemented!() }

    fn set_requires_notarization(&self, _requires_nota: bool) { unimplemented!() }
}<|MERGE_RESOLUTION|>--- conflicted
+++ resolved
@@ -202,13 +202,7 @@
     /// Get fee to be paid per 1 swap transaction
     fn get_trade_fee(&self) -> Box<dyn Future<Item = TradeFee, Error = String> + Send> { unimplemented!() }
 
-<<<<<<< HEAD
-    fn required_confirmations(&self) -> u64 { unimplemented!() }
-=======
-    fn required_confirmations(&self) -> u64 {
-        1
-    }
->>>>>>> 08d013c6
+    fn required_confirmations(&self) -> u64 { 1 }
 
     fn requires_notarization(&self) -> bool { false }
 
