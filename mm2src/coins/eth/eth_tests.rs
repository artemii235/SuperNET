--- conflicted
+++ resolved
@@ -688,23 +688,11 @@
                 key_pair_from_seed("spice describe gravity federal blast come thank unfair canal monkey style afraid")
                     .unwrap();
             let conf = json!({
-<<<<<<< HEAD
-            "coins": [{
-                "coin": "ETH",
-                "name": "ethereum",
-                "fname": "Ethereum",
-                "protocol":"ETH",
-                "rpcport": 80,
-                "mm2": 1
-            }]
-        });
-            let ctx = MmCtxBuilder::new().with_conf(conf).with_secp256k1_key_pair(key_pair).into_mm_arc();
-=======
                 "coins": [{
                     "coin": "ETH",
                     "name": "ethereum",
                     "fname": "Ethereum",
-                    "etomic": "0x0000000000000000000000000000000000000000",
+                    "protocol":"ETH",
                     "rpcport": 80,
                     "mm2": 1
                 }]
@@ -713,7 +701,6 @@
                 .with_conf(conf)
                 .with_secp256k1_key_pair(key_pair)
                 .into_mm_arc();
->>>>>>> 8c2bf3f9
 
             let req = json!({
                 "urls":["http://195.201.0.6:8565"],
