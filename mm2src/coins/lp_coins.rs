/******************************************************************************
 * Copyright © 2014-2018 The SuperNET Developers.                             *
 *                                                                            *
 * See the AUTHORS, DEVELOPER-AGREEMENT and LICENSE files at                  *
 * the top-level directory of this distribution for the individual copyright  *
 * holder information and the developer policies on copyright and licensing.  *
 *                                                                            *
 * Unless otherwise agreed in a custom licensing agreement, no part of the    *
 * SuperNET software, including this file may be copied, modified, propagated *
 * or distributed except according to the terms contained in the LICENSE file *
 *                                                                            *
 * Removal or modification of this copyright notice is prohibited.            *
 *                                                                            *
 ******************************************************************************/
//
//  coins.rs
//  marketmaker
//

#![allow(uncommon_codepoints)]
#![feature(integer_atomics)]
#![feature(non_ascii_idents)]
#![feature(async_closure)]
#![feature(hash_raw_entry)]

#[macro_use] extern crate common;
#[macro_use] extern crate fomat_macros;
#[macro_use] extern crate gstuff;
#[macro_use] extern crate lazy_static;
#[macro_use] extern crate serde_derive;
#[macro_use] extern crate serde_json;
#[macro_use] extern crate ser_error_derive;

use async_trait::async_trait;
use bigdecimal::{BigDecimal, ParseBigDecimalError};
use common::executor::{spawn, Timer};
use common::mm_ctx::{from_ctx, MmArc};
use common::mm_error::prelude::*;
use common::mm_metrics::MetricsWeak;
use common::mm_number::MmNumber;
use common::{block_on, calc_total_pages, now_ms, rpc_err_response, rpc_response, HttpStatusCode, HyRes};
use derive_more::Display;
use futures::compat::Future01CompatExt;
use futures::lock::Mutex as AsyncMutex;
use futures01::Future;
use gstuff::slurp;
use http::{Response, StatusCode};
use rpc::v1::types::Bytes as BytesJson;
use serde::{Deserialize, Deserializer};
use serde_json::{self as json, Value as Json};
use std::collections::hash_map::{HashMap, RawEntryMut};
use std::fmt;
use std::num::NonZeroUsize;
use std::ops::Deref;
use std::path::PathBuf;
use std::sync::Arc;
use std::thread;

// using custom copy of try_fus as futures crate was renamed to futures01
macro_rules! try_fus {
    ($e: expr) => {
        match $e {
            Ok(ok) => ok,
            Err(err) => return Box::new(futures01::future::err(ERRL!("{}", err))),
        }
    };
}

macro_rules! try_f {
    ($e: expr) => {
        match $e {
            Ok(ok) => ok,
            Err(e) => return Box::new(futures01::future::err(e)),
        }
    };
}

#[doc(hidden)]
#[cfg(test)]
pub mod coins_tests;

pub mod eth;
use eth::{eth_coin_from_conf_and_request, EthCoin, EthTxFeeDetails, SignedEthTx};

pub mod utxo;
use utxo::qtum::{self, qtum_coin_from_conf_and_request, QtumCoin};
use utxo::utxo_common::big_decimal_from_sat_unsigned;
use utxo::utxo_standard::{utxo_standard_coin_from_conf_and_request, UtxoStandardCoin};
use utxo::{GenerateTxError, UtxoFeeDetails, UtxoTx};

pub mod qrc20;
use qrc20::{qrc20_coin_from_conf_and_request, Qrc20Coin, Qrc20FeeDetails};

#[doc(hidden)]
#[allow(unused_variables)]
pub mod test_coin;
pub use test_coin::TestCoin;

<<<<<<< HEAD
#[cfg(all(not(target_arch = "wasm32"), feature = "zhtlc"))]
pub mod z_coin;
#[cfg(all(not(target_arch = "wasm32"), feature = "zhtlc"))]
use z_coin::{z_coin_from_conf_and_request, ZCoin};
=======
pub mod tx_history_db;

#[cfg(not(target_arch = "wasm32"))] pub mod z_coin;
>>>>>>> d0495029

pub type BalanceResult<T> = Result<T, MmError<BalanceError>>;
pub type BalanceFut<T> = Box<dyn Future<Item = T, Error = MmError<BalanceError>> + Send>;
pub type NumConversResult<T> = Result<T, MmError<NumConversError>>;
pub type WithdrawResult = Result<TransactionDetails, MmError<WithdrawError>>;
pub type WithdrawFut = Box<dyn Future<Item = TransactionDetails, Error = MmError<WithdrawError>> + Send>;
pub type TradePreimageResult<T> = Result<T, MmError<TradePreimageError>>;
pub type TradePreimageFut<T> = Box<dyn Future<Item = T, Error = MmError<TradePreimageError>> + Send>;
pub type CoinFindResult<T> = Result<T, MmError<CoinFindError>>;

pub trait Transaction: fmt::Debug + 'static {
    /// Raw transaction bytes of the transaction
    fn tx_hex(&self) -> Vec<u8>;
    /// Serializable representation of tx hash for displaying purpose
    fn tx_hash(&self) -> BytesJson;
}

#[derive(Clone, Debug, PartialEq)]
pub enum TransactionEnum {
    UtxoTx(UtxoTx),
    SignedEthTx(SignedEthTx),
}
ifrom!(TransactionEnum, UtxoTx);
ifrom!(TransactionEnum, SignedEthTx);

// NB: When stable and groked by IDEs, `enum_dispatch` can be used instead of `Deref` to speed things up.
impl Deref for TransactionEnum {
    type Target = dyn Transaction;
    fn deref(&self) -> &dyn Transaction {
        match self {
            TransactionEnum::UtxoTx(ref t) => t,
            TransactionEnum::SignedEthTx(ref t) => t,
        }
    }
}

pub type TransactionFut = Box<dyn Future<Item = TransactionEnum, Error = String> + Send>;

#[derive(Debug, PartialEq)]
pub enum FoundSwapTxSpend {
    Spent(TransactionEnum),
    Refunded(TransactionEnum),
}

pub enum CanRefundHtlc {
    CanRefundNow,
    // returns the number of seconds to sleep before HTLC becomes refundable
    HaveToWait(u64),
}

#[derive(Debug, Display, Eq, PartialEq)]
pub enum NegotiateSwapContractAddrErr {
    #[display(fmt = "InvalidOtherAddrLen, addr supplied {:?}", _0)]
    InvalidOtherAddrLen(BytesJson),
    #[display(fmt = "UnexpectedOtherAddr, addr supplied {:?}", _0)]
    UnexpectedOtherAddr(BytesJson),
    NoOtherAddrAndNoFallback,
}

/// Swap operations (mostly based on the Hash/Time locked transactions implemented by coin wallets).
pub trait SwapOps {
    fn send_taker_fee(&self, fee_addr: &[u8], amount: BigDecimal) -> TransactionFut;

    fn send_maker_payment(
        &self,
        time_lock: u32,
        taker_pub: &[u8],
        secret_hash: &[u8],
        amount: BigDecimal,
        swap_contract_address: &Option<BytesJson>,
    ) -> TransactionFut;

    fn send_taker_payment(
        &self,
        time_lock: u32,
        maker_pub: &[u8],
        secret_hash: &[u8],
        amount: BigDecimal,
        swap_contract_address: &Option<BytesJson>,
    ) -> TransactionFut;

    fn send_maker_spends_taker_payment(
        &self,
        taker_payment_tx: &[u8],
        time_lock: u32,
        taker_pub: &[u8],
        secret: &[u8],
        swap_contract_address: &Option<BytesJson>,
    ) -> TransactionFut;

    fn send_taker_spends_maker_payment(
        &self,
        maker_payment_tx: &[u8],
        time_lock: u32,
        maker_pub: &[u8],
        secret: &[u8],
        swap_contract_address: &Option<BytesJson>,
    ) -> TransactionFut;

    fn send_taker_refunds_payment(
        &self,
        taker_payment_tx: &[u8],
        time_lock: u32,
        maker_pub: &[u8],
        secret_hash: &[u8],
        swap_contract_address: &Option<BytesJson>,
    ) -> TransactionFut;

    fn send_maker_refunds_payment(
        &self,
        maker_payment_tx: &[u8],
        time_lock: u32,
        taker_pub: &[u8],
        secret_hash: &[u8],
        swap_contract_address: &Option<BytesJson>,
    ) -> TransactionFut;

    fn validate_fee(
        &self,
        fee_tx: &TransactionEnum,
        expected_sender: &[u8],
        fee_addr: &[u8],
        amount: &BigDecimal,
        min_block_number: u64,
    ) -> Box<dyn Future<Item = (), Error = String> + Send>;

    fn validate_maker_payment(
        &self,
        payment_tx: &[u8],
        time_lock: u32,
        maker_pub: &[u8],
        priv_bn_hash: &[u8],
        amount: BigDecimal,
        swap_contract_address: &Option<BytesJson>,
    ) -> Box<dyn Future<Item = (), Error = String> + Send>;

    fn validate_taker_payment(
        &self,
        payment_tx: &[u8],
        time_lock: u32,
        taker_pub: &[u8],
        priv_bn_hash: &[u8],
        amount: BigDecimal,
        swap_contract_address: &Option<BytesJson>,
    ) -> Box<dyn Future<Item = (), Error = String> + Send>;

    fn check_if_my_payment_sent(
        &self,
        time_lock: u32,
        other_pub: &[u8],
        secret_hash: &[u8],
        search_from_block: u64,
        swap_contract_address: &Option<BytesJson>,
    ) -> Box<dyn Future<Item = Option<TransactionEnum>, Error = String> + Send>;

    fn search_for_swap_tx_spend_my(
        &self,
        time_lock: u32,
        other_pub: &[u8],
        secret_hash: &[u8],
        tx: &[u8],
        search_from_block: u64,
        swap_contract_address: &Option<BytesJson>,
    ) -> Result<Option<FoundSwapTxSpend>, String>;

    fn search_for_swap_tx_spend_other(
        &self,
        time_lock: u32,
        other_pub: &[u8],
        secret_hash: &[u8],
        tx: &[u8],
        search_from_block: u64,
        swap_contract_address: &Option<BytesJson>,
    ) -> Result<Option<FoundSwapTxSpend>, String>;

    fn extract_secret(&self, secret_hash: &[u8], spend_tx: &[u8]) -> Result<Vec<u8>, String>;

    /// Whether the refund transaction can be sent now
    /// For example: there are no additional conditions for ETH, but for some UTXO coins we should wait for
    /// locktime < MTP
    fn can_refund_htlc(&self, locktime: u64) -> Box<dyn Future<Item = CanRefundHtlc, Error = String> + Send + '_> {
        let now = now_ms() / 1000;
        let result = if now > locktime {
            CanRefundHtlc::CanRefundNow
        } else {
            CanRefundHtlc::HaveToWait(locktime - now + 1)
        };
        Box::new(futures01::future::ok(result))
    }

    fn negotiate_swap_contract_addr(
        &self,
        other_side_address: Option<&[u8]>,
    ) -> Result<Option<BytesJson>, MmError<NegotiateSwapContractAddrErr>>;
}

/// Operations that coins have independently from the MarketMaker.
/// That is, things implemented by the coin wallets or public coin services.
pub trait MarketCoinOps {
    fn ticker(&self) -> &str;

    fn my_address(&self) -> Result<String, String>;

    fn my_balance(&self) -> BalanceFut<CoinBalance>;

    fn my_spendable_balance(&self) -> BalanceFut<BigDecimal> {
        Box::new(self.my_balance().map(|CoinBalance { spendable, .. }| spendable))
    }

    /// Base coin balance for tokens, e.g. ETH balance in ERC20 case
    fn base_coin_balance(&self) -> BalanceFut<BigDecimal>;

    /// Receives raw transaction bytes in hexadecimal format as input and returns tx hash in hexadecimal format
    fn send_raw_tx(&self, tx: &str) -> Box<dyn Future<Item = String, Error = String> + Send>;

    fn wait_for_confirmations(
        &self,
        tx: &[u8],
        confirmations: u64,
        requires_nota: bool,
        wait_until: u64,
        check_every: u64,
    ) -> Box<dyn Future<Item = (), Error = String> + Send>;

    fn wait_for_tx_spend(
        &self,
        transaction: &[u8],
        wait_until: u64,
        from_block: u64,
        swap_contract_address: &Option<BytesJson>,
    ) -> TransactionFut;

    fn tx_enum_from_bytes(&self, bytes: &[u8]) -> Result<TransactionEnum, String>;

    fn current_block(&self) -> Box<dyn Future<Item = u64, Error = String> + Send>;

    fn address_from_pubkey_str(&self, pubkey: &str) -> Result<String, String>;

    fn display_priv_key(&self) -> String;

    /// Get the minimum amount to send.
    fn min_tx_amount(&self) -> BigDecimal;

    /// Get the minimum amount to trade.
    fn min_trading_vol(&self) -> MmNumber;
}

#[derive(Debug, Deserialize)]
#[serde(tag = "type")]
pub enum WithdrawFee {
    UtxoFixed {
        amount: BigDecimal,
    },
    UtxoPerKbyte {
        amount: BigDecimal,
    },
    EthGas {
        /// in gwei
        gas_price: BigDecimal,
        gas: u64,
    },
    Qrc20Gas {
        /// in satoshi
        gas_limit: u64,
        gas_price: u64,
    },
}

#[allow(dead_code)]
#[derive(Deserialize)]
pub struct WithdrawRequest {
    coin: String,
    to: String,
    #[serde(default)]
    amount: BigDecimal,
    #[serde(default)]
    max: bool,
    fee: Option<WithdrawFee>,
}

/// Please note that no type should have the same structure as another type,
/// because this enum has the `untagged` deserialization.
#[derive(Clone, Debug, PartialEq, Serialize)]
#[serde(tag = "type")]
pub enum TxFeeDetails {
    Utxo(UtxoFeeDetails),
    Eth(EthTxFeeDetails),
    Qrc20(Qrc20FeeDetails),
}

/// Deserialize the TxFeeDetails as an untagged enum.
impl<'de> Deserialize<'de> for TxFeeDetails {
    fn deserialize<D>(deserializer: D) -> Result<Self, <D as Deserializer<'de>>::Error>
    where
        D: Deserializer<'de>,
    {
        #[derive(Deserialize)]
        #[serde(untagged)]
        enum TxFeeDetailsUnTagged {
            Utxo(UtxoFeeDetails),
            Eth(EthTxFeeDetails),
            Qrc20(Qrc20FeeDetails),
        }

        match Deserialize::deserialize(deserializer)? {
            TxFeeDetailsUnTagged::Utxo(f) => Ok(TxFeeDetails::Utxo(f)),
            TxFeeDetailsUnTagged::Eth(f) => Ok(TxFeeDetails::Eth(f)),
            TxFeeDetailsUnTagged::Qrc20(f) => Ok(TxFeeDetails::Qrc20(f)),
        }
    }
}

impl Into<TxFeeDetails> for EthTxFeeDetails {
    fn into(self: EthTxFeeDetails) -> TxFeeDetails { TxFeeDetails::Eth(self) }
}

impl Into<TxFeeDetails> for UtxoFeeDetails {
    fn into(self: UtxoFeeDetails) -> TxFeeDetails { TxFeeDetails::Utxo(self) }
}

impl Into<TxFeeDetails> for Qrc20FeeDetails {
    fn into(self: Qrc20FeeDetails) -> TxFeeDetails { TxFeeDetails::Qrc20(self) }
}

/// Transaction details
#[derive(Clone, Debug, Deserialize, PartialEq, Serialize)]
pub struct TransactionDetails {
    /// Raw bytes of signed transaction in hexadecimal string, this should be sent as is to send_raw_transaction RPC to broadcast the transaction
    pub tx_hex: BytesJson,
    /// Transaction hash in hexadecimal format
    tx_hash: BytesJson,
    /// Coins are sent from these addresses
    from: Vec<String>,
    /// Coins are sent to these addresses
    to: Vec<String>,
    /// Total tx amount
    total_amount: BigDecimal,
    /// The amount spent from "my" address
    spent_by_me: BigDecimal,
    /// The amount received by "my" address
    received_by_me: BigDecimal,
    /// Resulting "my" balance change
    my_balance_change: BigDecimal,
    /// Block height
    block_height: u64,
    /// Transaction timestamp
    timestamp: u64,
    /// Every coin can has specific fee details:
    /// In UTXO tx fee is paid with the coin itself (e.g. 1 BTC and 0.0001 BTC fee).
    /// But for ERC20 token transfer fee is paid with another coin: ETH, because it's ETH smart contract function call that requires gas to be burnt.
    fee_details: Option<TxFeeDetails>,
    /// The coin transaction belongs to
    coin: String,
    /// Internal MM2 id used for internal transaction identification, for some coins it might be equal to transaction hash
    internal_id: BytesJson,
}

impl TransactionDetails {
    /// Whether the transaction details block height should be updated (when tx is confirmed)
    pub fn should_update_block_height(&self) -> bool {
        // checking for std::u64::MAX because there was integer overflow
        // in case of electrum returned -1 so there could be records with MAX confirmations
        self.block_height == 0 || self.block_height == std::u64::MAX
    }

    /// Whether the transaction timestamp should be updated (when tx is confirmed)
    pub fn should_update_timestamp(&self) -> bool {
        // checking for std::u64::MAX because there was integer overflow
        // in case of electrum returned -1 so there could be records with MAX confirmations
        self.timestamp == 0
    }
}

#[derive(Clone, Debug, PartialEq, Serialize)]
pub struct TradeFee {
    pub coin: String,
    pub amount: MmNumber,
    pub paid_from_trading_vol: bool,
}

#[derive(Clone, Debug, PartialEq, PartialOrd)]
pub struct CoinBalance {
    pub spendable: BigDecimal,
    pub unspendable: BigDecimal,
}

/// The approximation is needed to cover the dynamic miner fee changing during a swap.
#[derive(Clone, Debug)]
pub enum FeeApproxStage {
    /// Do not increase the trade fee.
    WithoutApprox,
    /// Increase the trade fee slightly.
    StartSwap,
    /// Increase the trade fee significantly.
    OrderIssue,
    /// Increase the trade fee largely.
    TradePreimage,
}

#[derive(Debug)]
pub enum TradePreimageValue {
    Exact(BigDecimal),
    UpperBound(BigDecimal),
}

#[derive(Debug, Display)]
pub enum TradePreimageError {
    #[display(
        fmt = "Not enough {} to preimage the trade: available {}, required at least {}",
        coin,
        available,
        required
    )]
    NotSufficientBalance {
        coin: String,
        available: BigDecimal,
        required: BigDecimal,
    },
    #[display(fmt = "The amount {} less than minimum transaction amount {}", amount, threshold)]
    AmountIsTooSmall { amount: BigDecimal, threshold: BigDecimal },
    #[display(fmt = "Transport error: {}", _0)]
    Transport(String),
    #[display(fmt = "Internal error: {}", _0)]
    InternalError(String),
}

impl From<NumConversError> for TradePreimageError {
    fn from(e: NumConversError) -> Self { TradePreimageError::InternalError(e.to_string()) }
}

impl TradePreimageError {
    /// Construct [`TradePreimageError`] from [`GenerateTxError`] using additional `coin` and `decimals`.
    pub fn from_generate_tx_error(
        gen_tx_err: GenerateTxError,
        coin: String,
        decimals: u8,
        is_upper_bound: bool,
    ) -> TradePreimageError {
        match gen_tx_err {
            GenerateTxError::EmptyUtxoSet { required } => {
                let required = big_decimal_from_sat_unsigned(required, decimals);
                TradePreimageError::NotSufficientBalance {
                    coin,
                    available: BigDecimal::from(0),
                    required,
                }
            },
            GenerateTxError::EmptyOutputs => TradePreimageError::InternalError(gen_tx_err.to_string()),
            GenerateTxError::OutputValueLessThanDust { value, dust } => {
                if is_upper_bound {
                    // If the preimage value is [`TradePreimageValue::UpperBound`], then we had to pass the account balance as the output value.
                    let error = format!(
                        "Output value {} (equal to the account balance) less than dust {}. Probably, dust is not set or outdated",
                        value, dust
                    );
                    TradePreimageError::InternalError(error)
                } else {
                    let amount = big_decimal_from_sat_unsigned(value, decimals);
                    let threshold = big_decimal_from_sat_unsigned(dust, decimals);
                    TradePreimageError::AmountIsTooSmall { amount, threshold }
                }
            },
            GenerateTxError::DeductFeeFromOutputFailed {
                output_value, required, ..
            } => {
                let available = big_decimal_from_sat_unsigned(output_value, decimals);
                let required = big_decimal_from_sat_unsigned(required, decimals);
                TradePreimageError::NotSufficientBalance {
                    coin,
                    available,
                    required,
                }
            },
            GenerateTxError::NotEnoughUtxos { sum_utxos, required } => {
                let available = big_decimal_from_sat_unsigned(sum_utxos, decimals);
                let required = big_decimal_from_sat_unsigned(required, decimals);
                TradePreimageError::NotSufficientBalance {
                    coin,
                    available,
                    required,
                }
            },
            GenerateTxError::Transport(e) => TradePreimageError::Transport(e),
            GenerateTxError::Internal(e) => TradePreimageError::InternalError(e),
        }
    }
}

/// The reason of unsuccessful conversion of two internal numbers, e.g. `u64` from `BigNumber`.
#[derive(Debug, Display)]
pub struct NumConversError(String);

impl From<ParseBigDecimalError> for NumConversError {
    fn from(e: ParseBigDecimalError) -> Self { NumConversError::new(e.to_string()) }
}

impl NumConversError {
    pub fn new(description: String) -> NumConversError { NumConversError(description) }

    pub fn description(&self) -> &str { &self.0 }
}

#[derive(Debug, Display, PartialEq)]
pub enum BalanceError {
    #[display(fmt = "Transport: {}", _0)]
    Transport(String),
    #[display(fmt = "Invalid response: {}", _0)]
    InvalidResponse(String),
    #[display(fmt = "Internal: {}", _0)]
    Internal(String),
}

impl From<NumConversError> for BalanceError {
    fn from(e: NumConversError) -> Self { BalanceError::Internal(e.to_string()) }
}

#[derive(Debug, Deserialize, Display, Serialize, SerializeErrorType)]
#[serde(tag = "error_type", content = "error_data")]
pub enum WithdrawError {
    #[display(
        fmt = "Not enough {} to withdraw: available {}, required at least {}",
        coin,
        available,
        required
    )]
    NotSufficientBalance {
        coin: String,
        available: BigDecimal,
        required: BigDecimal,
    },
    #[display(fmt = "Balance is zero")]
    ZeroBalanceToWithdrawMax,
    #[display(fmt = "The amount {} is too small, required at least {}", amount, threshold)]
    AmountTooLow { amount: BigDecimal, threshold: BigDecimal },
    #[display(fmt = "Invalid address: {}", _0)]
    InvalidAddress(String),
    #[display(fmt = "Invalid fee policy: {}", _0)]
    InvalidFeePolicy(String),
    #[display(fmt = "No such coin {}", coin)]
    NoSuchCoin { coin: String },
    #[display(fmt = "Transport error: {}", _0)]
    Transport(String),
    #[display(fmt = "Internal error: {}", _0)]
    InternalError(String),
}

impl HttpStatusCode for WithdrawError {
    fn status_code(&self) -> StatusCode {
        match self {
            WithdrawError::NotSufficientBalance { .. }
            | WithdrawError::ZeroBalanceToWithdrawMax
            | WithdrawError::AmountTooLow { .. }
            | WithdrawError::InvalidAddress(_)
            | WithdrawError::InvalidFeePolicy(_)
            | WithdrawError::NoSuchCoin { .. } => StatusCode::BAD_REQUEST,
            WithdrawError::Transport(_) | WithdrawError::InternalError(_) => StatusCode::INTERNAL_SERVER_ERROR,
        }
    }
}

impl From<NumConversError> for WithdrawError {
    fn from(e: NumConversError) -> Self { WithdrawError::InternalError(e.to_string()) }
}

impl From<BalanceError> for WithdrawError {
    fn from(e: BalanceError) -> Self {
        match e {
            BalanceError::Transport(error) | BalanceError::InvalidResponse(error) => WithdrawError::Transport(error),
            BalanceError::Internal(internal) => WithdrawError::InternalError(internal),
        }
    }
}

impl From<CoinFindError> for WithdrawError {
    fn from(e: CoinFindError) -> Self {
        match e {
            CoinFindError::NoSuchCoin { coin } => WithdrawError::NoSuchCoin { coin },
        }
    }
}

impl WithdrawError {
    /// Construct [`WithdrawError`] from [`GenerateTxError`] using additional `coin` and `decimals`.
    pub fn from_generate_tx_error(gen_tx_err: GenerateTxError, coin: String, decimals: u8) -> WithdrawError {
        match gen_tx_err {
            GenerateTxError::EmptyUtxoSet { required } => {
                let required = big_decimal_from_sat_unsigned(required, decimals);
                WithdrawError::NotSufficientBalance {
                    coin,
                    available: BigDecimal::from(0),
                    required,
                }
            },
            GenerateTxError::EmptyOutputs => WithdrawError::InternalError(gen_tx_err.to_string()),
            GenerateTxError::OutputValueLessThanDust { value, dust } => {
                let amount = big_decimal_from_sat_unsigned(value, decimals);
                let threshold = big_decimal_from_sat_unsigned(dust, decimals);
                WithdrawError::AmountTooLow { amount, threshold }
            },
            GenerateTxError::DeductFeeFromOutputFailed {
                output_value, required, ..
            } => {
                let available = big_decimal_from_sat_unsigned(output_value, decimals);
                let required = big_decimal_from_sat_unsigned(required, decimals);
                WithdrawError::NotSufficientBalance {
                    coin,
                    available,
                    required,
                }
            },
            GenerateTxError::NotEnoughUtxos { sum_utxos, required } => {
                let available = big_decimal_from_sat_unsigned(sum_utxos, decimals);
                let required = big_decimal_from_sat_unsigned(required, decimals);
                WithdrawError::NotSufficientBalance {
                    coin,
                    available,
                    required,
                }
            },
            GenerateTxError::Transport(e) => WithdrawError::Transport(e),
            GenerateTxError::Internal(e) => WithdrawError::InternalError(e),
        }
    }
}

/// NB: Implementations are expected to follow the pImpl idiom, providing cheap reference-counted cloning and garbage collection.
pub trait MmCoin: SwapOps + MarketCoinOps + fmt::Debug + Send + Sync + 'static {
    // `MmCoin` is an extension fulcrum for something that doesn't fit the `MarketCoinOps`. Practical examples:
    // name (might be required for some APIs, CoinMarketCap for instance);
    // coin statistics that we might want to share with UI;
    // state serialization, to get full rewind and debugging information about the coins participating in a SWAP operation.
    // status/availability check: https://github.com/artemii235/SuperNET/issues/156#issuecomment-446501816

    fn is_asset_chain(&self) -> bool;

    /// The coin can be initialized, but it cannot participate in the swaps.
    fn wallet_only(&self, ctx: &MmArc) -> bool {
        let coin_conf = coin_conf(&ctx, &self.ticker());
        coin_conf["wallet_only"].as_bool().unwrap_or(false)
    }

    fn withdraw(&self, req: WithdrawRequest) -> WithdrawFut;

    /// Maximum number of digits after decimal point used to denominate integer coin units (satoshis, wei, etc.)
    fn decimals(&self) -> u8;

    /// Convert input address to the specified address format.
    fn convert_to_address(&self, from: &str, to_address_format: Json) -> Result<String, String>;

    fn validate_address(&self, address: &str) -> ValidateAddressResult;

    /// Loop collecting coin transaction history and saving it to local DB
    fn process_history_loop(&self, ctx: MmArc);

    /// Path to tx history file
    fn tx_history_path(&self, ctx: &MmArc) -> PathBuf {
        let my_address = self.my_address().unwrap_or_default();
        // BCH cash address format has colon after prefix, e.g. bitcoincash:
        // Colon can't be used in file names on Windows so it should be escaped
        let my_address = my_address.replace(":", "_");
        ctx.dbdir()
            .join("TRANSACTIONS")
            .join(format!("{}_{}.json", self.ticker(), my_address))
    }

    /// Loads existing tx history from file, returns empty vector if file is not found
    /// Cleans the existing file if deserialization fails
    fn load_history_from_file(&self, ctx: &MmArc) -> Vec<TransactionDetails> {
        let content = slurp(&self.tx_history_path(&ctx));
        let history: Vec<TransactionDetails> = if content.is_empty() {
            vec![]
        } else {
            match json::from_slice(&content) {
                Ok(c) => c,
                Err(e) => {
                    ctx.log.log(
                        "🌋",
                        &[&"tx_history", &self.ticker().to_string()],
                        &ERRL!("Error {} on history deserialization, resetting the cache.", e),
                    );
                    std::fs::remove_file(&self.tx_history_path(&ctx)).unwrap();
                    vec![]
                },
            }
        };
        history
    }

    fn save_history_to_file(&self, content: &[u8], ctx: &MmArc) {
        let tmp_file = format!("{}.tmp", self.tx_history_path(&ctx).display());
        if let Err(e) = std::fs::write(&tmp_file, content) {
            log!("Error " (e) " writing history to the tmp file " (tmp_file));
        }
        if let Err(e) = std::fs::rename(&tmp_file, self.tx_history_path(&ctx)) {
            log!("Error " (e) " renaming file " (tmp_file) " to " [self.tx_history_path(&ctx)]);
        }
    }

    /// Transaction history background sync status
    fn history_sync_status(&self) -> HistorySyncState;

    /// Get fee to be paid per 1 swap transaction
    fn get_trade_fee(&self) -> Box<dyn Future<Item = TradeFee, Error = String> + Send>;

    /// Get fee to be paid by sender per whole swap using the sending value and check if the wallet has sufficient balance to pay the fee.
    fn get_sender_trade_fee(&self, value: TradePreimageValue, stage: FeeApproxStage) -> TradePreimageFut<TradeFee>;

    /// Get fee to be paid by receiver per whole swap and check if the wallet has sufficient balance to pay the fee.
    fn get_receiver_trade_fee(&self, stage: FeeApproxStage) -> TradePreimageFut<TradeFee>;

    /// Get transaction fee the Taker has to pay to send a `TakerFee` transaction and check if the wallet has sufficient balance to pay the fee.
    fn get_fee_to_send_taker_fee(
        &self,
        dex_fee_amount: BigDecimal,
        stage: FeeApproxStage,
    ) -> TradePreimageFut<TradeFee>;

    /// required transaction confirmations number to ensure double-spend safety
    fn required_confirmations(&self) -> u64;

    /// whether coin requires notarization to ensure double-spend safety
    fn requires_notarization(&self) -> bool;

    /// set required transaction confirmations number
    fn set_required_confirmations(&self, confirmations: u64);

    /// set requires notarization
    fn set_requires_notarization(&self, requires_nota: bool);

    /// Get swap contract address if the coin uses it in Atomic Swaps.
    fn swap_contract_address(&self) -> Option<BytesJson>;

    /// The minimum number of confirmations at which a transaction is considered mature.
    fn mature_confirmations(&self) -> Option<u32>;
}

#[derive(Clone, Debug)]
pub enum MmCoinEnum {
    UtxoCoin(UtxoStandardCoin),
    QtumCoin(QtumCoin),
    Qrc20Coin(Qrc20Coin),
    EthCoin(EthCoin),
    #[cfg(all(not(target_arch = "wasm32"), feature = "zhtlc"))]
    ZCoin(ZCoin),
    Test(TestCoin),
}

impl From<UtxoStandardCoin> for MmCoinEnum {
    fn from(c: UtxoStandardCoin) -> MmCoinEnum { MmCoinEnum::UtxoCoin(c) }
}

impl From<EthCoin> for MmCoinEnum {
    fn from(c: EthCoin) -> MmCoinEnum { MmCoinEnum::EthCoin(c) }
}

impl From<TestCoin> for MmCoinEnum {
    fn from(c: TestCoin) -> MmCoinEnum { MmCoinEnum::Test(c) }
}

impl From<QtumCoin> for MmCoinEnum {
    fn from(coin: QtumCoin) -> Self { MmCoinEnum::QtumCoin(coin) }
}

impl From<Qrc20Coin> for MmCoinEnum {
    fn from(c: Qrc20Coin) -> MmCoinEnum { MmCoinEnum::Qrc20Coin(c) }
}

#[cfg(all(not(target_arch = "wasm32"), feature = "zhtlc"))]
impl From<ZCoin> for MmCoinEnum {
    fn from(c: ZCoin) -> MmCoinEnum { MmCoinEnum::ZCoin(c) }
}

// NB: When stable and groked by IDEs, `enum_dispatch` can be used instead of `Deref` to speed things up.
impl Deref for MmCoinEnum {
    type Target = dyn MmCoin;
    fn deref(&self) -> &dyn MmCoin {
        match self {
            MmCoinEnum::UtxoCoin(ref c) => c,
            MmCoinEnum::QtumCoin(ref c) => c,
            MmCoinEnum::Qrc20Coin(ref c) => c,
            MmCoinEnum::EthCoin(ref c) => c,
            #[cfg(all(not(target_arch = "wasm32"), feature = "zhtlc"))]
            MmCoinEnum::ZCoin(ref c) => c,
            MmCoinEnum::Test(ref c) => c,
        }
    }
}

#[async_trait]
pub trait BalanceTradeFeeUpdatedHandler {
    async fn balance_updated(&self, coin: &MmCoinEnum, new_balance: &BigDecimal);
}

struct CoinsContext {
    /// A map from a currency ticker symbol to the corresponding coin.
    /// Similar to `LP_coins`.
    coins: AsyncMutex<HashMap<String, MmCoinEnum>>,
    balance_update_handlers: AsyncMutex<Vec<Box<dyn BalanceTradeFeeUpdatedHandler + Send + Sync>>>,
}
impl CoinsContext {
    /// Obtains a reference to this crate context, creating it if necessary.
    fn from_ctx(ctx: &MmArc) -> Result<Arc<CoinsContext>, String> {
        Ok(try_s!(from_ctx(&ctx.coins_ctx, move || {
            Ok(CoinsContext {
                coins: AsyncMutex::new(HashMap::new()),
                balance_update_handlers: AsyncMutex::new(vec![]),
            })
        })))
    }
}

#[derive(Serialize, Deserialize)]
#[serde(tag = "type", content = "protocol_data")]
pub enum CoinProtocol {
    UTXO,
    QTUM,
    QRC20 {
        platform: String,
        contract_address: String,
    },
    ETH,
    ERC20 {
        platform: String,
        contract_address: String,
    },
    #[cfg(all(not(target_arch = "wasm32"), feature = "zhtlc"))]
    ZHTLC,
}

pub type RpcTransportEventHandlerShared = Arc<dyn RpcTransportEventHandler + Send + Sync + 'static>;

/// Common methods to measure the outgoing requests and incoming responses statistics.
pub trait RpcTransportEventHandler {
    fn debug_info(&self) -> String;

    fn on_outgoing_request(&self, data: &[u8]);

    fn on_incoming_response(&self, data: &[u8]);

    fn on_connected(&self, address: String) -> Result<(), String>;
}

impl fmt::Debug for dyn RpcTransportEventHandler + Send + Sync {
    fn fmt(&self, f: &mut fmt::Formatter<'_>) -> fmt::Result { write!(f, "{}", self.debug_info()) }
}

impl RpcTransportEventHandler for RpcTransportEventHandlerShared {
    fn debug_info(&self) -> String { self.deref().debug_info() }

    fn on_outgoing_request(&self, data: &[u8]) { self.as_ref().on_outgoing_request(data) }

    fn on_incoming_response(&self, data: &[u8]) { self.as_ref().on_incoming_response(data) }

    fn on_connected(&self, address: String) -> Result<(), String> { self.as_ref().on_connected(address) }
}

impl<T: RpcTransportEventHandler> RpcTransportEventHandler for Vec<T> {
    fn debug_info(&self) -> String {
        let selfi: Vec<String> = self.iter().map(|x| x.debug_info()).collect();
        format!("{:?}", selfi)
    }

    fn on_outgoing_request(&self, data: &[u8]) {
        for handler in self {
            handler.on_outgoing_request(data)
        }
    }

    fn on_incoming_response(&self, data: &[u8]) {
        for handler in self {
            handler.on_incoming_response(data)
        }
    }

    fn on_connected(&self, address: String) -> Result<(), String> {
        for handler in self {
            try_s!(handler.on_connected(address.clone()))
        }
        Ok(())
    }
}

pub enum RpcClientType {
    Native,
    Electrum,
    Ethereum,
}

impl ToString for RpcClientType {
    fn to_string(&self) -> String {
        match self {
            RpcClientType::Native => "native".into(),
            RpcClientType::Electrum => "electrum".into(),
            RpcClientType::Ethereum => "ethereum".into(),
        }
    }
}

#[derive(Clone)]
pub struct CoinTransportMetrics {
    /// Using a weak reference by default in order to avoid circular references and leaks.
    metrics: MetricsWeak,
    /// Name of coin the rpc client is intended to work with.
    ticker: String,
    /// RPC client type.
    client: String,
}

impl CoinTransportMetrics {
    fn new(metrics: MetricsWeak, ticker: String, client: RpcClientType) -> CoinTransportMetrics {
        CoinTransportMetrics {
            metrics,
            ticker,
            client: client.to_string(),
        }
    }

    fn into_shared(self) -> RpcTransportEventHandlerShared { Arc::new(self) }
}

impl RpcTransportEventHandler for CoinTransportMetrics {
    fn debug_info(&self) -> String { "CoinTransportMetrics".into() }

    fn on_outgoing_request(&self, data: &[u8]) {
        mm_counter!(self.metrics, "rpc_client.traffic.out", data.len() as u64,
            "coin" => self.ticker.clone(), "client" => self.client.clone());
        mm_counter!(self.metrics, "rpc_client.request.count", 1,
            "coin" => self.ticker.clone(), "client" => self.client.clone());
    }

    fn on_incoming_response(&self, data: &[u8]) {
        mm_counter!(self.metrics, "rpc_client.traffic.in", data.len() as u64,
            "coin" => self.ticker.clone(), "client" => self.client.clone());
        mm_counter!(self.metrics, "rpc_client.response.count", 1,
            "coin" => self.ticker.clone(), "client" => self.client.clone());
    }

    fn on_connected(&self, _address: String) -> Result<(), String> {
        // Handle a new connected endpoint if necessary.
        // Now just return the Ok
        Ok(())
    }
}

#[async_trait]
impl BalanceTradeFeeUpdatedHandler for CoinsContext {
    async fn balance_updated(&self, coin: &MmCoinEnum, new_balance: &BigDecimal) {
        for sub in self.balance_update_handlers.lock().await.iter() {
            sub.balance_updated(coin, new_balance).await
        }
    }
}

pub fn coin_conf(ctx: &MmArc, ticker: &str) -> Json {
    match ctx.conf["coins"].as_array() {
        Some(coins) => coins
            .iter()
            .find(|coin| coin["coin"].as_str() == Some(ticker))
            .cloned()
            .unwrap_or(Json::Null),
        None => Json::Null,
    }
}

pub fn is_wallet_only_conf(conf: &Json) -> bool { conf["wallet_only"].as_bool().unwrap_or(false) }

pub fn is_wallet_only_ticker(ctx: &MmArc, ticker: &str) -> bool {
    let coin_conf = coin_conf(ctx, ticker);
    coin_conf["wallet_only"].as_bool().unwrap_or(false)
}

/// Adds a new currency into the list of currencies configured.
///
/// Returns an error if the currency already exists. Initializing the same currency twice is a bad habit
/// (might lead to misleading and confusing information during debugging and maintenance, see DRY)
/// and should be fixed on the call site.
///
/// * `req` - Payload of the corresponding "enable" or "electrum" RPC request.
pub async fn lp_coininit(ctx: &MmArc, ticker: &str, req: &Json) -> Result<MmCoinEnum, String> {
    let cctx = try_s!(CoinsContext::from_ctx(ctx));
    {
        let coins = cctx.coins.lock().await;
        if coins.get(ticker).is_some() {
            return ERR!("Coin {} already initialized", ticker);
        }
    }

    let coins_en = coin_conf(ctx, ticker);

    if coins_en.is_null() {
        ctx.log.log(
            "😅",
            #[allow(clippy::unnecessary_cast)]
            &[&("coin" as &str), &ticker, &("no-conf" as &str)],
            &fomat! ("Warning, coin " (ticker) " is used without a corresponding configuration."),
        );
    }

    if coins_en["mm2"].is_null() && req["mm2"].is_null() {
        return ERR!(concat!(
            "mm2 param is not set neither in coins config nor enable request, ",
            "assuming that coin is not supported"
        ));
    }
    let secret = &*ctx.secp256k1_key_pair().private().secret;

    if coins_en["protocol"].is_null() {
        return ERR!(
            r#""protocol" field is missing in coins file. The file format is deprecated, please execute ./mm2 update_config command to convert it or download a new one"#
        );
    }
    let protocol: CoinProtocol = try_s!(json::from_value(coins_en["protocol"].clone()));

    let coin: MmCoinEnum = match &protocol {
        CoinProtocol::UTXO => {
            try_s!(utxo_standard_coin_from_conf_and_request(ctx, ticker, &coins_en, req, secret).await).into()
        },
        CoinProtocol::QTUM => try_s!(qtum_coin_from_conf_and_request(ctx, ticker, &coins_en, req, secret).await).into(),
        CoinProtocol::ETH | CoinProtocol::ERC20 { .. } => {
            try_s!(eth_coin_from_conf_and_request(ctx, ticker, &coins_en, req, secret, protocol).await).into()
        },
        CoinProtocol::QRC20 {
            platform,
            contract_address,
        } => {
            let contract_address = try_s!(qtum::contract_addr_from_str(&contract_address));
            try_s!(
                qrc20_coin_from_conf_and_request(ctx, ticker, &platform, &coins_en, req, secret, contract_address)
                    .await
            )
            .into()
        },
        #[cfg(all(not(target_arch = "wasm32"), feature = "zhtlc"))]
        CoinProtocol::ZHTLC => try_s!(z_coin_from_conf_and_request(ctx, ticker, &coins_en, req, secret).await).into(),
    };

    let block_count = try_s!(coin.current_block().compat().await);
    // TODO, #156: Warn the user when we know that the wallet is under-initialized.
    log! ([=ticker] if !coins_en["etomic"].is_null() {", etomic"} ", " [=block_count]);
    // TODO AP: locking the coins list during the entire initialization prevents different coins from being
    // activated concurrently which results in long activation time: https://github.com/KomodoPlatform/atomicDEX/issues/24
    // So I'm leaving the possibility of race condition intentionally in favor of faster concurrent activation.
    // Should consider refactoring: maybe extract the RPC client initialization part from coin init functions.
    let mut coins = cctx.coins.lock().await;
    match coins.raw_entry_mut().from_key(ticker) {
        RawEntryMut::Occupied(_oe) => return ERR!("Coin {} already initialized", ticker),
        RawEntryMut::Vacant(ve) => ve.insert(ticker.to_string(), coin.clone()),
    };
    let history = req["tx_history"].as_bool().unwrap_or(false);
    #[cfg(target_arch = "wasm32")]
    let history = {
        if history {
            ctx.log.log(
                "🍼",
                &[&("tx_history" as &str), &ticker],
                "Note that the WASM port does not include the history loading thread at the moment.",
            )
        }
        false
    };
    if history {
        try_s!(thread::Builder::new().name(format!("tx_history_{}", ticker)).spawn({
            let coin = coin.clone();
            let ctx = ctx.clone();
            move || coin.process_history_loop(ctx)
        }));
    }
    let ctxʹ = ctx.clone();
    let ticker = ticker.to_owned();
    spawn(async move { check_balance_update_loop(ctxʹ, ticker).await });
    Ok(coin)
}

/// NB: Returns only the enabled (aka active) coins.
pub async fn lp_coinfind(ctx: &MmArc, ticker: &str) -> Result<Option<MmCoinEnum>, String> {
    let cctx = try_s!(CoinsContext::from_ctx(ctx));
    let coins = cctx.coins.lock().await;
    Ok(coins.get(ticker).cloned())
}

#[derive(Display)]
pub enum CoinFindError {
    #[display(fmt = "No such coin: {}", coin)]
    NoSuchCoin { coin: String },
}

pub async fn lp_coinfind_or_err(ctx: &MmArc, ticker: &str) -> CoinFindResult<MmCoinEnum> {
    match lp_coinfind(ctx, ticker).await {
        Ok(Some(coin)) => Ok(coin),
        Ok(None) => MmError::err(CoinFindError::NoSuchCoin {
            coin: ticker.to_owned(),
        }),
        Err(e) => panic!("Unexpected error: {}", e),
    }
}

#[derive(Deserialize)]
struct ConvertAddressReq {
    coin: String,
    from: String,
    /// format to that the input address should be converted
    to_address_format: Json,
}

pub async fn convert_address(ctx: MmArc, req: Json) -> Result<Response<Vec<u8>>, String> {
    let req: ConvertAddressReq = try_s!(json::from_value(req));
    let coin = match lp_coinfind(&ctx, &req.coin).await {
        Ok(Some(t)) => t,
        Ok(None) => return ERR!("No such coin: {}", req.coin),
        Err(err) => return ERR!("!lp_coinfind({}): {}", req.coin, err),
    };
    let result = json!({
        "result": {
            "address": try_s!(coin.convert_to_address(&req.from, req.to_address_format)),
        },
    });
    let body = try_s!(json::to_vec(&result));
    Ok(try_s!(Response::builder().body(body)))
}

pub async fn kmd_rewards_info(ctx: MmArc) -> Result<Response<Vec<u8>>, String> {
    let coin = match lp_coinfind(&ctx, "KMD").await {
        Ok(Some(MmCoinEnum::UtxoCoin(t))) => t,
        Ok(Some(_)) => return ERR!("KMD was expected to be UTXO"),
        Ok(None) => return ERR!("KMD is not activated"),
        Err(err) => return ERR!("!lp_coinfind({}): KMD", err),
    };

    let res = json!({
        "result": try_s!(utxo::kmd_rewards_info(&coin).await),
    });
    let res = try_s!(json::to_vec(&res));
    Ok(try_s!(Response::builder().body(res)))
}

#[derive(Deserialize)]
struct ValidateAddressReq {
    coin: String,
    address: String,
}

#[derive(Serialize)]
pub struct ValidateAddressResult {
    is_valid: bool,
    #[serde(skip_serializing_if = "Option::is_none")]
    reason: Option<String>,
}

pub async fn validate_address(ctx: MmArc, req: Json) -> Result<Response<Vec<u8>>, String> {
    let req: ValidateAddressReq = try_s!(json::from_value(req));
    let coin = match lp_coinfind(&ctx, &req.coin).await {
        Ok(Some(t)) => t,
        Ok(None) => return ERR!("No such coin: {}", req.coin),
        Err(err) => return ERR!("!lp_coinfind({}): {}", req.coin, err),
    };

    let res = json!({ "result": coin.validate_address(&req.address) });
    let body = try_s!(json::to_vec(&res));
    Ok(try_s!(Response::builder().body(body)))
}

pub async fn withdraw(ctx: MmArc, req: WithdrawRequest) -> WithdrawResult {
    let coin = lp_coinfind_or_err(&ctx, &req.coin).await?;
    coin.withdraw(req).compat().await
}

pub async fn send_raw_transaction(ctx: MmArc, req: Json) -> Result<Response<Vec<u8>>, String> {
    let ticker = try_s!(req["coin"].as_str().ok_or("No 'coin' field")).to_owned();
    let coin = match lp_coinfind(&ctx, &ticker).await {
        Ok(Some(t)) => t,
        Ok(None) => return ERR!("No such coin: {}", ticker),
        Err(err) => return ERR!("!lp_coinfind({}): {}", ticker, err),
    };
    let bytes_string = try_s!(req["tx_hex"].as_str().ok_or("No 'tx_hex' field"));
    let res = try_s!(coin.send_raw_tx(&bytes_string).compat().await);
    let body = try_s!(json::to_vec(&json!({ "tx_hash": res })));
    Ok(try_s!(Response::builder().body(body)))
}

#[derive(Clone, Debug, Serialize)]
#[serde(tag = "state", content = "additional_info")]
pub enum HistorySyncState {
    NotEnabled,
    NotStarted,
    InProgress(Json),
    Error(Json),
    Finished,
}

fn ten() -> usize { 10 }

#[derive(Deserialize)]
struct MyTxHistoryRequest {
    coin: String,
    from_id: Option<BytesJson>,
    #[serde(default)]
    max: bool,
    #[serde(default = "ten")]
    limit: usize,
    page_number: Option<NonZeroUsize>,
}

/// Returns the transaction history of selected coin. Returns no more than `limit` records (default: 10).
/// Skips the first records up to from_id (skipping the from_id too).
/// Transactions are sorted by number of confirmations in ascending order.
pub fn my_tx_history(ctx: MmArc, req: Json) -> HyRes {
    let request: MyTxHistoryRequest = try_h!(json::from_value(req));
    // Should remove `block_on` when my_tx_history is async.
    let coin = match block_on(lp_coinfind(&ctx, &request.coin)) {
        Ok(Some(t)) => t,
        Ok(None) => return rpc_err_response(500, &format!("No such coin: {}", request.coin)),
        Err(err) => return rpc_err_response(500, &format!("!lp_coinfind({}): {}", request.coin, err)),
    };
    let file_path = coin.tx_history_path(&ctx);
    let content = slurp(&file_path);
    let history: Vec<TransactionDetails> = match json::from_slice(&content) {
        Ok(h) => h,
        Err(e) => {
            if !content.is_empty() {
                log!("Error " (e) " on attempt to deserialize file " (file_path.display()) " content as Vec<TransactionDetails>");
            }
            vec![]
        },
    };
    let total_records = history.len();
    let limit = if request.max { total_records } else { request.limit };

    Box::new(coin.current_block().and_then(move |block_number| {
        let skip = match &request.from_id {
            Some(id) => {
                try_h!(history
                    .iter()
                    .position(|item| item.internal_id == *id)
                    .ok_or(format!("from_id {:02x} is not found", id)))
                    + 1
            },
            None => match request.page_number {
                Some(page_n) => (page_n.get() - 1) * request.limit,
                None => 0,
            },
        };
        let history = history.into_iter().skip(skip).take(limit);
        let history: Vec<Json> = history
            .map(|item| {
                let tx_block = item.block_height;
                let mut json = json::to_value(item).unwrap();
                json["confirmations"] = if tx_block == 0 {
                    Json::from(0)
                } else if block_number >= tx_block {
                    Json::from((block_number - tx_block) + 1)
                } else {
                    Json::from(0)
                };
                json
            })
            .collect();
        rpc_response(
            200,
            json!({
                "result": {
                    "transactions": history,
                    "limit": limit,
                    "skipped": skip,
                    "from_id": request.from_id,
                    "total": total_records,
                    "current_block": block_number,
                    "sync_status": coin.history_sync_status(),
                    "page_number": request.page_number,
                    "total_pages": calc_total_pages(total_records, request.limit),
                }
            })
            .to_string(),
        )
    }))
}

pub async fn get_trade_fee(ctx: MmArc, req: Json) -> Result<Response<Vec<u8>>, String> {
    let ticker = try_s!(req["coin"].as_str().ok_or("No 'coin' field")).to_owned();
    let coin = match lp_coinfind(&ctx, &ticker).await {
        Ok(Some(t)) => t,
        Ok(None) => return ERR!("No such coin: {}", ticker),
        Err(err) => return ERR!("!lp_coinfind({}): {}", ticker, err),
    };
    let fee_info = try_s!(coin.get_trade_fee().compat().await);
    let res = try_s!(json::to_vec(&json!({
        "result": {
            "coin": fee_info.coin,
            "amount": fee_info.amount.to_decimal(),
            "amount_fraction": fee_info.amount.to_fraction(),
            "amount_rat": fee_info.amount.to_ratio(),
        }
    })));
    Ok(try_s!(Response::builder().body(res)))
}

#[derive(Serialize)]
struct EnabledCoin {
    ticker: String,
    address: String,
}

pub async fn get_enabled_coins(ctx: MmArc) -> Result<Response<Vec<u8>>, String> {
    let coins_ctx: Arc<CoinsContext> = try_s!(CoinsContext::from_ctx(&ctx));
    let coins = coins_ctx.coins.lock().await;
    let enabled_coins: Vec<_> = try_s!(coins
        .iter()
        .map(|(ticker, coin)| {
            let address = try_s!(coin.my_address());
            Ok(EnabledCoin {
                ticker: ticker.clone(),
                address,
            })
        })
        .collect());

    let res = try_s!(json::to_vec(&json!({ "result": enabled_coins })));
    Ok(try_s!(Response::builder().body(res)))
}

pub async fn disable_coin(ctx: &MmArc, ticker: &str) -> Result<(), String> {
    let coins_ctx = try_s!(CoinsContext::from_ctx(&ctx));
    let mut coins = coins_ctx.coins.lock().await;
    match coins.remove(ticker) {
        Some(_) => Ok(()),
        None => ERR!("{} is disabled already", ticker),
    }
}

#[derive(Deserialize)]
pub struct ConfirmationsReq {
    coin: String,
    confirmations: u64,
}

pub async fn set_required_confirmations(ctx: MmArc, req: Json) -> Result<Response<Vec<u8>>, String> {
    let req: ConfirmationsReq = try_s!(json::from_value(req));
    let coin = match lp_coinfind(&ctx, &req.coin).await {
        Ok(Some(t)) => t,
        Ok(None) => return ERR!("No such coin {}", req.coin),
        Err(err) => return ERR!("!lp_coinfind ({}): {}", req.coin, err),
    };
    coin.set_required_confirmations(req.confirmations);
    let res = try_s!(json::to_vec(&json!({
        "result": {
            "coin": req.coin,
            "confirmations": coin.required_confirmations(),
        }
    })));
    Ok(try_s!(Response::builder().body(res)))
}

#[derive(Deserialize)]
pub struct RequiresNotaReq {
    coin: String,
    requires_notarization: bool,
}

pub async fn set_requires_notarization(ctx: MmArc, req: Json) -> Result<Response<Vec<u8>>, String> {
    let req: RequiresNotaReq = try_s!(json::from_value(req));
    let coin = match lp_coinfind(&ctx, &req.coin).await {
        Ok(Some(t)) => t,
        Ok(None) => return ERR!("No such coin {}", req.coin),
        Err(err) => return ERR!("!lp_coinfind ({}): {}", req.coin, err),
    };
    coin.set_requires_notarization(req.requires_notarization);
    let res = try_s!(json::to_vec(&json!({
        "result": {
            "coin": req.coin,
            "requires_notarization": coin.requires_notarization(),
        }
    })));
    Ok(try_s!(Response::builder().body(res)))
}

pub async fn show_priv_key(ctx: MmArc, req: Json) -> Result<Response<Vec<u8>>, String> {
    let ticker = try_s!(req["coin"].as_str().ok_or("No 'coin' field")).to_owned();
    let coin = match lp_coinfind(&ctx, &ticker).await {
        Ok(Some(t)) => t,
        Ok(None) => return ERR!("No such coin: {}", ticker),
        Err(err) => return ERR!("!lp_coinfind({}): {}", ticker, err),
    };
    let res = try_s!(json::to_vec(&json!({
        "result": {
            "coin": ticker,
            "priv_key": coin.display_priv_key(),
        }
    })));
    Ok(try_s!(Response::builder().body(res)))
}

// TODO: Refactor this, it's actually not required to check balance and trade fee when there no orders using the coin
pub async fn check_balance_update_loop(ctx: MmArc, ticker: String) {
    let mut current_balance = None;
    loop {
        Timer::sleep(10.).await;
        match lp_coinfind(&ctx, &ticker).await {
            Ok(Some(coin)) => {
                let balance = match coin.my_spendable_balance().compat().await {
                    Ok(balance) => balance,
                    Err(_) => continue,
                };
                if Some(&balance) != current_balance.as_ref() {
                    let coins_ctx = CoinsContext::from_ctx(&ctx).unwrap();
                    coins_ctx.balance_updated(&coin, &balance).await;
                    current_balance = Some(balance);
                }
            },
            Ok(None) => break,
            Err(_) => continue,
        }
    }
}

pub async fn register_balance_update_handler(
    ctx: MmArc,
    handler: Box<dyn BalanceTradeFeeUpdatedHandler + Send + Sync>,
) {
    let coins_ctx = CoinsContext::from_ctx(&ctx).unwrap();
    coins_ctx.balance_update_handlers.lock().await.push(handler);
}

pub fn update_coins_config(mut config: Json) -> Result<Json, String> {
    let coins = match config.as_array_mut() {
        Some(c) => c,
        _ => return ERR!("Coins config must be an array"),
    };

    for coin in coins {
        // the coin_as_str is used only to be formatted
        let coin_as_str = format!("{}", coin);
        let coin = try_s!(coin
            .as_object_mut()
            .ok_or(ERRL!("Expected object, found {:?}", coin_as_str)));
        if coin.contains_key("protocol") {
            // the coin is up-to-date
            continue;
        }
        let protocol = match coin.remove("etomic") {
            Some(etomic) => {
                let etomic = etomic
                    .as_str()
                    .ok_or(ERRL!("Expected etomic as string, found {:?}", etomic))?;
                if etomic == "0x0000000000000000000000000000000000000000" {
                    CoinProtocol::ETH
                } else {
                    let contract_address = etomic.to_owned();
                    CoinProtocol::ERC20 {
                        platform: "ETH".into(),
                        contract_address,
                    }
                }
            },
            _ => CoinProtocol::UTXO,
        };

        let protocol = json::to_value(protocol).map_err(|e| ERRL!("Error {:?} on process {:?}", e, coin_as_str))?;
        coin.insert("protocol".into(), protocol);
    }

    Ok(config)
}

#[derive(Deserialize)]
struct ConvertUtxoAddressReq {
    address: String,
    to_coin: String,
}

pub async fn convert_utxo_address(ctx: MmArc, req: Json) -> Result<Response<Vec<u8>>, String> {
    let req: ConvertUtxoAddressReq = try_s!(json::from_value(req));
    let mut addr: utxo::Address = try_s!(req.address.parse());
    let coin = match lp_coinfind(&ctx, &req.to_coin).await {
        Ok(Some(c)) => c,
        _ => return ERR!("Coin {} is not activated", req.to_coin),
    };
    let coin = match coin {
        MmCoinEnum::UtxoCoin(utxo) => utxo,
        _ => return ERR!("Coin {} is not utxo", req.to_coin),
    };
    addr.prefix = coin.as_ref().my_address.prefix;
    addr.t_addr_prefix = coin.as_ref().my_address.t_addr_prefix;
    addr.checksum_type = coin.as_ref().my_address.checksum_type;

    let response = try_s!(json::to_vec(&json!({
        "result": addr.to_string(),
    })));
    Ok(try_s!(Response::builder().body(response)))
}

pub fn address_by_coin_conf_and_pubkey_str(coin: &str, conf: &Json, pubkey: &str) -> Result<String, String> {
    let protocol: CoinProtocol = try_s!(json::from_value(conf["protocol"].clone()));
    match protocol {
        CoinProtocol::ERC20 { .. } | CoinProtocol::ETH => eth::addr_from_pubkey_str(pubkey),
        CoinProtocol::UTXO | CoinProtocol::QTUM | CoinProtocol::QRC20 { .. } => {
            utxo::address_by_conf_and_pubkey_str(coin, conf, pubkey)
        },
        #[cfg(all(not(target_arch = "wasm32"), feature = "zhtlc"))]
        CoinProtocol::ZHTLC => utxo::address_by_conf_and_pubkey_str(coin, conf, pubkey),
    }
}<|MERGE_RESOLUTION|>--- conflicted
+++ resolved
@@ -96,16 +96,10 @@
 pub mod test_coin;
 pub use test_coin::TestCoin;
 
-<<<<<<< HEAD
 #[cfg(all(not(target_arch = "wasm32"), feature = "zhtlc"))]
 pub mod z_coin;
 #[cfg(all(not(target_arch = "wasm32"), feature = "zhtlc"))]
 use z_coin::{z_coin_from_conf_and_request, ZCoin};
-=======
-pub mod tx_history_db;
-
-#[cfg(not(target_arch = "wasm32"))] pub mod z_coin;
->>>>>>> d0495029
 
 pub type BalanceResult<T> = Result<T, MmError<BalanceError>>;
 pub type BalanceFut<T> = Box<dyn Future<Item = T, Error = MmError<BalanceError>> + Send>;
