/******************************************************************************
 * Copyright © 2014-2018 The SuperNET Developers.                             *
 *                                                                            *
 * See the AUTHORS, DEVELOPER-AGREEMENT and LICENSE files at                  *
 * the top-level directory of this distribution for the individual copyright  *
 * holder information and the developer policies on copyright and licensing.  *
 *                                                                            *
 * Unless otherwise agreed in a custom licensing agreement, no part of the    *
 * SuperNET software, including this file may be copied, modified, propagated *
 * or distributed except according to the terms contained in the LICENSE file *
 *                                                                            *
 * Removal or modification of this copyright notice is prohibited.            *
 *                                                                            *
 ******************************************************************************/
//
//  coins.rs
//  marketmaker
//

#![feature(integer_atomics)]
#![feature(non_ascii_idents)]
#![feature(async_closure)]
#![feature(hash_raw_entry)]
#![allow(uncommon_codepoints)]

#[macro_use] extern crate common;
#[macro_use] extern crate fomat_macros;
#[macro_use] extern crate gstuff;
#[macro_use] extern crate lazy_static;
#[macro_use] extern crate serde_derive;
#[macro_use] extern crate serde_json;
#[macro_use] extern crate unwrap;

use bigdecimal::BigDecimal;
use common::duplex_mutex::DuplexMutex;
use common::mm_ctx::{from_ctx, MmArc};
use common::mm_metrics::MetricsWeak;
use common::{rpc_err_response, rpc_response, HyRes};
use futures::compat::Future01CompatExt;
use futures01::Future;
use gstuff::slurp;
use http::Response;
use rpc::v1::types::Bytes as BytesJson;
use serde_json::{self as json, Value as Json};
use std::collections::hash_map::{HashMap, RawEntryMut};
use std::fmt;
use std::ops::Deref;
use std::path::PathBuf;
use std::sync::Arc;
use std::thread;

// using custom copy of try_fus as futures crate was renamed to futures01
macro_rules! try_fus {
    ($e: expr) => {
        match $e {
            Ok(ok) => ok,
            Err(err) => return Box::new(futures01::future::err(ERRL!("{}", err))),
        }
    };
}

#[doc(hidden)] pub mod coins_tests;
pub mod eth;
use self::eth::{eth_coin_from_conf_and_request, EthCoin, EthTxFeeDetails, SignedEthTx};
pub mod utxo;
use self::utxo::{utxo_coin_from_conf_and_request, UtxoAddressFormat, UtxoCoin, UtxoFeeDetails, UtxoTx};
#[doc(hidden)]
#[allow(unused_variables)]
pub mod test_coin;
pub use self::test_coin::TestCoin;
use common::mm_number::MmNumber;

pub trait Transaction: fmt::Debug + 'static {
    /// Raw transaction bytes of the transaction
    fn tx_hex(&self) -> Vec<u8>;
    fn extract_secret(&self) -> Result<Vec<u8>, String>;
    /// Serializable representation of tx hash for displaying purpose
    fn tx_hash(&self) -> BytesJson;
}

#[derive(Clone, Debug, PartialEq)]
pub enum TransactionEnum {
    UtxoTx(UtxoTx),
    SignedEthTx(SignedEthTx),
}
ifrom!(TransactionEnum, UtxoTx);
ifrom!(TransactionEnum, SignedEthTx);

// NB: When stable and groked by IDEs, `enum_dispatch` can be used instead of `Deref` to speed things up.
impl Deref for TransactionEnum {
    type Target = dyn Transaction;
    fn deref(&self) -> &dyn Transaction {
        match self {
            TransactionEnum::UtxoTx(ref t) => t,
            TransactionEnum::SignedEthTx(ref t) => t,
        }
    }
}

pub type TransactionFut = Box<dyn Future<Item = TransactionEnum, Error = String> + Send>;

#[derive(Debug, PartialEq)]
pub enum FoundSwapTxSpend {
    Spent(TransactionEnum),
    Refunded(TransactionEnum),
}

/// Swap operations (mostly based on the Hash/Time locked transactions implemented by coin wallets).
pub trait SwapOps {
    fn send_taker_fee(&self, fee_addr: &[u8], amount: BigDecimal) -> TransactionFut;

    fn send_maker_payment(
        &self,
        time_lock: u32,
        taker_pub: &[u8],
        secret_hash: &[u8],
        amount: BigDecimal,
    ) -> TransactionFut;

    fn send_taker_payment(
        &self,
        time_lock: u32,
        maker_pub: &[u8],
        secret_hash: &[u8],
        amount: BigDecimal,
    ) -> TransactionFut;

    fn send_maker_spends_taker_payment(
        &self,
        taker_payment_tx: &[u8],
        time_lock: u32,
        taker_pub: &[u8],
        secret: &[u8],
    ) -> TransactionFut;

    fn send_taker_spends_maker_payment(
        &self,
        maker_payment_tx: &[u8],
        time_lock: u32,
        maker_pub: &[u8],
        secret: &[u8],
    ) -> TransactionFut;

    fn send_taker_refunds_payment(
        &self,
        taker_payment_tx: &[u8],
        time_lock: u32,
        maker_pub: &[u8],
        secret_hash: &[u8],
    ) -> TransactionFut;

    fn send_maker_refunds_payment(
        &self,
        maker_payment_tx: &[u8],
        time_lock: u32,
        taker_pub: &[u8],
        secret_hash: &[u8],
    ) -> TransactionFut;

    fn validate_fee(
        &self,
        fee_tx: &TransactionEnum,
        fee_addr: &[u8],
        amount: &BigDecimal,
    ) -> Box<dyn Future<Item = (), Error = String> + Send>;

    fn validate_maker_payment(
        &self,
        payment_tx: &[u8],
        time_lock: u32,
        maker_pub: &[u8],
        priv_bn_hash: &[u8],
        amount: BigDecimal,
    ) -> Box<dyn Future<Item = (), Error = String> + Send>;

    fn validate_taker_payment(
        &self,
        payment_tx: &[u8],
        time_lock: u32,
        taker_pub: &[u8],
        priv_bn_hash: &[u8],
        amount: BigDecimal,
    ) -> Box<dyn Future<Item = (), Error = String> + Send>;

    fn check_if_my_payment_sent(
        &self,
        time_lock: u32,
        other_pub: &[u8],
        secret_hash: &[u8],
        search_from_block: u64,
    ) -> Box<dyn Future<Item = Option<TransactionEnum>, Error = String> + Send>;

    fn search_for_swap_tx_spend_my(
        &self,
        time_lock: u32,
        other_pub: &[u8],
        secret_hash: &[u8],
        tx: &[u8],
        search_from_block: u64,
    ) -> Result<Option<FoundSwapTxSpend>, String>;

    fn search_for_swap_tx_spend_other(
        &self,
        time_lock: u32,
        other_pub: &[u8],
        secret_hash: &[u8],
        tx: &[u8],
        search_from_block: u64,
    ) -> Result<Option<FoundSwapTxSpend>, String>;
}

/// Operations that coins have independently from the MarketMaker.
/// That is, things implemented by the coin wallets or public coin services.
pub trait MarketCoinOps {
    fn ticker(&self) -> &str;

    fn my_address(&self) -> Result<String, String>;

    fn my_balance(&self) -> Box<dyn Future<Item = BigDecimal, Error = String> + Send>;

    /// Base coin balance for tokens, e.g. ETH balance in ERC20 case
    fn base_coin_balance(&self) -> Box<dyn Future<Item = BigDecimal, Error = String> + Send>;

    /// Receives raw transaction bytes in hexadecimal format as input and returns tx hash in hexadecimal format
    fn send_raw_tx(&self, tx: &str) -> Box<dyn Future<Item = String, Error = String> + Send>;

    fn wait_for_confirmations(
        &self,
        tx: &[u8],
        confirmations: u64,
        requires_nota: bool,
        wait_until: u64,
        check_every: u64,
    ) -> Box<dyn Future<Item = (), Error = String> + Send>;

    fn wait_for_tx_spend(&self, transaction: &[u8], wait_until: u64, from_block: u64) -> TransactionFut;

    fn tx_enum_from_bytes(&self, bytes: &[u8]) -> Result<TransactionEnum, String>;

    fn current_block(&self) -> Box<dyn Future<Item = u64, Error = String> + Send>;

    fn address_from_pubkey_str(&self, pubkey: &str) -> Result<String, String>;

    fn display_priv_key(&self) -> String;
}

#[derive(Deserialize)]
#[serde(tag = "type")]
pub enum WithdrawFee {
    UtxoFixed {
        amount: BigDecimal,
    },
    UtxoPerKbyte {
        amount: BigDecimal,
    },
    EthGas {
        // in gwei
        gas_price: BigDecimal,
        gas: u64,
    },
}

#[allow(dead_code)]
#[derive(Deserialize)]
pub struct WithdrawRequest {
    coin: String,
    to: String,
    #[serde(default)]
    amount: BigDecimal,
    #[serde(default)]
    max: bool,
    fee: Option<WithdrawFee>,
}

#[derive(Clone, Debug, Deserialize, PartialEq, Serialize)]
#[serde(untagged)]
pub enum TxFeeDetails {
    Utxo(UtxoFeeDetails),
    Eth(EthTxFeeDetails),
}

impl Into<TxFeeDetails> for EthTxFeeDetails {
    fn into(self: EthTxFeeDetails) -> TxFeeDetails { TxFeeDetails::Eth(self) }
}

impl Into<TxFeeDetails> for UtxoFeeDetails {
    fn into(self: UtxoFeeDetails) -> TxFeeDetails { TxFeeDetails::Utxo(self) }
}

/// Transaction details
#[derive(Clone, Debug, Deserialize, PartialEq, Serialize)]
pub struct TransactionDetails {
    /// Raw bytes of signed transaction in hexadecimal string, this should be sent as is to send_raw_transaction RPC to broadcast the transaction
    pub tx_hex: BytesJson,
    /// Transaction hash in hexadecimal format
    tx_hash: BytesJson,
    /// Coins are sent from these addresses
    from: Vec<String>,
    /// Coins are sent to these addresses
    to: Vec<String>,
    /// Total tx amount
    total_amount: BigDecimal,
    /// The amount spent from "my" address
    spent_by_me: BigDecimal,
    /// The amount received by "my" address
    received_by_me: BigDecimal,
    /// Resulting "my" balance change
    my_balance_change: BigDecimal,
    /// Block height
    block_height: u64,
    /// Transaction timestamp
    timestamp: u64,
    /// Every coin can has specific fee details:
    /// In UTXO tx fee is paid with the coin itself (e.g. 1 BTC and 0.0001 BTC fee).
    /// But for ERC20 token transfer fee is paid with another coin: ETH, because it's ETH smart contract function call that requires gas to be burnt.
    fee_details: Option<TxFeeDetails>,
    /// The coin transaction belongs to
    coin: String,
    /// Internal MM2 id used for internal transaction identification, for some coins it might be equal to transaction hash
    internal_id: BytesJson,
}

impl TransactionDetails {
    /// Whether the transaction details block height should be updated (when tx is confirmed)
    pub fn should_update_block_height(&self) -> bool {
        // checking for std::u64::MAX because there was integer overflow
        // in case of electrum returned -1 so there could be records with MAX confirmations
        self.block_height == 0 || self.block_height == std::u64::MAX
    }

    /// Whether the transaction timestamp should be updated (when tx is confirmed)
    pub fn should_update_timestamp(&self) -> bool {
        // checking for std::u64::MAX because there was integer overflow
        // in case of electrum returned -1 so there could be records with MAX confirmations
        self.timestamp == 0
    }
}

pub enum TradeInfo {
    // going to act as maker
    Maker,
    // going to act as taker with expected dexfee amount
    Taker(BigDecimal),
}

#[derive(Debug, Serialize)]
pub struct TradeFee {
    pub coin: String,
    pub amount: MmNumber,
}

/// NB: Implementations are expected to follow the pImpl idiom, providing cheap reference-counted cloning and garbage collection.
pub trait MmCoin: SwapOps + MarketCoinOps + fmt::Debug + Send + Sync + 'static {
    // `MmCoin` is an extension fulcrum for something that doesn't fit the `MarketCoinOps`. Practical examples:
    // name (might be required for some APIs, CoinMarketCap for instance);
    // coin statistics that we might want to share with UI;
    // state serialization, to get full rewind and debugging information about the coins participating in a SWAP operation.
    // status/availability check: https://github.com/artemii235/SuperNET/issues/156#issuecomment-446501816

    fn is_asset_chain(&self) -> bool;

    fn can_i_spend_other_payment(&self) -> Box<dyn Future<Item = (), Error = String> + Send>;

    fn withdraw(&self, req: WithdrawRequest) -> Box<dyn Future<Item = TransactionDetails, Error = String> + Send>;

    /// Maximum number of digits after decimal point used to denominate integer coin units (satoshis, wei, etc.)
    fn decimals(&self) -> u8;

    /// Loop collecting coin transaction history and saving it to local DB
    fn process_history_loop(&self, ctx: MmArc);

    /// Path to tx history file
    fn tx_history_path(&self, ctx: &MmArc) -> PathBuf {
        let my_address = self.my_address().unwrap_or_default();
        ctx.dbdir()
            .join("TRANSACTIONS")
            .join(format!("{}_{}.json", self.ticker(), my_address))
    }

    /// Loads existing tx history from file, returns empty vector if file is not found
    /// Cleans the existing file if deserialization fails
    fn load_history_from_file(&self, ctx: &MmArc) -> Vec<TransactionDetails> {
        let content = slurp(&self.tx_history_path(&ctx));
        let history: Vec<TransactionDetails> = if content.is_empty() {
            vec![]
        } else {
            match json::from_slice(&content) {
                Ok(c) => c,
                Err(e) => {
                    ctx.log.log(
                        "🌋",
                        &[&"tx_history", &self.ticker().to_string()],
                        &ERRL!("Error {} on history deserialization, resetting the cache.", e),
                    );
                    unwrap!(std::fs::remove_file(&self.tx_history_path(&ctx)));
                    vec![]
                },
            }
        };
        history
    }

    fn save_history_to_file(&self, content: &[u8], ctx: &MmArc) {
        let tmp_file = format!("{}.tmp", self.tx_history_path(&ctx).display());
        unwrap!(std::fs::write(&tmp_file, content));
        unwrap!(std::fs::rename(tmp_file, self.tx_history_path(&ctx)));
    }

    /// Gets tx details by hash requesting the coin RPC if required
    fn tx_details_by_hash(&self, hash: &[u8]) -> Box<dyn Future<Item = TransactionDetails, Error = String> + Send>;

    /// Transaction history background sync status
    fn history_sync_status(&self) -> HistorySyncState;

    /// Get fee to be paid per 1 swap transaction
    fn get_trade_fee(&self) -> Box<dyn Future<Item = TradeFee, Error = String> + Send>;

    /// required transaction confirmations number to ensure double-spend safety
    fn required_confirmations(&self) -> u64;

    /// whether coin requires notarization to ensure double-spend safety
    fn requires_notarization(&self) -> bool;

    /// set required transaction confirmations number
    fn set_required_confirmations(&self, confirmations: u64);

    /// set requires notarization
    fn set_requires_notarization(&self, requires_nota: bool);
}

#[derive(Clone, Debug)]
pub enum MmCoinEnum {
    UtxoCoin(UtxoCoin),
    EthCoin(EthCoin),
    Test(TestCoin),
}

impl From<UtxoCoin> for MmCoinEnum {
    fn from(c: UtxoCoin) -> MmCoinEnum { MmCoinEnum::UtxoCoin(c) }
}

impl From<EthCoin> for MmCoinEnum {
    fn from(c: EthCoin) -> MmCoinEnum { MmCoinEnum::EthCoin(c) }
}

impl From<TestCoin> for MmCoinEnum {
    fn from(c: TestCoin) -> MmCoinEnum { MmCoinEnum::Test(c) }
}

// NB: When stable and groked by IDEs, `enum_dispatch` can be used instead of `Deref` to speed things up.
impl Deref for MmCoinEnum {
    type Target = dyn MmCoin;
    fn deref(&self) -> &dyn MmCoin {
        match self {
            MmCoinEnum::UtxoCoin(ref c) => c,
            MmCoinEnum::EthCoin(ref c) => c,
            MmCoinEnum::Test(ref c) => c,
        }
    }
}

struct CoinsContext {
    /// A map from a currency ticker symbol to the corresponding coin.
    /// Similar to `LP_coins`.
    coins: DuplexMutex<HashMap<String, MmCoinEnum>>,
}
impl CoinsContext {
    /// Obtains a reference to this crate context, creating it if necessary.
    fn from_ctx(ctx: &MmArc) -> Result<Arc<CoinsContext>, String> {
        Ok(try_s!(from_ctx(&ctx.coins_ctx, move || {
            Ok(CoinsContext {
                coins: DuplexMutex::new(HashMap::new()),
            })
        })))
    }
}

pub type RpcTransportEventHandlerShared = Arc<dyn RpcTransportEventHandler + Send + Sync + 'static>;

/// Common methods to measure the outgoing requests and incoming responses statistics.
pub trait RpcTransportEventHandler {
    fn debug_info(&self) -> String;

    fn on_outgoing_request(&self, data: &[u8]);

    fn on_incoming_response(&self, data: &[u8]);

    fn on_connected(&self, address: String) -> Result<(), String>;
}

impl fmt::Debug for dyn RpcTransportEventHandler + Send + Sync {
    fn fmt(&self, f: &mut fmt::Formatter<'_>) -> fmt::Result { write!(f, "{}", self.debug_info()) }
}

impl RpcTransportEventHandler for RpcTransportEventHandlerShared {
    fn debug_info(&self) -> String { self.deref().debug_info() }

    fn on_outgoing_request(&self, data: &[u8]) { self.as_ref().on_outgoing_request(data) }

    fn on_incoming_response(&self, data: &[u8]) { self.as_ref().on_incoming_response(data) }

    fn on_connected(&self, address: String) -> Result<(), String> { self.as_ref().on_connected(address) }
}

impl<T: RpcTransportEventHandler> RpcTransportEventHandler for Vec<T> {
    fn debug_info(&self) -> String {
        let selfi: Vec<String> = self.iter().map(|x| x.debug_info()).collect();
        format!("{:?}", selfi)
    }

    fn on_outgoing_request(&self, data: &[u8]) {
        for handler in self {
            handler.on_outgoing_request(data)
        }
    }

    fn on_incoming_response(&self, data: &[u8]) {
        for handler in self {
            handler.on_incoming_response(data)
        }
    }

    fn on_connected(&self, address: String) -> Result<(), String> {
        for handler in self {
            try_s!(handler.on_connected(address.clone()))
        }
        Ok(())
    }
}

pub enum RpcClientType {
    Native,
    Electrum,
    Ethereum,
}

impl ToString for RpcClientType {
    fn to_string(&self) -> String {
        match self {
            RpcClientType::Native => "native".into(),
            RpcClientType::Electrum => "electrum".into(),
            RpcClientType::Ethereum => "ethereum".into(),
        }
    }
}

#[derive(Clone)]
pub struct CoinTransportMetrics {
    /// Using a weak reference by default in order to avoid circular references and leaks.
    metrics: MetricsWeak,
    /// Name of coin the rpc client is intended to work with.
    ticker: String,
    /// RPC client type.
    client: String,
}

impl CoinTransportMetrics {
    fn new(metrics: MetricsWeak, ticker: String, client: RpcClientType) -> CoinTransportMetrics {
        CoinTransportMetrics {
            metrics,
            ticker,
            client: client.to_string(),
        }
    }

    fn into_shared(self) -> RpcTransportEventHandlerShared { Arc::new(self) }
}

impl RpcTransportEventHandler for CoinTransportMetrics {
    fn debug_info(&self) -> String { "CoinTransportMetrics".into() }

    fn on_outgoing_request(&self, data: &[u8]) {
        mm_counter!(self.metrics, "rpc_client.traffic.out", data.len() as u64,
            "coin" => self.ticker.clone(), "client" => self.client.clone());
        mm_counter!(self.metrics, "rpc_client.request.count", 1,
            "coin" => self.ticker.clone(), "client" => self.client.clone());
    }

    fn on_incoming_response(&self, data: &[u8]) {
        mm_counter!(self.metrics, "rpc_client.traffic.in", data.len() as u64,
            "coin" => self.ticker.clone(), "client" => self.client.clone());
        mm_counter!(self.metrics, "rpc_client.response.count", 1,
            "coin" => self.ticker.clone(), "client" => self.client.clone());
    }

    fn on_connected(&self, _address: String) -> Result<(), String> {
        // Handle a new connected endpoint if necessary.
        // Now just return the Ok
        Ok(())
    }
}

/// Adds a new currency into the list of currencies configured.
///
/// Returns an error if the currency already exists. Initializing the same currency twice is a bad habit
/// (might lead to misleading and confusing information during debugging and maintenance, see DRY)
/// and should be fixed on the call site.
///
/// * `req` - Payload of the corresponding "enable" or "electrum" RPC request.
pub async fn lp_coininit(ctx: &MmArc, ticker: &str, req: &Json) -> Result<MmCoinEnum, String> {
    let cctx = try_s!(CoinsContext::from_ctx(ctx));
    {
        let coins = try_s!(cctx.coins.sleeplock(77).await);
        if coins.get(ticker).is_some() {
            return ERR!("Coin {} already initialized", ticker);
        }
    }

    let coins_en = if let Some(coins) = ctx.conf["coins"].as_array() {
        coins
            .iter()
            .find(|coin| coin["coin"].as_str() == Some(ticker))
            .unwrap_or(&Json::Null)
    } else {
        &Json::Null
    };

    if coins_en.is_null() {
        ctx.log.log(
            "😅",
            &[&("coin" as &str), &ticker, &("no-conf" as &str)],
            &fomat! ("Warning, coin " (ticker) " is used without a corresponding configuration."),
        );
    }

    if coins_en["mm2"].is_null() && req["mm2"].is_null() {
        return ERR!(concat!(
            "mm2 param is not set neither in coins config nor enable request, ",
            "assuming that coin is not supported"
        ));
    }
    let secret = &*ctx.secp256k1_key_pair().private().secret;

    let coin: MmCoinEnum = if coins_en["etomic"].is_null() {
        try_s!(utxo_coin_from_conf_and_request(ctx, ticker, coins_en, req, secret).await).into()
    } else {
        try_s!(eth_coin_from_conf_and_request(ctx, ticker, coins_en, req, secret).await).into()
    };

    let block_count = try_s!(coin.current_block().compat().await);
    // TODO, #156: Warn the user when we know that the wallet is under-initialized.
    log! ([=ticker] if !coins_en["etomic"].is_null() {", etomic"} ", " [=block_count]);
    // TODO AP: locking the coins list during the entire initialization prevents different coins from being
    // activated concurrently which results in long activation time: https://github.com/KomodoPlatform/atomicDEX/issues/24
    // So I'm leaving the possibility of race condition intentionally in favor of faster concurrent activation.
    // Should consider refactoring: maybe extract the RPC client initialization part from coin init functions.
    let mut coins = try_s!(cctx.coins.sleeplock(77).await);
    match coins.raw_entry_mut().from_key(ticker) {
        RawEntryMut::Occupied(_oe) => return ERR!("Coin {} already initialized", ticker),
        RawEntryMut::Vacant(ve) => ve.insert(ticker.to_string(), coin.clone()),
    };
    let history = req["tx_history"].as_bool().unwrap_or(false);
    #[cfg(not(feature = "native"))]
    let history = {
        if history {
            ctx.log.log(
                "🍼",
                &[&("tx_history" as &str), &ticker],
                "Note that the WASM port does not include the history loading thread at the moment.",
            )
        }
        false
    };
    if history {
        try_s!(thread::Builder::new().name(format!("tx_history_{}", ticker)).spawn({
            let coin = coin.clone();
            let ctx = ctx.clone();
            move || coin.process_history_loop(ctx)
        }));
    }

    Ok(coin)
}

/// NB: Returns only the enabled (aka active) coins.
pub fn lp_coinfind(ctx: &MmArc, ticker: &str) -> Result<Option<MmCoinEnum>, String> {
    let cctx = try_s!(CoinsContext::from_ctx(ctx));
    let coins = try_s!(cctx.coins.spinlock(77));
    Ok(coins.get(ticker).cloned())
}

/// NB: Returns only the enabled (aka active) coins.
<<<<<<< HEAD
pub async fn lp_coinfindᵃ (ctx: &MmArc, ticker: &str) -> Result<Option<MmCoinEnum>, String> {
    let cctx = try_s! (CoinsContext::from_ctx (ctx));
    let coins = try_s! (cctx.coins.sleeplock (77) .await);
    Ok (coins.get (ticker) .map (|coin| coin.clone()))
}

pub async fn convert_address(ctx: MmArc, req: Json) -> Result<Response<Vec<u8>>, String> {
=======
pub async fn lp_coinfindᵃ(ctx: &MmArc, ticker: &str) -> Result<Option<MmCoinEnum>, String> {
    let cctx = try_s!(CoinsContext::from_ctx(ctx));
    let coins = try_s!(cctx.coins.sleeplock(77).await);
    Ok(coins.get(ticker).cloned())
}

pub async fn withdraw(ctx: MmArc, req: Json) -> Result<Response<Vec<u8>>, String> {
>>>>>>> 8a284f02
    let ticker = try_s!(req["coin"].as_str().ok_or("No 'coin' field")).to_owned();
    let coin = match lp_coinfindᵃ(&ctx, &ticker).await {
        Ok(Some(t)) => t,
        Ok(None) => return ERR!("No such coin: {}", ticker),
        Err(err) => return ERR!("!lp_coinfind({}): {}", ticker, err),
<<<<<<< HEAD
    };
    let coin = match coin {
        MmCoinEnum::UtxoCoin(coin) => coin,
        _ => return ERR!("Conversion is available between UTXO's address formats only"),
    };

    let from = try_s!(
        req["from"].as_str().ok_or("Expect 'from' field")
    );
    let from = try_s!(utxo::try_address_from_str(coin.clone(), from));

    if req["to_address_format"].is_null() {
        return ERR!("Expect 'to_address_format' field");
    }
    let to_address_format: UtxoAddressFormat = try_s!(
        json::from_value(req["to_address_format"].clone())
    );

    let result = json!({
        "result": {
            "address": try_s!(coin.convert_to_address(&from, to_address_format)),
        },
    });
    let body = try_s!(json::to_vec(&result));
    Ok(try_s!(Response::builder().body(body)))
}

pub async fn withdraw (ctx: MmArc, req: Json) -> Result<Response<Vec<u8>>, String> {
    let ticker = try_s! (req["coin"].as_str().ok_or ("No 'coin' field")) .to_owned();
    let coin = match lp_coinfindᵃ (&ctx, &ticker) .await {
        Ok (Some (t)) => t,
        Ok (None) => return ERR! ("No such coin: {}", ticker),
        Err (err) => return ERR! ("!lp_coinfind({}): {}", ticker, err)
=======
>>>>>>> 8a284f02
    };
    let withdraw_req: WithdrawRequest = try_s!(json::from_value(req));
    let res = try_s!(coin.withdraw(withdraw_req).compat().await);
    let body = try_s!(json::to_vec(&res));
    Ok(try_s!(Response::builder().body(body)))
}

pub async fn send_raw_transaction(ctx: MmArc, req: Json) -> Result<Response<Vec<u8>>, String> {
    let ticker = try_s!(req["coin"].as_str().ok_or("No 'coin' field")).to_owned();
    let coin = match lp_coinfindᵃ(&ctx, &ticker).await {
        Ok(Some(t)) => t,
        Ok(None) => return ERR!("No such coin: {}", ticker),
        Err(err) => return ERR!("!lp_coinfind({}): {}", ticker, err),
    };
    let bytes_string = try_s!(req["tx_hex"].as_str().ok_or("No 'tx_hex' field"));
    let res = try_s!(coin.send_raw_tx(&bytes_string).compat().await);
    let body = try_s!(json::to_vec(&json!({ "tx_hash": res })));
    Ok(try_s!(Response::builder().body(body)))
}

#[derive(Clone, Debug, Serialize)]
#[serde(tag = "state", content = "additional_info")]
pub enum HistorySyncState {
    NotEnabled,
    NotStarted,
    InProgress(Json),
    Error(Json),
    Finished,
}

/// Returns the transaction history of selected coin. Returns no more than `limit` records (default: 10).
/// Skips the first `skip` records (default: 0).
/// Transactions are sorted by number of confirmations in ascending order.
pub fn my_tx_history(ctx: MmArc, req: Json) -> HyRes {
    let ticker = try_h!(req["coin"].as_str().ok_or("No 'coin' field")).to_owned();
    let coin = match lp_coinfind(&ctx, &ticker) {
        // Should switch to lp_coinfindᵃ when my_tx_history is async.
        Ok(Some(t)) => t,
        Ok(None) => return rpc_err_response(500, &fomat!("No such coin: "(ticker))),
        Err(err) => return rpc_err_response(500, &fomat!("!lp_coinfind(" (ticker) "): " (err))),
    };
    let limit = req["limit"].as_u64().unwrap_or(10);
    let from_id: Option<BytesJson> = try_h!(json::from_value(req["from_id"].clone()));
    let file_path = coin.tx_history_path(&ctx);
    let content = slurp(&file_path);
    let history: Vec<TransactionDetails> = match json::from_slice(&content) {
        Ok(h) => h,
        Err(e) => {
            if !content.is_empty() {
                log!("Error " (e) " on attempt to deserialize file " (file_path.display()) " content as Vec<TransactionDetails>");
            }
            vec![]
        },
    };
    let total_records = history.len();
    Box::new(coin.current_block().and_then(move |block_number| {
        let skip = match &from_id {
            Some(id) => {
                try_h!(history
                    .iter()
                    .position(|item| item.internal_id == *id)
                    .ok_or(format!("from_id {:02x} is not found", id)))
                    + 1
            },
            None => 0,
        };
        let history = history.into_iter().skip(skip).take(limit as usize);
        let history: Vec<Json> = history
            .map(|item| {
                let tx_block = item.block_height;
                let mut json = unwrap!(json::to_value(item));
                json["confirmations"] = if tx_block == 0 {
                    Json::from(0)
                } else if block_number >= tx_block {
                    Json::from((block_number - tx_block) + 1)
                } else {
                    Json::from(0)
                };
                json
            })
            .collect();
        rpc_response(
            200,
            json!({
                "result": {
                    "transactions": history,
                    "limit": limit,
                    "skipped": skip,
                    "from_id": from_id,
                    "total": total_records,
                    "current_block": block_number,
                    "sync_status": coin.history_sync_status(),
                }
            })
            .to_string(),
        )
    }))
}

pub async fn get_trade_fee(ctx: MmArc, req: Json) -> Result<Response<Vec<u8>>, String> {
    let ticker = try_s!(req["coin"].as_str().ok_or("No 'coin' field")).to_owned();
    let coin = match lp_coinfindᵃ(&ctx, &ticker).await {
        Ok(Some(t)) => t,
        Ok(None) => return ERR!("No such coin: {}", ticker),
        Err(err) => return ERR!("!lp_coinfind({}): {}", ticker, err),
    };
    let fee_info = try_s!(coin.get_trade_fee().compat().await);
    let res = try_s!(json::to_vec(&json!({
        "result": {
            "coin": fee_info.coin,
            "amount": fee_info.amount.to_decimal(),
            "amount_fraction": fee_info.amount.to_fraction(),
            "amount_rat": fee_info.amount.to_ratio(),
        }
    })));
    Ok(try_s!(Response::builder().body(res)))
}

#[derive(Serialize)]
struct EnabledCoin {
    ticker: String,
    address: String,
}

pub async fn get_enabled_coins(ctx: MmArc) -> Result<Response<Vec<u8>>, String> {
    let coins_ctx: Arc<CoinsContext> = try_s!(CoinsContext::from_ctx(&ctx));
    let coins = try_s!(coins_ctx.coins.sleeplock(77).await);
    let enabled_coins: Vec<_> = try_s!(coins
        .iter()
        .map(|(ticker, coin)| {
            let address = try_s!(coin.my_address());
            Ok(EnabledCoin {
                ticker: ticker.clone(),
                address,
            })
        })
        .collect());

    let res = try_s!(json::to_vec(&json!({ "result": enabled_coins })));
    Ok(try_s!(Response::builder().body(res)))
}

pub fn disable_coin(ctx: &MmArc, ticker: &str) -> Result<(), String> {
    let coins_ctx = try_s!(CoinsContext::from_ctx(&ctx));
    let mut coins = try_s!(coins_ctx.coins.spinlock(77));
    match coins.remove(ticker) {
        Some(_) => Ok(()),
        None => ERR!("{} is disabled already", ticker),
    }
}

#[derive(Deserialize)]
pub struct ConfirmationsReq {
    coin: String,
    confirmations: u64,
}

pub async fn set_required_confirmations(ctx: MmArc, req: Json) -> Result<Response<Vec<u8>>, String> {
    let req: ConfirmationsReq = try_s!(json::from_value(req));
    let coin = match lp_coinfindᵃ(&ctx, &req.coin).await {
        Ok(Some(t)) => t,
        Ok(None) => return ERR!("No such coin {}", req.coin),
        Err(err) => return ERR!("!lp_coinfind ({}): {}", req.coin, err),
    };
    coin.set_required_confirmations(req.confirmations);
    let res = try_s!(json::to_vec(&json!({
        "result": {
            "coin": req.coin,
            "confirmations": coin.required_confirmations(),
        }
    })));
    Ok(try_s!(Response::builder().body(res)))
}

#[derive(Deserialize)]
pub struct RequiresNotaReq {
    coin: String,
    requires_notarization: bool,
}

pub async fn set_requires_notarization(ctx: MmArc, req: Json) -> Result<Response<Vec<u8>>, String> {
    let req: RequiresNotaReq = try_s!(json::from_value(req));
    let coin = match lp_coinfindᵃ(&ctx, &req.coin).await {
        Ok(Some(t)) => t,
        Ok(None) => return ERR!("No such coin {}", req.coin),
        Err(err) => return ERR!("!lp_coinfind ({}): {}", req.coin, err),
    };
    coin.set_requires_notarization(req.requires_notarization);
    let res = try_s!(json::to_vec(&json!({
        "result": {
            "coin": req.coin,
            "requires_notarization": coin.requires_notarization(),
        }
    })));
    Ok(try_s!(Response::builder().body(res)))
}

pub async fn show_priv_key(ctx: MmArc, req: Json) -> Result<Response<Vec<u8>>, String> {
    let ticker = try_s!(req["coin"].as_str().ok_or("No 'coin' field")).to_owned();
    let coin = match lp_coinfindᵃ(&ctx, &ticker).await {
        Ok(Some(t)) => t,
        Ok(None) => return ERR!("No such coin: {}", ticker),
        Err(err) => return ERR!("!lp_coinfind({}): {}", ticker, err),
    };
    let res = try_s!(json::to_vec(&json!({
        "result": {
            "coin": ticker,
            "priv_key": coin.display_priv_key(),
        }
    })));
    Ok(try_s!(Response::builder().body(res)))
}<|MERGE_RESOLUTION|>--- conflicted
+++ resolved
@@ -680,46 +680,31 @@
 }
 
 /// NB: Returns only the enabled (aka active) coins.
-<<<<<<< HEAD
-pub async fn lp_coinfindᵃ (ctx: &MmArc, ticker: &str) -> Result<Option<MmCoinEnum>, String> {
-    let cctx = try_s! (CoinsContext::from_ctx (ctx));
-    let coins = try_s! (cctx.coins.sleeplock (77) .await);
-    Ok (coins.get (ticker) .map (|coin| coin.clone()))
-}
-
-pub async fn convert_address(ctx: MmArc, req: Json) -> Result<Response<Vec<u8>>, String> {
-=======
 pub async fn lp_coinfindᵃ(ctx: &MmArc, ticker: &str) -> Result<Option<MmCoinEnum>, String> {
     let cctx = try_s!(CoinsContext::from_ctx(ctx));
     let coins = try_s!(cctx.coins.sleeplock(77).await);
     Ok(coins.get(ticker).cloned())
 }
 
-pub async fn withdraw(ctx: MmArc, req: Json) -> Result<Response<Vec<u8>>, String> {
->>>>>>> 8a284f02
+pub async fn convert_address(ctx: MmArc, req: Json) -> Result<Response<Vec<u8>>, String> {
     let ticker = try_s!(req["coin"].as_str().ok_or("No 'coin' field")).to_owned();
     let coin = match lp_coinfindᵃ(&ctx, &ticker).await {
         Ok(Some(t)) => t,
         Ok(None) => return ERR!("No such coin: {}", ticker),
         Err(err) => return ERR!("!lp_coinfind({}): {}", ticker, err),
-<<<<<<< HEAD
     };
     let coin = match coin {
         MmCoinEnum::UtxoCoin(coin) => coin,
         _ => return ERR!("Conversion is available between UTXO's address formats only"),
     };
 
-    let from = try_s!(
-        req["from"].as_str().ok_or("Expect 'from' field")
-    );
+    let from = try_s!(req["from"].as_str().ok_or("Expect 'from' field"));
     let from = try_s!(utxo::try_address_from_str(coin.clone(), from));
 
     if req["to_address_format"].is_null() {
         return ERR!("Expect 'to_address_format' field");
     }
-    let to_address_format: UtxoAddressFormat = try_s!(
-        json::from_value(req["to_address_format"].clone())
-    );
+    let to_address_format: UtxoAddressFormat = try_s!(json::from_value(req["to_address_format"].clone()));
 
     let result = json!({
         "result": {
@@ -730,14 +715,12 @@
     Ok(try_s!(Response::builder().body(body)))
 }
 
-pub async fn withdraw (ctx: MmArc, req: Json) -> Result<Response<Vec<u8>>, String> {
-    let ticker = try_s! (req["coin"].as_str().ok_or ("No 'coin' field")) .to_owned();
-    let coin = match lp_coinfindᵃ (&ctx, &ticker) .await {
-        Ok (Some (t)) => t,
-        Ok (None) => return ERR! ("No such coin: {}", ticker),
-        Err (err) => return ERR! ("!lp_coinfind({}): {}", ticker, err)
-=======
->>>>>>> 8a284f02
+pub async fn withdraw(ctx: MmArc, req: Json) -> Result<Response<Vec<u8>>, String> {
+    let ticker = try_s!(req["coin"].as_str().ok_or("No 'coin' field")).to_owned();
+    let coin = match lp_coinfindᵃ(&ctx, &ticker).await {
+        Ok(Some(t)) => t,
+        Ok(None) => return ERR!("No such coin: {}", ticker),
+        Err(err) => return ERR!("!lp_coinfind({}): {}", ticker, err),
     };
     let withdraw_req: WithdrawRequest = try_s!(json::from_value(req));
     let res = try_s!(coin.withdraw(withdraw_req).compat().await);
