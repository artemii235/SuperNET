--- conflicted
+++ resolved
@@ -497,17 +497,9 @@
 
     fn on_outgoing_request(&self, data: &[u8]) { self.as_ref().on_outgoing_request(data) }
 
-<<<<<<< HEAD
     fn on_incoming_response(&self, data: &[u8]) { self.as_ref().on_incoming_response(data) }
-=======
-    fn on_incoming_response(&self, data: &[u8]) {
-        self.as_ref().on_incoming_response(data)
-    }
-
-    fn on_connected(&self, address: String) -> Result<(), String> {
-        self.as_ref().on_connected(address)
-    }
->>>>>>> 08d013c6
+
+    fn on_connected(&self, address: String) -> Result<(), String> { self.as_ref().on_connected(address) }
 }
 
 impl<T: RpcTransportEventHandler> RpcTransportEventHandler for Vec<T> {
