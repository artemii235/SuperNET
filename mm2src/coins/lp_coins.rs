--- conflicted
+++ resolved
@@ -34,14 +34,8 @@
 use bigdecimal::BigDecimal;
 use common::duplex_mutex::DuplexMutex;
 use common::mm_ctx::{from_ctx, MmArc};
-<<<<<<< HEAD
-use common::mm_metrics::{MetricsWeak};
-use common::mm_number::MmNumber;
-use futures01::Future;
-=======
 use common::mm_metrics::MetricsWeak;
 use common::{rpc_err_response, rpc_response, HyRes};
->>>>>>> 8c2bf3f9
 use futures::compat::Future01CompatExt;
 use futures01::Future;
 use gstuff::slurp;
@@ -65,10 +59,10 @@
     };
 }
 
-<<<<<<< HEAD
+#[doc(hidden)]
 #[cfg(test)]
 pub mod coins_tests;
-=======
+
 // validate_address implementation for coin that has address_from_str method
 macro_rules! validate_address_impl {
     ($self: ident, $address: expr) => {{
@@ -80,18 +74,17 @@
     }};
 }
 
-#[doc(hidden)] pub mod coins_tests;
->>>>>>> 8c2bf3f9
 pub mod eth;
 use self::eth::{eth_coin_from_conf_and_request, EthCoin, EthTxFeeDetails, SignedEthTx};
 pub mod utxo;
+use self::utxo::qrc20::{qrc20_addr_from_str, qrc20_coin_from_conf_and_request, Qrc20Coin, Qrc20FeeDetails};
+use self::utxo::utxo_standard::{utxo_standard_coin_from_conf_and_request, UtxoStandardCoin};
 use self::utxo::{UtxoFeeDetails, UtxoTx};
-use self::utxo::utxo_standard::{UtxoStandardCoin, utxo_standard_coin_from_conf_and_request};
-use self::utxo::qrc20::{qrc20_addr_from_str, qrc20_coin_from_conf_and_request, Qrc20Coin, Qrc20FeeDetails};
 #[doc(hidden)]
 #[allow(unused_variables)]
 pub mod test_coin;
 pub use self::test_coin::TestCoin;
+use common::mm_number::MmNumber;
 
 pub trait Transaction: fmt::Debug + 'static {
     /// Raw transaction bytes of the transaction
@@ -285,7 +278,7 @@
         /// in satoshi
         gas_limit: u64,
         gas_price: u64,
-    }
+    },
 }
 
 #[allow(dead_code)]
@@ -317,9 +310,7 @@
 }
 
 impl Into<TxFeeDetails> for Qrc20FeeDetails {
-    fn into(self: Qrc20FeeDetails) -> TxFeeDetails {
-        TxFeeDetails::Qrc20(self)
-    }
+    fn into(self: Qrc20FeeDetails) -> TxFeeDetails { TxFeeDetails::Qrc20(self) }
 }
 
 /// Transaction details
@@ -396,14 +387,10 @@
 
     fn can_i_spend_other_payment(&self) -> Box<dyn Future<Item = (), Error = String> + Send>;
 
-<<<<<<< HEAD
     /// The coin can be initialized, but it cannot participate in the swaps.
     fn wallet_only(&self) -> bool;
 
-    fn withdraw(&self, req: WithdrawRequest) -> Box<dyn Future<Item=TransactionDetails, Error=String> + Send>;
-=======
     fn withdraw(&self, req: WithdrawRequest) -> Box<dyn Future<Item = TransactionDetails, Error = String> + Send>;
->>>>>>> 8c2bf3f9
 
     /// Maximum number of digits after decimal point used to denominate integer coin units (satoshis, wei, etc.)
     fn decimals(&self) -> u8;
@@ -482,47 +469,19 @@
     fn set_requires_notarization(&self, requires_nota: bool);
 
     /// Get unspendable balance (sum of non-mature output values).
-    fn my_unspendable_balance(&self) -> Box<dyn Future<Item=BigDecimal, Error=String> + Send>;
+    fn my_unspendable_balance(&self) -> Box<dyn Future<Item = BigDecimal, Error = String> + Send>;
 }
 
 #[derive(Clone, Debug)]
 pub enum MmCoinEnum {
-<<<<<<< HEAD
     UtxoCoin(UtxoStandardCoin),
     Qrc20Coin(Qrc20Coin),
-=======
-    UtxoCoin(UtxoCoin),
->>>>>>> 8c2bf3f9
     EthCoin(EthCoin),
     Test(TestCoin),
 }
 
-<<<<<<< HEAD
 impl From<UtxoStandardCoin> for MmCoinEnum {
-    fn from(c: UtxoStandardCoin) -> MmCoinEnum {
-        MmCoinEnum::UtxoCoin(c)
-    }
-}
-
-impl From<EthCoin> for MmCoinEnum {
-    fn from(c: EthCoin) -> MmCoinEnum {
-        MmCoinEnum::EthCoin(c)
-    }
-}
-
-impl From<TestCoin> for MmCoinEnum {
-    fn from(c: TestCoin) -> MmCoinEnum {
-        MmCoinEnum::Test(c)
-    }
-}
-
-impl From<Qrc20Coin> for MmCoinEnum {
-    fn from(c: Qrc20Coin) -> MmCoinEnum {
-        MmCoinEnum::Qrc20Coin(c)
-    }
-=======
-impl From<UtxoCoin> for MmCoinEnum {
-    fn from(c: UtxoCoin) -> MmCoinEnum { MmCoinEnum::UtxoCoin(c) }
+    fn from(c: UtxoStandardCoin) -> MmCoinEnum { MmCoinEnum::UtxoCoin(c) }
 }
 
 impl From<EthCoin> for MmCoinEnum {
@@ -531,7 +490,10 @@
 
 impl From<TestCoin> for MmCoinEnum {
     fn from(c: TestCoin) -> MmCoinEnum { MmCoinEnum::Test(c) }
->>>>>>> 8c2bf3f9
+}
+
+impl From<Qrc20Coin> for MmCoinEnum {
+    fn from(c: Qrc20Coin) -> MmCoinEnum { MmCoinEnum::Qrc20Coin(c) }
 }
 
 // NB: When stable and groked by IDEs, `enum_dispatch` can be used instead of `Deref` to speed things up.
@@ -539,20 +501,13 @@
     type Target = dyn MmCoin;
     fn deref(&self) -> &dyn MmCoin {
         match self {
-<<<<<<< HEAD
-            &MmCoinEnum::UtxoCoin (ref c) => c,
-            &MmCoinEnum::Qrc20Coin(ref c) => c,
-            &MmCoinEnum::EthCoin (ref c) => c,
-            &MmCoinEnum::Test (ref c) => c,
-}   }   }
-=======
             MmCoinEnum::UtxoCoin(ref c) => c,
+            MmCoinEnum::Qrc20Coin(ref c) => c,
             MmCoinEnum::EthCoin(ref c) => c,
             MmCoinEnum::Test(ref c) => c,
         }
     }
 }
->>>>>>> 8c2bf3f9
 
 struct CoinsContext {
     /// A map from a currency ticker symbol to the corresponding coin.
@@ -734,23 +689,25 @@
     }
     let secret = &*ctx.secp256k1_key_pair().private().secret;
 
-<<<<<<< HEAD
     let protocol: CoinProtocol = try_s!(json::from_value(coins_en["protocol"].clone()));
 
     let coin: MmCoinEnum = match &protocol {
-        CoinProtocol::UTXO => try_s!(utxo_standard_coin_from_conf_and_request(ctx, ticker, coins_en, req, secret).await).into(),
-        CoinProtocol::ETH | CoinProtocol::ERC20 { .. } =>
-            try_s!(eth_coin_from_conf_and_request (ctx, ticker, coins_en, req, secret, protocol).await).into(),
-        CoinProtocol::QRC20 { platform, contract_address } => {
+        CoinProtocol::UTXO => {
+            try_s!(utxo_standard_coin_from_conf_and_request(ctx, ticker, coins_en, req, secret).await).into()
+        },
+        CoinProtocol::ETH | CoinProtocol::ERC20 { .. } => {
+            try_s!(eth_coin_from_conf_and_request(ctx, ticker, coins_en, req, secret, protocol).await).into()
+        },
+        CoinProtocol::QRC20 {
+            platform,
+            contract_address,
+        } => {
             let contract_address = try_s!(qrc20_addr_from_str(&contract_address));
-            try_s!(qrc20_coin_from_conf_and_request(ctx, ticker, &platform, coins_en, req, secret, contract_address).await).into()
+            try_s!(
+                qrc20_coin_from_conf_and_request(ctx, ticker, &platform, coins_en, req, secret, contract_address).await
+            )
+            .into()
         },
-=======
-    let coin: MmCoinEnum = if coins_en["etomic"].is_null() {
-        try_s!(utxo_coin_from_conf_and_request(ctx, ticker, coins_en, req, secret).await).into()
-    } else {
-        try_s!(eth_coin_from_conf_and_request(ctx, ticker, coins_en, req, secret).await).into()
->>>>>>> 8c2bf3f9
     };
 
     let block_count = try_s!(coin.current_block().compat().await);
@@ -1080,29 +1037,34 @@
     for coin in coins {
         // the coin_as_str is used only to be formatted
         let coin_as_str = format!("{}", coin);
-        let coin = try_s!(coin.as_object_mut().ok_or(ERRL!("Expected object, found {:?}", coin_as_str)));
+        let coin = try_s!(coin
+            .as_object_mut()
+            .ok_or(ERRL!("Expected object, found {:?}", coin_as_str)));
         if coin.contains_key("protocol") {
             // the coin is up-to-date
             continue;
         }
         let protocol = match coin.remove("etomic") {
             Some(etomic) => {
-                let etomic = etomic.as_str()
+                let etomic = etomic
+                    .as_str()
                     .ok_or(ERRL!("Expected etomic as string, found {:?}", etomic))?;
                 if etomic == "0x0000000000000000000000000000000000000000" {
                     CoinProtocol::ETH
                 } else {
                     let contract_address = etomic.to_owned();
-                    CoinProtocol::ERC20 { platform: "ETH".into(), contract_address }
+                    CoinProtocol::ERC20 {
+                        platform: "ETH".into(),
+                        contract_address,
+                    }
                 }
             },
             _ => CoinProtocol::UTXO,
         };
 
-        let protocol = json::to_value(protocol)
-            .map_err(|e| ERRL!("Error {:?} on process {:?}", e, coin_as_str))?;
+        let protocol = json::to_value(protocol).map_err(|e| ERRL!("Error {:?} on process {:?}", e, coin_as_str))?;
         coin.insert("protocol".into(), protocol);
-    };
+    }
 
     Ok(config)
 }