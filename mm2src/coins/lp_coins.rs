--- conflicted
+++ resolved
@@ -103,12 +103,9 @@
 
 #[cfg(all(not(target_arch = "wasm32"), feature = "zhtlc"))]
 pub mod z_coin;
-<<<<<<< HEAD
 use crate::utxo::bch::{bch_coin_from_conf_and_request, BchCoin};
 use crate::utxo::slp::{slp_addr_from_pubkey_str, SlpFeeDetails};
-=======
 use crate::utxo::UnsupportedAddr;
->>>>>>> 9dbfa21b
 #[cfg(all(not(target_arch = "wasm32"), feature = "zhtlc"))]
 use z_coin::{z_coin_from_conf_and_request, ZCoin};
 
@@ -1014,12 +1011,8 @@
     }
 }
 
-<<<<<<< HEAD
-#[derive(Debug, Deserialize, Serialize)]
-=======
 #[allow(clippy::upper_case_acronyms)]
-#[derive(Serialize, Deserialize)]
->>>>>>> 9dbfa21b
+#[derive(Debug, Serialize, Deserialize)]
 #[serde(tag = "type", content = "protocol_data")]
 pub enum CoinProtocol {
     UTXO,
