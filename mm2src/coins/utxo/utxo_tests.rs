--- conflicted
+++ resolved
@@ -1,35 +1,22 @@
+use super::rpc_clients::{ElectrumProtocol, ListSinceBlockRes, NetworkInfo};
 use super::*;
-use crate::{utxo::rpc_clients::{ElectrumProtocol, ListSinceBlockRes, NetworkInfo},
-            WithdrawFee};
+use crate::utxo::qrc20::{qrc20_coin_from_conf_and_request, Qrc20Coin, Qrc20FeeDetails};
+use crate::utxo::rpc_clients::UtxoRpcClientOps;
+use crate::utxo::utxo_standard::{utxo_standard_coin_from_conf_and_request, UtxoStandardCoin, UTXO_STANDARD_DUST};
+use crate::{SwapOps, TxFeeDetails, WithdrawFee};
 use bigdecimal::BigDecimal;
-<<<<<<< HEAD
 use chain::OutPoint;
-use common::{block_on, OrdRange};
-use common::mm_ctx::MmCtxBuilder;
-use common::privkey::key_pair_from_seed;
-=======
 use common::mm_ctx::MmCtxBuilder;
 use common::privkey::key_pair_from_seed;
 use common::{block_on, OrdRange};
->>>>>>> 8c2bf3f9
 use futures::future::join_all;
 use gstuff::now_ms;
 use mocktopus::mocking::*;
-<<<<<<< HEAD
-use rpc::v1::types::{H256 as H256Json, VerboseBlockClient};
-use script::Builder;
+use rpc::v1::types::{VerboseBlockClient, H256 as H256Json};
 use serialization::deserialize;
 use std::collections::HashMap;
 use std::thread;
 use std::time::Duration;
-use super::*;
-use super::utxo_standard::{utxo_standard_coin_from_conf_and_request, UtxoStandardCoin, UTXO_STANDARD_DUST};
-use super::rpc_clients::{ElectrumProtocol, ListSinceBlockRes, NetworkInfo, UtxoRpcClientOps};
-use crate::utxo::qrc20::{qrc20_coin_from_conf_and_request, Qrc20FeeDetails, Qrc20Coin};
-use crate::{SwapOps, TxFeeDetails};
-=======
-use rpc::v1::types::{VerboseBlockClient, H256 as H256Json};
->>>>>>> 8c2bf3f9
 
 const TEST_COIN_NAME: &'static str = "RICK";
 
@@ -174,16 +161,13 @@
         value: 98001,
     }];
 
-<<<<<<< HEAD
-    let generated = unwrap!(block_on(coin.generate_transaction(unspents, outputs, FeePolicy::SendExact, None, None)));
-=======
     let generated = unwrap!(block_on(coin.generate_transaction(
         unspents,
         outputs,
         FeePolicy::SendExact,
+        None,
         None
     )));
->>>>>>> 8c2bf3f9
     // the change that is less than dust must be included to miner fee
     // so no extra outputs should appear in generated transaction
     assert_eq!(generated.0.outputs.len(), 1);
@@ -204,16 +188,13 @@
     }];
 
     // test that fee is properly deducted from output amount equal to input amount (max withdraw case)
-<<<<<<< HEAD
-    let generated = unwrap!(block_on(coin.generate_transaction(unspents, outputs, FeePolicy::DeductFromOutput(0), None, None)));
-=======
     let generated = unwrap!(block_on(coin.generate_transaction(
         unspents,
         outputs,
         FeePolicy::DeductFromOutput(0),
+        None,
         None
     )));
->>>>>>> 8c2bf3f9
     assert_eq!(generated.0.outputs.len(), 1);
 
     assert_eq!(generated.1.fee_amount, 1000);
@@ -233,16 +214,13 @@
     }];
 
     // test that generate_transaction returns an error when input amount is not sufficient to cover output + fee
-<<<<<<< HEAD
-    unwrap_err!(block_on(coin.generate_transaction(unspents, outputs, FeePolicy::SendExact, None, None)));
-=======
     unwrap_err!(block_on(coin.generate_transaction(
         unspents,
         outputs,
         FeePolicy::SendExact,
+        None,
         None
     )));
->>>>>>> 8c2bf3f9
 }
 
 #[test]
@@ -384,15 +362,10 @@
 fn test_search_for_swap_tx_spend_electrum_was_spent() {
     let secret = [0; 32];
     let client = electrum_client_for_test(&["electrum1.cipig.net:10017", "electrum2.cipig.net:10017"]);
-<<<<<<< HEAD
-    let coin = utxo_coin_for_test(client.into(), Some("spice describe gravity federal blast come thank unfair canal monkey style afraid"));
-=======
-    let coin: UtxoCoin = utxo_coin_for_test(
+    let coin = utxo_coin_for_test(
         client.into(),
         Some("spice describe gravity federal blast come thank unfair canal monkey style afraid"),
-    )
-    .into();
->>>>>>> 8c2bf3f9
+    );
 
     // raw tx bytes of https://rick.kmd.dev/tx/ba881ecca15b5d4593f14f25debbcdfe25f101fd2e9cf8d0b5d92d19813d4424
     let payment_tx_bytes = unwrap!(hex::decode("0400008085202f8902e115acc1b9e26a82f8403c9f81785445cc1285093b63b6246cf45aabac5e0865000000006b483045022100ca578f2d6bae02f839f71619e2ced54538a18d7aa92bd95dcd86ac26479ec9f802206552b6c33b533dd6fc8985415a501ebec89d1f5c59d0c923d1de5280e9827858012102031d4256c4bc9f99ac88bf3dba21773132281f65f9bf23a59928bce08961e2f3ffffffffb0721bf69163f7a5033fb3d18ba5768621d8c1347ebaa2fddab0d1f63978ea78020000006b483045022100a3309f99167982e97644dbb5cd7279b86630b35fc34855e843f2c5c0cafdc66d02202a8c3257c44e832476b2e2a723dad1bb4ec1903519502a49b936c155cae382ee012102031d4256c4bc9f99ac88bf3dba21773132281f65f9bf23a59928bce08961e2f3ffffffff0300e1f5050000000017a91443fde927a77b3c1d104b78155dc389078c4571b0870000000000000000166a14b8bcb07f6344b42ab04250c86a6e8b75d3fdbbc64b8cd736000000001976a91405aab5342166f8594baf17a7d9bef5d56744332788acba0ce35e000000000000000000000000000000"));
@@ -415,15 +388,10 @@
 fn test_search_for_swap_tx_spend_electrum_was_refunded() {
     let secret = [0; 20];
     let client = electrum_client_for_test(&["electrum1.cipig.net:10017", "electrum2.cipig.net:10017"]);
-<<<<<<< HEAD
-    let coin = utxo_coin_for_test(client.into(), Some("spice describe gravity federal blast come thank unfair canal monkey style afraid"));
-=======
-    let coin: UtxoCoin = utxo_coin_for_test(
+    let coin = utxo_coin_for_test(
         client.into(),
         Some("spice describe gravity federal blast come thank unfair canal monkey style afraid"),
-    )
-    .into();
->>>>>>> 8c2bf3f9
+    );
 
     // raw tx bytes of https://rick.kmd.dev/tx/78ea7839f6d1b0dafda2ba7e34c1d8218676a58bd1b33f03a5f76391f61b72b0
     let payment_tx_bytes = unwrap!(hex::decode("0400008085202f8902bf17bf7d1daace52e08f732a6b8771743ca4b1cb765a187e72fd091a0aabfd52000000006a47304402203eaaa3c4da101240f80f9c5e9de716a22b1ec6d66080de6a0cca32011cd77223022040d9082b6242d6acf9a1a8e658779e1c655d708379862f235e8ba7b8ca4e69c6012102031d4256c4bc9f99ac88bf3dba21773132281f65f9bf23a59928bce08961e2f3ffffffffff023ca13c0e9e085dd13f481f193e8a3e8fd609020936e98b5587342d994f4d020000006b483045022100c0ba56adb8de923975052312467347d83238bd8d480ce66e8b709a7997373994022048507bcac921fdb2302fa5224ce86e41b7efc1a2e20ae63aa738dfa99b7be826012102031d4256c4bc9f99ac88bf3dba21773132281f65f9bf23a59928bce08961e2f3ffffffff0300e1f5050000000017a9141ee6d4c38a3c078eab87ad1a5e4b00f21259b10d870000000000000000166a1400000000000000000000000000000000000000001b94d736000000001976a91405aab5342166f8594baf17a7d9bef5d56744332788ac2d08e35e000000000000000000000000000000"));
@@ -444,19 +412,15 @@
 
 #[test]
 fn test_withdraw_impl_set_fixed_fee() {
-<<<<<<< HEAD
-    UtxoStandardCoin::ordered_mature_unspents.mock_safe(|_,_| {
-        let unspents = vec![UnspentInfo { outpoint: OutPoint { hash: 1.into(), index: 0 }, value: 1000000000, height: Default::default() }];
-=======
-    NativeClient::list_unspent_ordered.mock_safe(|_, _| {
+    UtxoStandardCoin::ordered_mature_unspents.mock_safe(|_, _| {
         let unspents = vec![UnspentInfo {
             outpoint: OutPoint {
                 hash: 1.into(),
                 index: 0,
             },
             value: 1000000000,
+            height: Default::default(),
         }];
->>>>>>> 8c2bf3f9
         MockResult::Return(Box::new(futures01::future::ok(unspents)))
     });
 
@@ -481,38 +445,27 @@
             amount: "0.1".parse().unwrap(),
         }),
     };
-<<<<<<< HEAD
-    let expected = Some(UtxoFeeDetails {
-        amount: "0.1".parse().unwrap()
-    }.into());
-    let tx_details = unwrap!(coin.withdraw(withdraw_req).wait());
-=======
     let expected = Some(
         UtxoFeeDetails {
             amount: "0.1".parse().unwrap(),
         }
         .into(),
     );
-    let tx_details = unwrap!(block_on(withdraw_impl(coin.clone(), withdraw_req)));
->>>>>>> 8c2bf3f9
+    let tx_details = unwrap!(coin.withdraw(withdraw_req).wait());
     assert_eq!(expected, tx_details.fee_details);
 }
 
 #[test]
 fn test_withdraw_impl_sat_per_kb_fee() {
-<<<<<<< HEAD
-    UtxoStandardCoin::ordered_mature_unspents.mock_safe(|_,_| {
-        let unspents = vec![UnspentInfo { outpoint: OutPoint { hash: 1.into(), index: 0 }, value: 1000000000, height: Default::default() }];
-=======
-    NativeClient::list_unspent_ordered.mock_safe(|_, _| {
+    UtxoStandardCoin::ordered_mature_unspents.mock_safe(|_, _| {
         let unspents = vec![UnspentInfo {
             outpoint: OutPoint {
                 hash: 1.into(),
                 index: 0,
             },
             value: 1000000000,
+            height: Default::default(),
         }];
->>>>>>> 8c2bf3f9
         MockResult::Return(Box::new(futures01::future::ok(unspents)))
     });
 
@@ -540,38 +493,27 @@
     // The resulting transaction size might be 244 or 245 bytes depending on signature size
     // MM2 always expects the worst case during fee calculation
     // 0.1 * 245 / 1000 ~ 0.0245
-<<<<<<< HEAD
-    let expected = Some(UtxoFeeDetails {
-        amount: "0.0245".parse().unwrap()
-    }.into());
-    let tx_details = unwrap!(coin.withdraw(withdraw_req).wait());
-=======
     let expected = Some(
         UtxoFeeDetails {
             amount: "0.0245".parse().unwrap(),
         }
         .into(),
     );
-    let tx_details = unwrap!(block_on(withdraw_impl(coin.clone(), withdraw_req)));
->>>>>>> 8c2bf3f9
+    let tx_details = unwrap!(coin.withdraw(withdraw_req).wait());
     assert_eq!(expected, tx_details.fee_details);
 }
 
 #[test]
 fn test_withdraw_impl_sat_per_kb_fee_amount_equal_to_max() {
-<<<<<<< HEAD
-    UtxoStandardCoin::ordered_mature_unspents.mock_safe(|_,_| {
-        let unspents = vec![UnspentInfo { outpoint: OutPoint { hash: 1.into(), index: 0 }, value: 1000000000, height: Default::default() }];
-=======
-    NativeClient::list_unspent_ordered.mock_safe(|_, _| {
+    UtxoStandardCoin::ordered_mature_unspents.mock_safe(|_, _| {
         let unspents = vec![UnspentInfo {
             outpoint: OutPoint {
                 hash: 1.into(),
                 index: 0,
             },
             value: 1000000000,
+            height: Default::default(),
         }];
->>>>>>> 8c2bf3f9
         MockResult::Return(Box::new(futures01::future::ok(unspents)))
     });
 
@@ -613,19 +555,15 @@
 
 #[test]
 fn test_withdraw_impl_sat_per_kb_fee_amount_equal_to_max_dust_included_to_fee() {
-<<<<<<< HEAD
-    UtxoStandardCoin::ordered_mature_unspents.mock_safe(|_,_| {
-        let unspents = vec![UnspentInfo { outpoint: OutPoint { hash: 1.into(), index: 0 }, value: 1000000000, height: Default::default() }];
-=======
-    NativeClient::list_unspent_ordered.mock_safe(|_, _| {
+    UtxoStandardCoin::ordered_mature_unspents.mock_safe(|_, _| {
         let unspents = vec![UnspentInfo {
             outpoint: OutPoint {
                 hash: 1.into(),
                 index: 0,
             },
             value: 1000000000,
+            height: Default::default(),
         }];
->>>>>>> 8c2bf3f9
         MockResult::Return(Box::new(futures01::future::ok(unspents)))
     });
 
@@ -667,19 +605,15 @@
 
 #[test]
 fn test_withdraw_impl_sat_per_kb_fee_amount_over_max() {
-<<<<<<< HEAD
-    UtxoStandardCoin::ordered_mature_unspents.mock_safe(|_,_| {
-        let unspents = vec![UnspentInfo { outpoint: OutPoint { hash: 1.into(), index: 0 }, value: 1000000000, height: Default::default() }];
-=======
-    NativeClient::list_unspent_ordered.mock_safe(|_, _| {
+    UtxoStandardCoin::ordered_mature_unspents.mock_safe(|_, _| {
         let unspents = vec![UnspentInfo {
             outpoint: OutPoint {
                 hash: 1.into(),
                 index: 0,
             },
             value: 1000000000,
+            height: Default::default(),
         }];
->>>>>>> 8c2bf3f9
         MockResult::Return(Box::new(futures01::future::ok(unspents)))
     });
 
@@ -709,19 +643,15 @@
 
 #[test]
 fn test_withdraw_impl_sat_per_kb_fee_max() {
-<<<<<<< HEAD
-    UtxoStandardCoin::ordered_mature_unspents.mock_safe(|_,_| {
-        let unspents = vec![UnspentInfo { outpoint: OutPoint { hash: 1.into(), index: 0 }, value: 1000000000, height: Default::default() }];
-=======
-    NativeClient::list_unspent_ordered.mock_safe(|_, _| {
+    UtxoStandardCoin::ordered_mature_unspents.mock_safe(|_, _| {
         let unspents = vec![UnspentInfo {
             outpoint: OutPoint {
                 hash: 1.into(),
                 index: 0,
             },
             value: 1000000000,
+            height: Default::default(),
         }];
->>>>>>> 8c2bf3f9
         MockResult::Return(Box::new(futures01::future::ok(unspents)))
     });
 
@@ -749,27 +679,27 @@
     // The resulting transaction size might be 210 or 211 bytes depending on signature size
     // MM2 always expects the worst case during fee calculation
     // 0.1 * 211 / 1000 = 0.0211
-<<<<<<< HEAD
-    let expected = Some(UtxoFeeDetails {
-        amount: "0.0211".parse().unwrap()
-    }.into());
-    let tx_details = unwrap!(coin.withdraw(withdraw_req).wait());
-=======
     let expected = Some(
         UtxoFeeDetails {
             amount: "0.0211".parse().unwrap(),
         }
         .into(),
     );
-    let tx_details = unwrap!(block_on(withdraw_impl(coin.clone(), withdraw_req)));
->>>>>>> 8c2bf3f9
+    let tx_details = unwrap!(coin.withdraw(withdraw_req).wait());
     assert_eq!(expected, tx_details.fee_details);
 }
 
 #[test]
 fn test_qrc20_withdraw_impl_fee_details() {
     Qrc20Coin::ordered_mature_unspents.mock_safe(|_, _| {
-        let unspents = vec![UnspentInfo { outpoint: OutPoint { hash: 1.into(), index: 0 }, value: 1000000000, height: Default::default() }];
+        let unspents = vec![UnspentInfo {
+            outpoint: OutPoint {
+                hash: 1.into(),
+                index: 0,
+            },
+            value: 1000000000,
+            height: Default::default(),
+        }];
         MockResult::Return(Box::new(futures01::future::ok(unspents)))
     });
 
@@ -787,20 +717,33 @@
         "method": "electrum",
         "servers": [{"url":"95.217.83.126:10001"}],
     });
-    let priv_key = [3, 98, 177, 3, 108, 39, 234, 144, 131, 178, 103, 103, 127, 80, 230, 166, 53, 68, 147, 215, 42, 216, 144, 72, 172, 110, 180, 13, 123, 179, 10, 49];
+    let priv_key = [
+        3, 98, 177, 3, 108, 39, 234, 144, 131, 178, 103, 103, 127, 80, 230, 166, 53, 68, 147, 215, 42, 216, 144, 72,
+        172, 110, 180, 13, 123, 179, 10, 49,
+    ];
     let contract_address = "0xd362e096e873eb7907e205fadc6175c6fec7bc44".into();
 
     let ctx = MmCtxBuilder::new().into_mm_arc();
 
     let coin = unwrap!(block_on(qrc20_coin_from_conf_and_request(
-        &ctx, "QRC20", "QTUM", &conf, &req, &priv_key, contract_address)));
+        &ctx,
+        "QRC20",
+        "QTUM",
+        &conf,
+        &req,
+        &priv_key,
+        contract_address
+    )));
 
     let withdraw_req = WithdrawRequest {
         amount: 10.into(),
         to: "qHmJ3KA6ZAjR9wGjpFASn4gtUSeFAqdZgs".into(),
         coin: "QRC20".into(),
         max: false,
-        fee: Some(WithdrawFee::Qrc20Gas { gas_limit: 2_500_000, gas_price: 40 }),
+        fee: Some(WithdrawFee::Qrc20Gas {
+            gas_limit: 2_500_000,
+            gas_price: 40,
+        }),
     };
     let tx_details = unwrap!(coin.withdraw(withdraw_req).wait());
 
@@ -821,10 +764,19 @@
 #[test]
 fn test_ordered_mature_unspents_without_tx_cache() {
     let client = electrum_client_for_test(&["electrum1.cipig.net:10017", "electrum2.cipig.net:10017"]);
-    let coin = utxo_coin_for_test(client.into(), Some("spice describe gravity federal blast come thank unfair canal monkey style afraid"));
+    let coin = utxo_coin_for_test(
+        client.into(),
+        Some("spice describe gravity federal blast come thank unfair canal monkey style afraid"),
+    );
     assert!(coin.as_ref().tx_cache_directory.is_none());
-    assert_ne!(coin.my_balance().wait().unwrap(), 0.into(), "The test address doesn't have unspent outputs");
-    let unspents = unwrap!(coin.ordered_mature_unspents(&Address::from("R9o9xTocqr6CeEDGDH6mEYpwLoMz6jNjMW")).wait());
+    assert_ne!(
+        coin.my_balance().wait().unwrap(),
+        0.into(),
+        "The test address doesn't have unspent outputs"
+    );
+    let unspents = unwrap!(coin
+        .ordered_mature_unspents(&Address::from("R9o9xTocqr6CeEDGDH6mEYpwLoMz6jNjMW"))
+        .wait());
     assert!(!unspents.is_empty());
 }
 
@@ -877,7 +829,9 @@
     let ctx = MmCtxBuilder::new().into_mm_arc();
 
     use common::executor::spawn;
-    let coin = unwrap!(block_on(utxo_standard_coin_from_conf_and_request(&ctx, "DOGE", &conf, &req, &[1u8; 32])));
+    let coin = unwrap!(block_on(utxo_standard_coin_from_conf_and_request(
+        &ctx, "DOGE", &conf, &req, &[1u8; 32]
+    )));
 
     let coin1 = coin.clone();
     let coin2 = coin.clone();
@@ -903,27 +857,21 @@
     };
     spawn(fut1);
     spawn(fut2);
-    loop {};
+    loop {}
 }
 
 #[test]
 // https://github.com/KomodoPlatform/atomicDEX-API/issues/587
 fn get_tx_details_coinbase_transaction() {
-<<<<<<< HEAD
-    let client = electrum_client_for_test(&["electrum1.cipig.net:10018","electrum2.cipig.net:10018","electrum3.cipig.net:10018"]);
-    let coin = utxo_coin_for_test(client.into(), Some("spice describe gravity federal blast come thank unfair canal monkey style afraid"));
-=======
     let client = electrum_client_for_test(&[
         "electrum1.cipig.net:10018",
         "electrum2.cipig.net:10018",
         "electrum3.cipig.net:10018",
     ]);
-    let coin: UtxoCoin = utxo_coin_for_test(
+    let coin = utxo_coin_for_test(
         client.into(),
         Some("spice describe gravity federal blast come thank unfair canal monkey style afraid"),
-    )
-    .into();
->>>>>>> 8c2bf3f9
+    );
 
     let fut = async move {
         // hash of coinbase transaction https://morty.explorer.dexstats.info/tx/b59b093ed97c1798f2a88ee3375a0c11d0822b6e4468478777f899891abd34a5
@@ -1068,7 +1016,6 @@
         value: 900000000,
     }];
 
-<<<<<<< HEAD
     let fut = coin.generate_transaction(
         unspents,
         outputs,
@@ -1076,9 +1023,6 @@
         Some(ActualTxFee::Dynamic(100)),
         None,
     );
-=======
-    let fut = coin.generate_transaction(unspents, outputs, FeePolicy::SendExact, Some(ActualTxFee::Dynamic(100)));
->>>>>>> 8c2bf3f9
     let generated = unwrap!(block_on(fut));
     assert_eq!(generated.0.outputs.len(), 1);
 
@@ -1117,12 +1061,8 @@
             outpoint: OutPoint::default(),
             height: Default::default(),
         };
-<<<<<<< HEAD
-        20];
-=======
         20
     ];
->>>>>>> 8c2bf3f9
 
     let outputs = vec![TransactionOutput {
         script_pubkey: vec![].into(),
@@ -1134,10 +1074,7 @@
         outputs,
         FeePolicy::SendExact,
         Some(ActualTxFee::Dynamic(1000)),
-<<<<<<< HEAD
         None,
-=======
->>>>>>> 8c2bf3f9
     );
     let generated = unwrap!(block_on(fut));
     assert_eq!(generated.0.outputs.len(), 2);
@@ -1243,14 +1180,9 @@
 
     let ctx = MmCtxBuilder::new().into_mm_arc();
 
-<<<<<<< HEAD
     let coin = unwrap!(block_on(utxo_standard_coin_from_conf_and_request(
-        &ctx, "BCH", &conf, &req, &[1u8; 32])));
-=======
-    let coin = unwrap!(block_on(utxo_coin_from_conf_and_request(
         &ctx, "BCH", &conf, &req, &[1u8; 32]
     )));
->>>>>>> 8c2bf3f9
 
     let hash = hex::decode("0f2f6e0c8f440c641895023782783426c3aca1acc78d7c0db7751995e8aa5751").unwrap();
     let fut = async {
@@ -1286,7 +1218,7 @@
 
     let ctx = MmCtxBuilder::new().into_mm_arc();
 
-    let coin = unwrap!(block_on(utxo_coin_from_conf_and_request(
+    let coin = unwrap!(block_on(utxo_standard_coin_from_conf_and_request(
         &ctx, "BCH", &conf, &req, &[1u8; 32]
     )));
 
@@ -1324,15 +1256,15 @@
 
     let ctx = MmCtxBuilder::new().into_mm_arc();
 
-    let coin = unwrap!(block_on(utxo_coin_from_conf_and_request(
+    let coin = unwrap!(block_on(utxo_standard_coin_from_conf_and_request(
         &ctx, "BCH", &conf, &req, &[1u8; 32]
     )));
 
     let expected = Address::from_cashaddress(
         "bitcoincash:qzxqqt9lh4feptf0mplnk58gnajfepzwcq9f2rxk55",
-        coin.checksum_type,
-        coin.pub_addr_prefix,
-        coin.p2sh_addr_prefix,
+        coin.as_ref().checksum_type,
+        coin.as_ref().pub_addr_prefix,
+        coin.as_ref().p2sh_addr_prefix,
     )
     .unwrap();
     assert_eq!(
@@ -1378,12 +1310,10 @@
     });
 
     let ctx = MmCtxBuilder::new().into_mm_arc();
-<<<<<<< HEAD
     let error = unwrap!(block_on(utxo_standard_coin_from_conf_and_request(
-        &ctx, "RICK", &conf, &req, &[1u8; 32])).err());
-=======
-    let error = unwrap!(block_on(utxo_coin_from_conf_and_request(&ctx, "RICK", &conf, &req, &[1u8; 32])).err());
->>>>>>> 8c2bf3f9
+        &ctx, "RICK", &conf, &req, &[1u8; 32]
+    ))
+    .err());
     log!("Error: "(error));
     assert!(error.contains("There are no Electrums with the required protocol version"));
 }
@@ -1424,9 +1354,9 @@
     });
 
     let ctx = MmCtxBuilder::new().into_mm_arc();
-<<<<<<< HEAD
     let coin = unwrap!(block_on(utxo_standard_coin_from_conf_and_request(
-        &ctx, "BTC", &conf, &req, &[1u8; 32])));
+        &ctx, "BTC", &conf, &req, &[1u8; 32]
+    )));
 
     block_on(async { Timer::sleep(0.5).await });
 
@@ -1438,16 +1368,44 @@
     let mut unspents = vec![
         // unspendable balance (8) > balance (7.777)
         vec![
-            UnspentInfo { outpoint: OutPoint { hash: 1.into(), index: 0 }, value: 500000000, height: Default::default() },
-            UnspentInfo { outpoint: OutPoint { hash: 1.into(), index: 0 }, value: 300000000, height: Default::default() },
+            UnspentInfo {
+                outpoint: OutPoint {
+                    hash: 1.into(),
+                    index: 0,
+                },
+                value: 500000000,
+                height: Default::default(),
+            },
+            UnspentInfo {
+                outpoint: OutPoint {
+                    hash: 1.into(),
+                    index: 0,
+                },
+                value: 300000000,
+                height: Default::default(),
+            },
         ],
         // unspendable balance (7.777) == balance (7.777)
         vec![
-            UnspentInfo { outpoint: OutPoint { hash: 1.into(), index: 0 }, value: 333300000, height: Default::default() },
-            UnspentInfo { outpoint: OutPoint { hash: 1.into(), index: 0 }, value: 444400000, height: Default::default() },
+            UnspentInfo {
+                outpoint: OutPoint {
+                    hash: 1.into(),
+                    index: 0,
+                },
+                value: 333300000,
+                height: Default::default(),
+            },
+            UnspentInfo {
+                outpoint: OutPoint {
+                    hash: 1.into(),
+                    index: 0,
+                },
+                value: 444400000,
+                height: Default::default(),
+            },
         ],
     ];
-    UtxoStandardCoin::ordered_mature_unspents.mock_safe(move |_,_| {
+    UtxoStandardCoin::ordered_mature_unspents.mock_safe(move |_, _| {
         let unspents = unspents.pop().unwrap();
         MockResult::Return(Box::new(futures01::future::ok(unspents)))
     });
@@ -1460,9 +1418,13 @@
 
     let ctx = MmCtxBuilder::new().into_mm_arc();
 
-    let priv_key = [184, 199, 116, 240, 113, 222, 8, 199, 253, 143, 98, 185, 127, 26, 87, 38, 246, 206, 159, 27, 207, 20, 27, 112, 184, 102, 137, 37, 78, 214, 113, 78];
+    let priv_key = [
+        184, 199, 116, 240, 113, 222, 8, 199, 253, 143, 98, 185, 127, 26, 87, 38, 246, 206, 159, 27, 207, 20, 27, 112,
+        184, 102, 137, 37, 78, 214, 113, 78,
+    ];
     let coin = unwrap!(block_on(utxo_standard_coin_from_conf_and_request(
-        &ctx, "RICK", &conf, &req, &priv_key)));
+        &ctx, "RICK", &conf, &req, &priv_key
+    )));
 
     let balance = coin.my_balance().wait().unwrap();
     let expected = "7.777".parse().unwrap();
@@ -1475,10 +1437,24 @@
 
 #[test]
 fn test_unspendable_balance_failed() {
-    UtxoStandardCoin::ordered_mature_unspents.mock_safe(move |_,_| {
+    UtxoStandardCoin::ordered_mature_unspents.mock_safe(move |_, _| {
         let unspents = vec![
-            UnspentInfo { outpoint: OutPoint { hash: 1.into(), index: 0 }, value: 500000000, height: Default::default() },
-            UnspentInfo { outpoint: OutPoint { hash: 1.into(), index: 0 }, value: 300000000, height: Default::default() },
+            UnspentInfo {
+                outpoint: OutPoint {
+                    hash: 1.into(),
+                    index: 0,
+                },
+                value: 500000000,
+                height: Default::default(),
+            },
+            UnspentInfo {
+                outpoint: OutPoint {
+                    hash: 1.into(),
+                    index: 0,
+                },
+                value: 300000000,
+                height: Default::default(),
+            },
         ];
         MockResult::Return(Box::new(futures01::future::ok(unspents)))
     });
@@ -1491,9 +1467,13 @@
 
     let ctx = MmCtxBuilder::new().into_mm_arc();
 
-    let priv_key = [184, 199, 116, 240, 113, 222, 8, 199, 253, 143, 98, 185, 127, 26, 87, 38, 246, 206, 159, 27, 207, 20, 27, 112, 184, 102, 137, 37, 78, 214, 113, 78];
+    let priv_key = [
+        184, 199, 116, 240, 113, 222, 8, 199, 253, 143, 98, 185, 127, 26, 87, 38, 246, 206, 159, 27, 207, 20, 27, 112,
+        184, 102, 137, 37, 78, 214, 113, 78,
+    ];
     let coin = unwrap!(block_on(utxo_standard_coin_from_conf_and_request(
-        &ctx, "RICK", &conf, &req, &priv_key)));
+        &ctx, "RICK", &conf, &req, &priv_key
+    )));
 
     let balance = coin.my_balance().wait().unwrap();
     let expected = "7.777".parse().unwrap();
@@ -1501,25 +1481,16 @@
 
     let error = coin.my_unspendable_balance().wait().err().unwrap();
     assert!(error.contains("spendable balance 8 more than total balance 7.777"));
-=======
-    let coin = unwrap!(block_on(utxo_coin_from_conf_and_request(
-        &ctx, "BTC", &conf, &req, &[1u8; 32]
-    )));
-
-    block_on(async { Timer::sleep(0.5).await });
-
-    assert!(coin.rpc_client.get_block_count().wait().is_ok());
 }
 
 #[test]
 fn test_tx_history_path_colon_should_be_escaped_for_cash_address() {
-    let mut coin = utxo_coin_for_test(native_client_for_test().into(), None);
+    let mut coin = utxo_coin_fields_for_test(native_client_for_test().into(), None);
     coin.address_format = UtxoAddressFormat::CashAddress {
         network: "bitcoincash".into(),
     };
-    let coin: UtxoCoin = coin.into();
+    let coin = utxo_coin_from_fields(coin);
     let ctx = MmCtxBuilder::new().into_mm_arc();
     let path = coin.tx_history_path(&ctx);
     assert!(!path.display().to_string().contains(":"));
->>>>>>> 8c2bf3f9
 }