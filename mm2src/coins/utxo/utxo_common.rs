--- conflicted
+++ resolved
@@ -553,16 +553,8 @@
     } else {
         None
     };
-<<<<<<< HEAD
-    let str_d_zeel = if coin.conf.ticker == "NAV" {
-        Some("".into())
-    } else {
-        None
-    };
-=======
     let str_d_zeel = if coin.ticker == "NAV" { Some("".into()) } else { None };
     let hash_algo = coin.tx_hash_algo.into();
->>>>>>> 00963846
     let unsigned = TransactionInputSigner {
         lock_time,
         version: coin.conf.tx_version,
