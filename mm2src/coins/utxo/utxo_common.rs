use super::*;
use bigdecimal::{BigDecimal, Zero};
pub use bitcrypto::{dhash160, sha256, ChecksumType};
use chain::constants::SEQUENCE_FINAL;
use chain::{OutPoint, TransactionInput, TransactionOutput};
use common::executor::Timer;
use common::jsonrpc_client::{JsonRpcError, JsonRpcErrorType};
use common::log::{error, info, warn};
use common::mm_ctx::MmArc;
use common::mm_error::prelude::*;
use common::mm_metrics::MetricsArc;
use common::mm_number::MmNumber;
use common::{block_on, now_ms};
use futures::compat::Future01CompatExt;
use futures::future::{FutureExt, TryFutureExt};
use futures01::future::Either;
use keys::bytes::Bytes;
use keys::{Address, AddressHash, CashAddress, KeyPair, Public, SegwitAddress, Type};
use primitives::hash::H512;
use rpc::v1::types::{Bytes as BytesJson, H256 as H256Json};
use script::{Builder, Opcode, Script, ScriptAddress, SignatureVersion, TransactionInputSigner,
             UnsignedTransactionInput};
use secp256k1::{PublicKey, Signature};
use serde_json::{self as json};
<<<<<<< HEAD
use serialization::{deserialize, serialize, serialize_with_flags, SERIALIZE_TRANSACTION_WITNESS};
=======
use serialization::{deserialize, serialize, CoinVariant};
>>>>>>> 1e75b09f
use std::cmp::Ordering;
use std::collections::hash_map::{Entry, HashMap};
use std::str::FromStr;
use std::sync::atomic::Ordering as AtomicOrderding;

pub use chain::Transaction as UtxoTx;

use self::rpc_clients::{electrum_script_hash, UnspentInfo, UtxoRpcClientEnum, UtxoRpcClientOps, UtxoRpcResult};
use crate::{CanRefundHtlc, CoinBalance, TradePreimageValue, TxFeeDetails, ValidateAddressResult, WithdrawResult};

const MIN_BTC_TRADING_VOL: &str = "0.00777";
pub const DEFAULT_SWAP_VOUT: usize = 0;
pub const DEFAULT_FEE_VOUT: usize = 0;

macro_rules! true_or {
    ($cond: expr, $etype: expr) => {
        if !$cond {
            return Err(MmError::new($etype));
        }
    };
}

lazy_static! {
    pub static ref HISTORY_TOO_LARGE_ERROR: Json = json!({
        "code": 1,
        "message": "history too large"
    });
}

pub const HISTORY_TOO_LARGE_ERR_CODE: i64 = -1;

pub struct UtxoArcBuilder<'a> {
    ctx: &'a MmArc,
    ticker: &'a str,
    conf: &'a Json,
    req: &'a Json,
    priv_key: &'a [u8],
}

impl<'a> UtxoArcBuilder<'a> {
    pub fn new(
        ctx: &'a MmArc,
        ticker: &'a str,
        conf: &'a Json,
        req: &'a Json,
        priv_key: &'a [u8],
    ) -> UtxoArcBuilder<'a> {
        UtxoArcBuilder {
            ctx,
            ticker,
            conf,
            req,
            priv_key,
        }
    }
}

#[async_trait]
impl UtxoCoinBuilder for UtxoArcBuilder<'_> {
    type ResultCoin = UtxoArc;

    async fn build(self) -> Result<Self::ResultCoin, String> {
        let utxo = try_s!(self.build_utxo_fields().await);
        Ok(UtxoArc(Arc::new(utxo)))
    }

    fn ctx(&self) -> &MmArc { self.ctx }

    fn conf(&self) -> &Json { self.conf }

    fn req(&self) -> &Json { self.req }

    fn ticker(&self) -> &str { self.ticker }

    fn priv_key(&self) -> &[u8] { self.priv_key }
}

pub async fn utxo_arc_from_conf_and_request<T>(
    ctx: &MmArc,
    ticker: &str,
    conf: &Json,
    req: &Json,
    priv_key: &[u8],
) -> Result<T, String>
where
    T: From<UtxoArc> + AsRef<UtxoCoinFields> + UtxoCommonOps + Send + Sync + 'static,
{
    let builder = UtxoArcBuilder::new(ctx, ticker, conf, req, priv_key);
    let utxo_arc = try_s!(builder.build().await);

    let merge_params: Option<UtxoMergeParams> = try_s!(json::from_value(req["utxo_merge_params"].clone()));
    if let Some(merge_params) = merge_params {
        let weak = utxo_arc.downgrade();
        let merge_loop = merge_utxo_loop::<T>(
            weak,
            merge_params.merge_at,
            merge_params.check_every,
            merge_params.max_merge_at_once,
        );
        info!("Starting UTXO merge loop for coin {}", ticker);
        spawn(merge_loop);
    }
    Ok(T::from(utxo_arc))
}

fn ten_f64() -> f64 { 10. }

fn one_hundred() -> usize { 100 }

#[derive(Debug, Deserialize)]
struct UtxoMergeParams {
    merge_at: usize,
    #[serde(default = "ten_f64")]
    check_every: f64,
    #[serde(default = "one_hundred")]
    max_merge_at_once: usize,
}

pub async fn get_tx_fee(coin: &UtxoCoinFields) -> Result<ActualTxFee, JsonRpcError> {
    let conf = &coin.conf;
    match &coin.tx_fee {
        TxFee::Fixed(fee) => Ok(ActualTxFee::Fixed(*fee)),
        TxFee::Dynamic(method) => {
            let fee = coin
                .rpc_client
                .estimate_fee_sat(coin.decimals, method, &conf.estimate_fee_mode, conf.estimate_fee_blocks)
                .compat()
                .await?;
            Ok(ActualTxFee::Dynamic(fee))
        },
        TxFee::FixedPerKb(satoshis) => Ok(ActualTxFee::FixedPerKb(*satoshis)),
    }
}

/// returns the fee required to be paid for HTLC spend transaction
pub async fn get_htlc_spend_fee<T>(coin: &T) -> UtxoRpcResult<u64>
where
    T: AsRef<UtxoCoinFields> + UtxoCommonOps,
{
    let coin_fee = coin.get_tx_fee().await?;
    let mut fee = match coin_fee {
        ActualTxFee::Fixed(fee) => fee,
        // atomic swap payment spend transaction is slightly more than 300 bytes in average as of now
        ActualTxFee::Dynamic(fee_per_kb) => (fee_per_kb * SWAP_TX_SPEND_SIZE) / KILO_BYTE,
        // return satoshis here as swap spend transaction size is always less than 1 kb
        ActualTxFee::FixedPerKb(satoshis) => satoshis,
    };
    if coin.as_ref().conf.force_min_relay_fee {
        let relay_fee = coin.as_ref().rpc_client.get_relay_fee().compat().await?;
        let relay_fee_sat = sat_from_big_decimal(&relay_fee, coin.as_ref().decimals)?;
        if fee < relay_fee_sat {
            fee = relay_fee_sat;
        }
    }
    Ok(fee)
}

pub fn addresses_from_script(conf: &UtxoCoinConf, script: &Script) -> Result<Vec<Address>, String> {
    let destinations: Vec<ScriptAddress> = try_s!(script.extract_destinations());

    let addresses = destinations
        .into_iter()
        .map(|dst| {
            let (prefix, t_addr_prefix) = match dst.kind {
                Type::P2PKH => (conf.pub_addr_prefix, conf.pub_t_addr_prefix),
                Type::P2SH => (conf.p2sh_addr_prefix, conf.p2sh_t_addr_prefix),
            };

            Address {
                hash: dst.hash,
                checksum_type: conf.checksum_type,
                prefix,
                t_addr_prefix,
                hrp: conf.bech32_hrp.clone(),
            }
        })
        .collect();

    Ok(addresses)
}

pub fn denominate_satoshis(coin: &UtxoCoinFields, satoshi: i64) -> f64 {
    satoshi as f64 / 10f64.powf(coin.decimals as f64)
}

pub fn base_coin_balance<T>(coin: &T) -> BalanceFut<BigDecimal>
where
    T: MarketCoinOps,
{
    coin.my_spendable_balance()
}

pub fn display_address(conf: &UtxoCoinConf, address: &Address) -> Result<String, String> {
    match &conf.active_address_format {
        UtxoAddressFormat::Standard => Ok(address.to_string()),
        UtxoAddressFormat::Segwit => {
            let bech32_hrp = &conf.bech32_hrp;
            match bech32_hrp {
                Some(hrp) => Ok(SegwitAddress::new(&address.hash, hrp.clone()).to_string()),
                None => ERR!("Cannot display segwit address for a coin with no bech32_hrp in config"),
            }
        },

        UtxoAddressFormat::CashAddress { network } => address
            .to_cashaddress(&network, conf.pub_addr_prefix, conf.p2sh_addr_prefix)
            .and_then(|cashaddress| cashaddress.encode()),
    }
}

pub fn address_from_str(conf: &UtxoCoinConf, address: &str) -> Result<Address, String> {
    address_from_str_and_format(conf, address, &conf.active_address_format)
}

pub fn address_from_str_and_format(
    conf: &UtxoCoinConf,
    address: &str,
    address_format: &UtxoAddressFormat,
) -> Result<Address, String> {
    match address_format {
        UtxoAddressFormat::Standard => Address::from_str(address)
            .or_else(|e| match Address::from_cashaddress(
                &address,
                conf.checksum_type,
                conf.pub_addr_prefix,
                conf.p2sh_addr_prefix) {
                Ok(_) => ERR!("Legacy address format requested for {}, but cashaddress format used instead. Try to call 'convertaddress'", conf.ticker),
                Err(_) => match Address::from_segwitaddress(&address, conf.checksum_type) {
                    Ok(_) => ERR!("Legacy address format requested for {}, but segwit address format used instead. Try to call 'convertaddress'", conf.ticker),
                    Err(_) => ERR!("{}", e),
                    },
                },
            ),
        UtxoAddressFormat::Segwit => Address::from_segwitaddress(address, conf.checksum_type)
        .or_else(|e| match Address::from_str(&address) {
            Ok(_) => ERR!("Segwit address format requested for {}, but legacy format used instead. Try to call 'convertaddress", conf.ticker),
            Err(_) => match Address::from_cashaddress(
                &address,
                conf.checksum_type,
                conf.pub_addr_prefix,
                conf.p2sh_addr_prefix) {
                    Ok(_) => ERR!("Segwit address format requested for {}, but cashaddress format used instead.", conf.ticker),
                    Err(_) => ERR!("{}", e),
                },
            },
        ),
        UtxoAddressFormat::CashAddress { .. } => Address::from_cashaddress(
            &address,
            conf.checksum_type,
            conf.pub_addr_prefix,
            conf.p2sh_addr_prefix)
            .or_else(|e| match Address::from_str(&address) {
                Ok(_) => ERR!("Cashaddress address format requested for {}, but legacy format used instead. Try to call 'convertaddress'", conf.ticker),
                Err(_) => match Address::from_segwitaddress(&address, conf.checksum_type) {
                    Ok(_) => ERR!("Cashaddress address format requested for {}, but segwit address format used instead.", conf.ticker),
                    Err(_) => ERR!("{}", e),
                    },
                },
            ),
    }
}

pub async fn get_current_mtp(coin: &UtxoCoinFields, coin_variant: CoinVariant) -> UtxoRpcResult<u32> {
    let current_block = coin.rpc_client.get_block_count().compat().await?;
    coin.rpc_client
        .get_median_time_past(current_block, coin.conf.mtp_block_count, coin_variant)
        .compat()
        .await
}

pub fn send_outputs_from_my_address<T>(coin: T, outputs: Vec<TransactionOutput>) -> TransactionFut
where
    T: AsRef<UtxoCoinFields> + UtxoCommonOps + Send + Sync + 'static,
{
    let fut = send_outputs_from_my_address_impl(coin, outputs);
    Box::new(fut.boxed().compat().map(|tx| tx.into()))
}

/// Generates unsigned transaction (TransactionInputSigner) from specified utxos and outputs.
/// This function expects that utxos are sorted by amounts in ascending order
/// Consider sorting before calling this function
/// Sends the change (inputs amount - outputs amount) to "my_address"
/// Also returns additional transaction data
///
/// Note `gas_fee` should be enough to execute all of the contract calls within UTXO outputs.
/// QRC20 specific: `gas_fee` should be calculated by: gas_limit * gas_price * (count of contract calls),
/// or should be sum of gas fee of all contract calls.
pub async fn generate_transaction<T>(
    coin: &T,
    utxos: Vec<UnspentInfo>,
    outputs: Vec<TransactionOutput>,
    fee_policy: FeePolicy,
    fee: Option<ActualTxFee>,
    gas_fee: Option<u64>,
) -> GenerateTxResult
where
    T: AsRef<UtxoCoinFields> + UtxoCommonOps,
{
    let dust: u64 = coin.as_ref().dust_amount;
    let lock_time = (now_ms() / 1000) as u32;

    let change_script_pubkey = match coin.as_ref().conf.active_address_format {
        UtxoAddressFormat::Segwit => Builder::build_p2wpkh(&coin.as_ref().my_address.hash).to_bytes(),
        _ => Builder::build_p2pkh(&coin.as_ref().my_address.hash).to_bytes(),
    };
    let coin_tx_fee = match fee {
        Some(f) => f,
        None => coin.get_tx_fee().await?,
    };

    true_or!(!outputs.is_empty(), GenerateTxError::EmptyOutputs);

    let mut sum_outputs_value = 0;
    let mut received_by_me = 0;
    for output in outputs.iter() {
        let script: Script = output.script_pubkey.clone().into();
        if script.opcodes().next() != Some(Ok(Opcode::OP_RETURN)) {
            true_or!(output.value >= dust, GenerateTxError::OutputValueLessThanDust {
                value: output.value,
                dust
            });
        }
        sum_outputs_value += output.value;
        if output.script_pubkey == change_script_pubkey {
            received_by_me += output.value;
        }
    }

    if let Some(gas_fee) = gas_fee {
        sum_outputs_value += gas_fee;
    }

    true_or!(!utxos.is_empty(), GenerateTxError::EmptyUtxoSet {
        required: sum_outputs_value
    });

    let str_d_zeel = if coin.as_ref().conf.ticker == "NAV" {
        Some("".into())
    } else {
        None
    };
    let hash_algo = coin.as_ref().tx_hash_algo.into();
    let mut tx = TransactionInputSigner {
        inputs: vec![],
        outputs,
        lock_time,
        version: coin.as_ref().conf.tx_version,
        n_time: if coin.as_ref().conf.is_pos {
            Some((now_ms() / 1000) as u32)
        } else {
            None
        },
        overwintered: coin.as_ref().conf.overwintered,
        expiry_height: 0,
        join_splits: vec![],
        shielded_spends: vec![],
        shielded_outputs: vec![],
        value_balance: 0,
        version_group_id: coin.as_ref().conf.version_group_id,
        consensus_branch_id: coin.as_ref().conf.consensus_branch_id,
        zcash: coin.as_ref().conf.zcash,
        str_d_zeel,
        hash_algo,
    };
    let mut sum_inputs = 0;
    let mut tx_fee = 0;
    let min_relay_fee = if coin.as_ref().conf.force_min_relay_fee {
        let fee_dec = coin.as_ref().rpc_client.get_relay_fee().compat().await?;
        let min_relay_fee = sat_from_big_decimal(&fee_dec, coin.as_ref().decimals)?;
        Some(min_relay_fee)
    } else {
        None
    };
    for utxo in utxos.iter() {
        sum_inputs += utxo.value;
        tx.inputs.push(UnsignedTransactionInput {
            previous_output: utxo.outpoint.clone(),
            sequence: SEQUENCE_FINAL,
            amount: utxo.value,
            witness: Vec::new(),
        });
        tx_fee = match &coin_tx_fee {
            ActualTxFee::Fixed(f) => *f,
            ActualTxFee::Dynamic(f) => {
                let transaction = UtxoTx::from(tx.clone());
                let transaction_bytes = serialize(&transaction);
                // 2 bytes are used to indicate the length of signature and pubkey
                // total is 107
                let additional_len = 2 + MAX_DER_SIGNATURE_LEN + COMPRESSED_PUBKEY_LEN;
                let tx_size = transaction_bytes.len() + transaction.inputs().len() * additional_len;
                (f * tx_size as u64) / KILO_BYTE
            },
            ActualTxFee::FixedPerKb(f) => {
                let transaction = UtxoTx::from(tx.clone());
                let transaction_bytes = serialize(&transaction);
                // 2 bytes are used to indicate the length of signature and pubkey
                // total is 107
                let additional_len = 2 + MAX_DER_SIGNATURE_LEN + COMPRESSED_PUBKEY_LEN;
                let tx_size_bytes = (transaction_bytes.len() + transaction.inputs().len() * additional_len) as u64;
                let tx_size_kb = if tx_size_bytes % KILO_BYTE == 0 {
                    tx_size_bytes / KILO_BYTE
                } else {
                    tx_size_bytes / KILO_BYTE + 1
                };
                f * tx_size_kb
            },
        };

        match fee_policy {
            FeePolicy::SendExact => {
                let mut outputs_plus_fee = sum_outputs_value + tx_fee;
                if sum_inputs >= outputs_plus_fee {
                    let change = sum_inputs - outputs_plus_fee;
                    if change > dust {
                        // there will be change output
                        if let ActualTxFee::Dynamic(ref f) = coin_tx_fee {
                            tx_fee += (f * P2PKH_OUTPUT_LEN) / KILO_BYTE;
                            outputs_plus_fee += (f * P2PKH_OUTPUT_LEN) / KILO_BYTE;
                        }
                    }
                    if let Some(min_relay) = min_relay_fee {
                        if tx_fee < min_relay {
                            outputs_plus_fee -= tx_fee;
                            outputs_plus_fee += min_relay;
                            tx_fee = min_relay;
                        }
                    }
                    if sum_inputs >= outputs_plus_fee {
                        break;
                    }
                }
            },
            FeePolicy::DeductFromOutput(_) => {
                if sum_inputs >= sum_outputs_value {
                    let change = sum_inputs - sum_outputs_value;
                    if change > dust {
                        if let ActualTxFee::Dynamic(ref f) = coin_tx_fee {
                            tx_fee += (f * P2PKH_OUTPUT_LEN) / KILO_BYTE;
                        }
                        if let Some(min_relay) = min_relay_fee {
                            if tx_fee < min_relay {
                                tx_fee = min_relay;
                            }
                        }
                    }
                    break;
                }
            },
        };
    }
    match fee_policy {
        FeePolicy::SendExact => sum_outputs_value += tx_fee,
        FeePolicy::DeductFromOutput(i) => {
            let min_output = tx_fee + dust;
            let val = tx.outputs[i].value;
            true_or!(val >= min_output, GenerateTxError::DeductFeeFromOutputFailed {
                output_idx: i,
                output_value: val,
                required: min_output,
            });
            tx.outputs[i].value -= tx_fee;
            if tx.outputs[i].script_pubkey == change_script_pubkey {
                received_by_me -= tx_fee;
            }
        },
    };
    true_or!(sum_inputs >= sum_outputs_value, GenerateTxError::NotEnoughUtxos {
        sum_utxos: sum_inputs,
        required: sum_outputs_value
    });

    let change = sum_inputs - sum_outputs_value;
    let unused_change = if change > dust {
        tx.outputs.push({
            TransactionOutput {
                value: change,
                script_pubkey: change_script_pubkey.clone(),
            }
        });
        received_by_me += change;
        None
    } else if change > 0 {
        Some(change)
    } else {
        None
    };

    let data = AdditionalTxData {
        fee_amount: tx_fee,
        received_by_me,
        spent_by_me: sum_inputs,
        unused_change,
        // will be changed if the ticker is KMD
        kmd_rewards: None,
    };

    Ok(coin.calc_interest_if_required(tx, data, change_script_pubkey).await?)
}

/// Calculates interest if the coin is KMD
/// Adds the value to existing output to my_script_pub or creates additional interest output
/// returns transaction and data as is if the coin is not KMD
pub async fn calc_interest_if_required<T>(
    coin: &T,
    mut unsigned: TransactionInputSigner,
    mut data: AdditionalTxData,
    my_script_pub: Bytes,
) -> UtxoRpcResult<(TransactionInputSigner, AdditionalTxData)>
where
    T: AsRef<UtxoCoinFields> + UtxoCommonOps,
{
    if coin.as_ref().conf.ticker != "KMD" {
        return Ok((unsigned, data));
    }
    unsigned.lock_time = coin.get_current_mtp().await?;
    let mut interest = 0;
    for input in unsigned.inputs.iter() {
        let prev_hash = input.previous_output.hash.reversed().into();
        let tx = coin
            .as_ref()
            .rpc_client
            .get_verbose_transaction(prev_hash)
            .compat()
            .await?;
        if let Ok(output_interest) =
            kmd_interest(tx.height, input.amount, tx.locktime as u64, unsigned.lock_time as u64)
        {
            interest += output_interest;
        };
    }
    if interest > 0 {
        data.received_by_me += interest;
        let mut output_to_me = unsigned
            .outputs
            .iter_mut()
            .find(|out| out.script_pubkey == my_script_pub);
        // add calculated interest to existing output to my address
        // or create the new one if it's not found
        match output_to_me {
            Some(ref mut output) => output.value += interest,
            None => {
                let interest_output = TransactionOutput {
                    script_pubkey: my_script_pub,
                    value: interest,
                };
                unsigned.outputs.push(interest_output);
            },
        };
    } else {
        // if interest is zero attempt to set the lowest possible lock_time to claim it later
        unsigned.lock_time = (now_ms() / 1000) as u32 - 3600 + 777 * 2;
    }
    let rewards_amount = big_decimal_from_sat_unsigned(interest, coin.as_ref().decimals);
    data.kmd_rewards = Some(KmdRewardsDetails::claimed_by_me(rewards_amount));
    Ok((unsigned, data))
}

pub async fn p2sh_spending_tx<T>(
    coin: &T,
    prev_transaction: UtxoTx,
    redeem_script: Bytes,
    outputs: Vec<TransactionOutput>,
    script_data: Script,
    sequence: u32,
    lock_time: u32,
) -> Result<UtxoTx, String>
where
    T: AsRef<UtxoCoinFields> + UtxoCommonOps,
{
    let lock_time = try_s!(coin.p2sh_tx_locktime(lock_time).await);
    let n_time = if coin.as_ref().conf.is_pos {
        Some((now_ms() / 1000) as u32)
    } else {
        None
    };
    let str_d_zeel = if coin.as_ref().conf.ticker == "NAV" {
        Some("".into())
    } else {
        None
    };
    let hash_algo = coin.as_ref().tx_hash_algo.into();
    let unsigned = TransactionInputSigner {
        lock_time,
        version: coin.as_ref().conf.tx_version,
        n_time,
        overwintered: coin.as_ref().conf.overwintered,
        inputs: vec![UnsignedTransactionInput {
            sequence,
            previous_output: OutPoint {
                hash: prev_transaction.hash(),
                index: DEFAULT_SWAP_VOUT as u32,
            },
            amount: prev_transaction.outputs[0].value,
            witness: Vec::new(),
        }],
        outputs: outputs.clone(),
        expiry_height: 0,
        join_splits: vec![],
        shielded_spends: vec![],
        shielded_outputs: vec![],
        value_balance: 0,
        version_group_id: coin.as_ref().conf.version_group_id,
        consensus_branch_id: coin.as_ref().conf.consensus_branch_id,
        zcash: coin.as_ref().conf.zcash,
        str_d_zeel,
        hash_algo,
    };
    let signed_input = try_s!(p2sh_spend(
        &unsigned,
        DEFAULT_SWAP_VOUT,
        &coin.as_ref().key_pair,
        script_data,
        redeem_script.into(),
        coin.as_ref().conf.signature_version,
        coin.as_ref().conf.fork_id
    ));
    Ok(UtxoTx {
        version: unsigned.version,
        n_time: unsigned.n_time,
        overwintered: unsigned.overwintered,
        lock_time: unsigned.lock_time,
        inputs: vec![signed_input],
        outputs,
        expiry_height: unsigned.expiry_height,
        join_splits: vec![],
        shielded_spends: vec![],
        shielded_outputs: vec![],
        value_balance: 0,
        version_group_id: coin.as_ref().conf.version_group_id,
        binding_sig: H512::default(),
        join_split_sig: H512::default(),
        join_split_pubkey: H256::default(),
        zcash: coin.as_ref().conf.zcash,
        str_d_zeel: unsigned.str_d_zeel,
        tx_hash_algo: unsigned.hash_algo.into(),
    })
}

pub fn send_taker_fee<T>(coin: T, fee_pub_key: &[u8], amount: BigDecimal) -> TransactionFut
where
    T: AsRef<UtxoCoinFields> + UtxoCommonOps + Send + Sync + 'static,
{
    let address = try_fus!(address_from_raw_pubkey(
        fee_pub_key,
        coin.as_ref().conf.pub_addr_prefix,
        coin.as_ref().conf.pub_t_addr_prefix,
        coin.as_ref().conf.checksum_type,
        coin.as_ref().conf.bech32_hrp.clone()
    ));
    let amount = try_fus!(sat_from_big_decimal(&amount, coin.as_ref().decimals));
    let output = TransactionOutput {
        value: amount,
        script_pubkey: Builder::build_p2pkh(&address.hash).to_bytes(),
    };
    send_outputs_from_my_address(coin, vec![output])
}

pub fn send_maker_payment<T>(
    coin: T,
    time_lock: u32,
    taker_pub: &[u8],
    secret_hash: &[u8],
    amount: BigDecimal,
) -> TransactionFut
where
    T: AsRef<UtxoCoinFields> + UtxoCommonOps + Clone + Send + Sync + 'static,
{
    let SwapPaymentOutputsResult {
        payment_address,
        outputs,
    } = try_fus!(generate_swap_payment_outputs(
        &coin,
        time_lock,
        taker_pub,
        secret_hash,
        amount
    ));
    let send_fut = match &coin.as_ref().rpc_client {
        UtxoRpcClientEnum::Electrum(_) => Either::A(send_outputs_from_my_address(coin, outputs)),
        UtxoRpcClientEnum::Native(client) => {
            let addr_string = try_fus!(coin.display_address(&payment_address));
            Either::B(
                client
                    .import_address(&addr_string, &addr_string, false)
                    .map_err(|e| ERRL!("{}", e))
                    .and_then(move |_| send_outputs_from_my_address(coin, outputs)),
            )
        },
    };
    Box::new(send_fut)
}

pub fn send_taker_payment<T>(
    coin: T,
    time_lock: u32,
    maker_pub: &[u8],
    secret_hash: &[u8],
    amount: BigDecimal,
) -> TransactionFut
where
    T: AsRef<UtxoCoinFields> + UtxoCommonOps + Clone + Send + Sync + 'static,
{
    let SwapPaymentOutputsResult {
        payment_address,
        outputs,
    } = try_fus!(generate_swap_payment_outputs(
        &coin,
        time_lock,
        maker_pub,
        secret_hash,
        amount
    ));
    let send_fut = match &coin.as_ref().rpc_client {
        UtxoRpcClientEnum::Electrum(_) => Either::A(send_outputs_from_my_address(coin, outputs)),
        UtxoRpcClientEnum::Native(client) => {
            let addr_string = try_fus!(coin.display_address(&payment_address));
            Either::B(
                client
                    .import_address(&addr_string, &addr_string, false)
                    .map_err(|e| ERRL!("{}", e))
                    .and_then(move |_| send_outputs_from_my_address(coin, outputs)),
            )
        },
    };
    Box::new(send_fut)
}

pub fn send_maker_spends_taker_payment<T>(
    coin: T,
    taker_payment_tx: &[u8],
    time_lock: u32,
    taker_pub: &[u8],
    secret: &[u8],
) -> TransactionFut
where
    T: AsRef<UtxoCoinFields> + UtxoCommonOps + Send + Sync + 'static,
{
    let mut prev_tx: UtxoTx = try_fus!(deserialize(taker_payment_tx).map_err(|e| ERRL!("{:?}", e)));
    prev_tx.tx_hash_algo = coin.as_ref().tx_hash_algo;
    let script_data = Builder::default()
        .push_data(secret)
        .push_opcode(Opcode::OP_0)
        .into_script();
    let redeem_script = payment_script(
        time_lock,
        &*dhash160(secret),
        &try_fus!(Public::from_slice(taker_pub)),
        coin.as_ref().key_pair.public(),
    );
    let fut = async move {
        let fee = try_s!(coin.get_htlc_spend_fee().await);
        let script_pubkey = match &coin.as_ref().conf.active_address_format {
            UtxoAddressFormat::Segwit => {
                Builder::build_p2wpkh(&coin.as_ref().key_pair.public().address_hash()).to_bytes()
            },
            _ => Builder::build_p2pkh(&coin.as_ref().key_pair.public().address_hash()).to_bytes(),
        };
        let output = TransactionOutput {
            value: prev_tx.outputs[0].value - fee,
            script_pubkey,
        };
        let transaction = try_s!(
            coin.p2sh_spending_tx(
                prev_tx,
                redeem_script.into(),
                vec![output],
                script_data,
                SEQUENCE_FINAL,
                time_lock
            )
            .await
        );
        let tx_fut = coin.as_ref().rpc_client.send_transaction(&transaction, false).compat();
        try_s!(tx_fut.await);
        Ok(transaction.into())
    };
    Box::new(fut.boxed().compat())
}

pub fn send_taker_spends_maker_payment<T>(
    coin: T,
    maker_payment_tx: &[u8],
    time_lock: u32,
    maker_pub: &[u8],
    secret: &[u8],
) -> TransactionFut
where
    T: AsRef<UtxoCoinFields> + UtxoCommonOps + Send + Sync + 'static,
{
    let mut prev_tx: UtxoTx = try_fus!(deserialize(maker_payment_tx).map_err(|e| ERRL!("{:?}", e)));
    prev_tx.tx_hash_algo = coin.as_ref().tx_hash_algo;
    let script_data = Builder::default()
        .push_data(secret)
        .push_opcode(Opcode::OP_0)
        .into_script();
    let redeem_script = payment_script(
        time_lock,
        &*dhash160(secret),
        &try_fus!(Public::from_slice(maker_pub)),
        coin.as_ref().key_pair.public(),
    );
    let fut = async move {
        let fee = try_s!(coin.get_htlc_spend_fee().await);
        let script_pubkey = match &coin.as_ref().conf.active_address_format {
            UtxoAddressFormat::Segwit => {
                Builder::build_p2wpkh(&coin.as_ref().key_pair.public().address_hash()).to_bytes()
            },
            _ => Builder::build_p2pkh(&coin.as_ref().key_pair.public().address_hash()).to_bytes(),
        };
        let output = TransactionOutput {
            value: prev_tx.outputs[0].value - fee,
            script_pubkey,
        };
        let transaction = try_s!(
            coin.p2sh_spending_tx(
                prev_tx,
                redeem_script.into(),
                vec![output],
                script_data,
                SEQUENCE_FINAL,
                time_lock
            )
            .await
        );
        let tx_fut = coin.as_ref().rpc_client.send_transaction(&transaction, false).compat();
        try_s!(tx_fut.await);
        Ok(transaction.into())
    };
    Box::new(fut.boxed().compat())
}

pub fn send_taker_refunds_payment<T>(
    coin: T,
    taker_payment_tx: &[u8],
    time_lock: u32,
    maker_pub: &[u8],
    secret_hash: &[u8],
) -> TransactionFut
where
    T: AsRef<UtxoCoinFields> + UtxoCommonOps + Send + Sync + 'static,
{
    let mut prev_tx: UtxoTx = try_fus!(deserialize(taker_payment_tx).map_err(|e| ERRL!("{:?}", e)));
    prev_tx.tx_hash_algo = coin.as_ref().tx_hash_algo;
    let script_data = Builder::default().push_opcode(Opcode::OP_1).into_script();
    let redeem_script = payment_script(
        time_lock,
        secret_hash,
        coin.as_ref().key_pair.public(),
        &try_fus!(Public::from_slice(maker_pub)),
    );
    let fut = async move {
        let fee = try_s!(coin.get_htlc_spend_fee().await);
        let script_pubkey = match &coin.as_ref().conf.active_address_format {
            UtxoAddressFormat::Segwit => {
                Builder::build_p2wpkh(&coin.as_ref().key_pair.public().address_hash()).to_bytes()
            },
            _ => Builder::build_p2pkh(&coin.as_ref().key_pair.public().address_hash()).to_bytes(),
        };
        let output = TransactionOutput {
            value: prev_tx.outputs[0].value - fee,
            script_pubkey,
        };
        let transaction = try_s!(
            coin.p2sh_spending_tx(
                prev_tx,
                redeem_script.into(),
                vec![output],
                script_data,
                SEQUENCE_FINAL - 1,
                time_lock,
            )
            .await
        );
        let tx_fut = coin.as_ref().rpc_client.send_transaction(&transaction, false).compat();
        try_s!(tx_fut.await);
        Ok(transaction.into())
    };
    Box::new(fut.boxed().compat())
}

pub fn send_maker_refunds_payment<T>(
    coin: T,
    maker_payment_tx: &[u8],
    time_lock: u32,
    taker_pub: &[u8],
    secret_hash: &[u8],
) -> TransactionFut
where
    T: AsRef<UtxoCoinFields> + UtxoCommonOps + Send + Sync + 'static,
{
    let mut prev_tx: UtxoTx = try_fus!(deserialize(maker_payment_tx).map_err(|e| ERRL!("{:?}", e)));
    prev_tx.tx_hash_algo = coin.as_ref().tx_hash_algo;
    let script_data = Builder::default().push_opcode(Opcode::OP_1).into_script();
    let redeem_script = payment_script(
        time_lock,
        secret_hash,
        coin.as_ref().key_pair.public(),
        &try_fus!(Public::from_slice(taker_pub)),
    );
    let fut = async move {
        let fee = try_s!(coin.get_htlc_spend_fee().await);
        let script_pubkey = match &coin.as_ref().conf.active_address_format {
            UtxoAddressFormat::Segwit => {
                Builder::build_p2wpkh(&coin.as_ref().key_pair.public().address_hash()).to_bytes()
            },
            _ => Builder::build_p2pkh(&coin.as_ref().key_pair.public().address_hash()).to_bytes(),
        };
        let output = TransactionOutput {
            value: prev_tx.outputs[0].value - fee,
            script_pubkey,
        };
        let transaction = try_s!(
            coin.p2sh_spending_tx(
                prev_tx,
                redeem_script.into(),
                vec![output],
                script_data,
                SEQUENCE_FINAL - 1,
                time_lock,
            )
            .await
        );
        let tx_fut = coin.as_ref().rpc_client.send_transaction(&transaction, false).compat();
        try_s!(tx_fut.await);
        Ok(transaction.into())
    };
    Box::new(fut.boxed().compat())
}

/// Extracts pubkey from script sig
fn pubkey_from_script_sig(script: &Script) -> Result<H264, String> {
    match script.get_instruction(0) {
        Some(Ok(instruction)) => match instruction.opcode {
            Opcode::OP_PUSHBYTES_70 | Opcode::OP_PUSHBYTES_71 | Opcode::OP_PUSHBYTES_72 => match instruction.data {
                Some(bytes) => try_s!(Signature::parse_der(&bytes[..bytes.len() - 1])),
                None => return ERR!("No data at instruction 0 of script {:?}", script),
            },
            _ => return ERR!("Unexpected opcode {:?}", instruction.opcode),
        },
        Some(Err(e)) => return ERR!("Error {} on getting instruction 0 of script {:?}", e, script),
        None => return ERR!("None instruction 0 of script {:?}", script),
    };

    let pubkey = match script.get_instruction(1) {
        Some(Ok(instruction)) => match instruction.opcode {
            Opcode::OP_PUSHBYTES_33 => match instruction.data {
                Some(bytes) => try_s!(PublicKey::parse_slice(bytes, None)),
                None => return ERR!("No data at instruction 1 of script {:?}", script),
            },
            _ => return ERR!("Unexpected opcode {:?}", instruction.opcode),
        },
        Some(Err(e)) => return ERR!("Error {} on getting instruction 1 of script {:?}", e, script),
        None => return ERR!("None instruction 1 of script {:?}", script),
    };

    if script.get_instruction(2).is_some() {
        return ERR!("Unexpected instruction at position 2 of script {:?}", script);
    }
    Ok(pubkey.serialize_compressed().into())
}

/// Extracts pubkey from witness script
fn pubkey_from_witness_script(witness_script: &[Bytes]) -> Result<H264, String> {
    if witness_script.len() != 2 {
        return ERR!("Invalid witness length {}", witness_script.len());
    }

    let signature = witness_script[0].clone().take();
    try_s!(Signature::parse_der(&signature[..signature.len() - 1]));

    let pubkey = try_s!(PublicKey::parse_slice(&witness_script[1], None));

    Ok(pubkey.serialize_compressed().into())
}

pub async fn is_tx_confirmed_before_block<T>(coin: &T, tx: &RpcTransaction, block_number: u64) -> Result<bool, String>
where
    T: AsRef<UtxoCoinFields> + Send + Sync + 'static,
{
    match tx.height {
        Some(confirmed_at) => Ok(confirmed_at <= block_number),
        // fallback to a number of confirmations
        None => {
            if tx.confirmations > 0 {
                let current_block = try_s!(coin.as_ref().rpc_client.get_block_count().compat().await);
                let confirmed_at = current_block + 1 - tx.confirmations as u64;
                Ok(confirmed_at <= block_number)
            } else {
                Ok(false)
            }
        },
    }
}

pub fn check_all_inputs_signed_by_pub(tx: &UtxoTx, expected_pub: &[u8]) -> Result<bool, String> {
    for input in &tx.inputs {
        let pubkey = if input.has_witness() {
            try_s!(pubkey_from_witness_script(&input.script_witness))
        } else {
            let script: Script = input.script_sig.clone().into();
            try_s!(pubkey_from_script_sig(&script))
        };
        if *pubkey != expected_pub {
            return Ok(false);
        }
    }

    Ok(true)
}

pub fn validate_fee<T>(
    coin: T,
    tx: UtxoTx,
    output_index: usize,
    sender_pubkey: &[u8],
    amount: &BigDecimal,
    min_block_number: u64,
    fee_addr: &[u8],
) -> Box<dyn Future<Item = (), Error = String> + Send>
where
    T: AsRef<UtxoCoinFields> + Send + Sync + 'static,
{
    let amount = amount.clone();
    let address = try_fus!(address_from_raw_pubkey(
        fee_addr,
        coin.as_ref().conf.pub_addr_prefix,
        coin.as_ref().conf.pub_t_addr_prefix,
        coin.as_ref().conf.checksum_type,
        coin.as_ref().conf.bech32_hrp.clone()
    ));

    if !try_fus!(check_all_inputs_signed_by_pub(&tx, sender_pubkey)) {
        return Box::new(futures01::future::err(ERRL!("The dex fee was sent from wrong address")));
    }
    let fut = async move {
        let amount = try_s!(sat_from_big_decimal(&amount, coin.as_ref().decimals));
        let tx_from_rpc = try_s!(
            coin.as_ref()
                .rpc_client
                .get_verbose_transaction(tx.hash().reversed().into())
                .compat()
                .await
        );

        if try_s!(is_tx_confirmed_before_block(&coin, &tx_from_rpc, min_block_number).await) {
            return ERR!(
                "Fee tx {:?} confirmed before min_block {}",
                tx_from_rpc,
                min_block_number,
            );
        }
        if tx_from_rpc.hex.0 != serialize(&tx).take()
            && tx_from_rpc.hex.0 != serialize_with_flags(&tx, SERIALIZE_TRANSACTION_WITNESS).take()
        {
            return ERR!(
                "Provided dex fee tx {:?} doesn't match tx data from rpc {:?}",
                tx,
                tx_from_rpc
            );
        }

        match tx.outputs.get(output_index) {
            Some(out) => {
                let expected_script_pubkey = Builder::build_p2pkh(&address.hash).to_bytes();
                if out.script_pubkey != expected_script_pubkey {
                    return ERR!(
                        "Provided dex fee tx output script_pubkey doesn't match expected {:?} {:?}",
                        out.script_pubkey,
                        expected_script_pubkey
                    );
                }
                if out.value < amount {
                    return ERR!(
                        "Provided dex fee tx output value is less than expected {:?} {:?}",
                        out.value,
                        amount
                    );
                }
            },
            None => {
                return ERR!("Provided dex fee tx {:?} does not have output {}", tx, output_index);
            },
        }
        Ok(())
    };
    Box::new(fut.boxed().compat())
}

pub fn validate_maker_payment<T>(
    coin: &T,
    payment_tx: &[u8],
    time_lock: u32,
    maker_pub: &[u8],
    priv_bn_hash: &[u8],
    amount: BigDecimal,
) -> Box<dyn Future<Item = (), Error = String> + Send>
where
    T: AsRef<UtxoCoinFields> + Clone + Send + Sync + 'static,
{
    let my_public = coin.as_ref().key_pair.public();
    let mut tx: UtxoTx = try_fus!(deserialize(payment_tx).map_err(|e| ERRL!("{:?}", e)));
    tx.tx_hash_algo = coin.as_ref().tx_hash_algo;

    validate_payment(
        coin.clone(),
        tx,
        DEFAULT_SWAP_VOUT,
        &try_fus!(Public::from_slice(maker_pub)),
        my_public,
        priv_bn_hash,
        amount,
        time_lock,
    )
}

pub fn validate_taker_payment<T>(
    coin: &T,
    payment_tx: &[u8],
    time_lock: u32,
    taker_pub: &[u8],
    priv_bn_hash: &[u8],
    amount: BigDecimal,
) -> Box<dyn Future<Item = (), Error = String> + Send>
where
    T: AsRef<UtxoCoinFields> + Clone + Send + Sync + 'static,
{
    let my_public = coin.as_ref().key_pair.public();
    let mut tx: UtxoTx = try_fus!(deserialize(payment_tx).map_err(|e| ERRL!("{:?}", e)));
    tx.tx_hash_algo = coin.as_ref().tx_hash_algo;

    validate_payment(
        coin.clone(),
        tx,
        DEFAULT_SWAP_VOUT,
        &try_fus!(Public::from_slice(taker_pub)),
        my_public,
        priv_bn_hash,
        amount,
        time_lock,
    )
}

pub fn check_if_my_payment_sent<T>(
    coin: T,
    time_lock: u32,
    other_pub: &[u8],
    secret_hash: &[u8],
) -> Box<dyn Future<Item = Option<TransactionEnum>, Error = String> + Send>
where
    T: AsRef<UtxoCoinFields> + UtxoCommonOps + Send + Sync + 'static,
{
    let script = payment_script(
        time_lock,
        secret_hash,
        coin.as_ref().key_pair.public(),
        &try_fus!(Public::from_slice(other_pub)),
    );
    let hash = dhash160(&script);
    let p2sh = Builder::build_p2sh(&hash);
    let script_hash = electrum_script_hash(&p2sh);
    let fut = async move {
        match &coin.as_ref().rpc_client {
            UtxoRpcClientEnum::Electrum(client) => {
                let history = try_s!(client.scripthash_get_history(&hex::encode(script_hash)).compat().await);
                match history.first() {
                    Some(item) => {
                        let tx_bytes = try_s!(client.get_transaction_bytes(item.tx_hash.clone()).compat().await);
                        let mut tx: UtxoTx = try_s!(deserialize(tx_bytes.0.as_slice()).map_err(|e| ERRL!("{:?}", e)));
                        tx.tx_hash_algo = coin.as_ref().tx_hash_algo;
                        Ok(Some(tx.into()))
                    },
                    None => Ok(None),
                }
            },
            UtxoRpcClientEnum::Native(client) => {
                let target_addr = Address {
                    t_addr_prefix: coin.as_ref().conf.p2sh_t_addr_prefix,
                    prefix: coin.as_ref().conf.p2sh_addr_prefix,
                    hash,
                    checksum_type: coin.as_ref().conf.checksum_type,
                    hrp: coin.as_ref().conf.bech32_hrp.clone(),
                };
                let target_addr = target_addr.to_string();
                let is_imported = try_s!(client.is_address_imported(&target_addr).await);
                if !is_imported {
                    return Ok(None);
                }
                let received_by_addr = try_s!(client.list_received_by_address(0, true, true).compat().await);
                for item in received_by_addr {
                    if item.address == target_addr && !item.txids.is_empty() {
                        let tx_bytes = try_s!(client.get_transaction_bytes(item.txids[0].clone()).compat().await);
                        let mut tx: UtxoTx = try_s!(deserialize(tx_bytes.0.as_slice()).map_err(|e| ERRL!("{:?}", e)));
                        tx.tx_hash_algo = coin.as_ref().tx_hash_algo;
                        return Ok(Some(tx.into()));
                    }
                }
                Ok(None)
            },
        }
    };
    Box::new(fut.boxed().compat())
}

pub fn search_for_swap_tx_spend_my(
    coin: &UtxoCoinFields,
    time_lock: u32,
    other_pub: &[u8],
    secret_hash: &[u8],
    tx: &[u8],
    output_index: usize,
    search_from_block: u64,
) -> Result<Option<FoundSwapTxSpend>, String> {
    block_on(search_for_swap_output_spend(
        coin,
        time_lock,
        coin.key_pair.public(),
        &try_s!(Public::from_slice(other_pub)),
        secret_hash,
        tx,
        output_index,
        search_from_block,
    ))
}

pub fn search_for_swap_tx_spend_other(
    coin: &UtxoCoinFields,
    time_lock: u32,
    other_pub: &[u8],
    secret_hash: &[u8],
    tx: &[u8],
    output_index: usize,
    search_from_block: u64,
) -> Result<Option<FoundSwapTxSpend>, String> {
    block_on(search_for_swap_output_spend(
        coin,
        time_lock,
        &try_s!(Public::from_slice(other_pub)),
        coin.key_pair.public(),
        secret_hash,
        tx,
        output_index,
        search_from_block,
    ))
}

/// Extract a secret from the `spend_tx`.
/// Note spender could generate the spend with several inputs where the only one input is the p2sh script.
pub fn extract_secret(secret_hash: &[u8], spend_tx: &[u8]) -> Result<Vec<u8>, String> {
    let spend_tx: UtxoTx = try_s!(deserialize(spend_tx).map_err(|e| ERRL!("{:?}", e)));
    for (input_idx, input) in spend_tx.inputs.into_iter().enumerate() {
        let script: Script = input.script_sig.clone().into();
        let instruction = match script.get_instruction(1) {
            Some(Ok(instr)) => instr,
            Some(Err(e)) => {
                log!("Warning: "[e]);
                continue;
            },
            None => {
                log!("Warning: couldn't find secret in "[input_idx]" input");
                continue;
            },
        };

        if instruction.opcode != Opcode::OP_PUSHBYTES_32 {
            log!("Warning: expected "[Opcode::OP_PUSHBYTES_32]" opcode, found "[instruction.opcode] " in "[input_idx]" input");
            continue;
        }

        let secret = match instruction.data {
            Some(data) => data.to_vec(),
            None => {
                log!("Warning: secret is empty in "[input_idx] " input");
                continue;
            },
        };

        let actual_secret_hash = &*dhash160(&secret);
        if actual_secret_hash != secret_hash {
            log!("Warning: invalid 'dhash160(secret)' "[actual_secret_hash]", expected "[secret_hash]);
            continue;
        }
        return Ok(secret);
    }
    ERR!("Couldn't extract secret")
}

pub fn my_address<T>(coin: &T) -> Result<String, String>
where
    T: AsRef<UtxoCoinFields> + UtxoCommonOps,
{
    coin.display_address(&coin.as_ref().my_address)
}

pub fn my_balance(coin: &UtxoCoinFields) -> BalanceFut<CoinBalance> {
    Box::new(
        coin.rpc_client
            .display_balance(coin.my_address.clone(), &coin.conf.active_address_format, coin.decimals)
            .map_to_mm_fut(BalanceError::from)
            // at the moment standard UTXO coins do not have an unspendable balance
            .map(|spendable| CoinBalance {
                spendable,
                unspendable: BigDecimal::from(0),
            }),
    )
}

pub fn send_raw_tx(coin: &UtxoCoinFields, tx: &str) -> Box<dyn Future<Item = String, Error = String> + Send> {
    let bytes = try_fus!(hex::decode(tx));
    Box::new(
        coin.rpc_client
            .send_raw_transaction(bytes.into())
            .map_err(|e| ERRL!("{}", e))
            .map(|hash| format!("{:?}", hash)),
    )
}

pub fn wait_for_confirmations(
    coin: &UtxoCoinFields,
    tx: &[u8],
    confirmations: u64,
    requires_nota: bool,
    wait_until: u64,
    check_every: u64,
) -> Box<dyn Future<Item = (), Error = String> + Send> {
    let mut tx: UtxoTx = try_fus!(deserialize(tx).map_err(|e| ERRL!("{:?}", e)));
    tx.tx_hash_algo = coin.tx_hash_algo;
    coin.rpc_client
        .wait_for_confirmations(&tx, confirmations as u32, requires_nota, wait_until, check_every)
}

pub fn wait_for_output_spend(
    coin: &UtxoCoinFields,
    tx_bytes: &[u8],
    output_index: usize,
    from_block: u64,
    wait_until: u64,
) -> TransactionFut {
    let mut tx: UtxoTx = try_fus!(deserialize(tx_bytes).map_err(|e| ERRL!("{:?}", e)));
    tx.tx_hash_algo = coin.tx_hash_algo;
    let client = coin.rpc_client.clone();
    let tx_hash_algo = coin.tx_hash_algo;
    let fut = async move {
        loop {
            match client.find_output_spend(&tx, output_index, from_block).compat().await {
                Ok(Some(mut tx)) => {
                    tx.tx_hash_algo = tx_hash_algo;
                    return Ok(tx.into());
                },
                Ok(None) => (),
                Err(e) => {
                    log!("Error " (e) " on find_output_spend of tx " [e]);
                },
            };

            if now_ms() / 1000 > wait_until {
                return ERR!(
                    "Waited too long until {} for transaction {:?} {} to be spent ",
                    wait_until,
                    tx,
                    output_index,
                );
            }
            Timer::sleep(10.).await;
        }
    };
    Box::new(fut.boxed().compat())
}

pub fn tx_enum_from_bytes(coin: &UtxoCoinFields, bytes: &[u8]) -> Result<TransactionEnum, String> {
    let mut transaction: UtxoTx = try_s!(deserialize(bytes).map_err(|err| format!("{:?}", err)));
    transaction.tx_hash_algo = coin.tx_hash_algo;
    Ok(transaction.into())
}

pub fn current_block(coin: &UtxoCoinFields) -> Box<dyn Future<Item = u64, Error = String> + Send> {
    Box::new(coin.rpc_client.get_block_count().map_err(|e| ERRL!("{}", e)))
}

pub fn address_from_pubkey_str<T>(coin: &T, pubkey: &str) -> Result<String, String>
where
    T: AsRef<UtxoCoinFields> + UtxoCommonOps,
{
    let pubkey_bytes = try_s!(hex::decode(pubkey));
    let addr = try_s!(address_from_raw_pubkey(
        &pubkey_bytes,
        coin.as_ref().conf.pub_addr_prefix,
        coin.as_ref().conf.pub_t_addr_prefix,
        coin.as_ref().conf.checksum_type,
        coin.as_ref().conf.bech32_hrp.clone()
    ));
    coin.display_address(&addr)
}

pub fn display_priv_key(coin: &UtxoCoinFields) -> String { format!("{}", coin.key_pair.private()) }

pub fn min_tx_amount(coin: &UtxoCoinFields) -> BigDecimal {
    big_decimal_from_sat(coin.dust_amount as i64, coin.decimals)
}

pub fn min_trading_vol(coin: &UtxoCoinFields) -> MmNumber {
    if coin.conf.ticker == "BTC" {
        return MmNumber::from(MIN_BTC_TRADING_VOL);
    }
    let dust_multiplier = MmNumber::from(10);
    dust_multiplier * min_tx_amount(coin).into()
}

pub fn is_asset_chain(coin: &UtxoCoinFields) -> bool { coin.conf.asset_chain }

pub async fn withdraw<T>(coin: T, req: WithdrawRequest) -> WithdrawResult
where
    T: AsRef<UtxoCoinFields> + UtxoCommonOps + MarketCoinOps,
{
<<<<<<< HEAD
=======
    let decimals = coin.as_ref().decimals;
    let to = coin
        .address_from_str(&req.to)
        .map_to_mm(WithdrawError::InvalidAddress)?;

>>>>>>> 1e75b09f
    let conf = &coin.as_ref().conf;

    let script_pubkey = if let Ok(to) = SegwitAddress::from_str(&req.to) {
        if Some(to.hrp.clone()) != conf.bech32_hrp {
            let error = format!("Address {} is not a valid bech32 address for {}", to, conf.ticker);
            MmError::err(WithdrawError::InvalidAddress(error))
        } else {
            Ok(Builder::build_p2wpkh(&AddressHash::from(&to.program[..])))
        }
    } else {
        let to = if conf.default_address_format.is_cashaddress() {
            match CashAddress::from_str(&req.to) {
                Ok(cashaddress) => address_from_str_and_format(conf, &req.to, &UtxoAddressFormat::CashAddress {
                    network: cashaddress.prefix.to_string(),
                })
                .map_to_mm(WithdrawError::InvalidAddress)?,
                Err(_) => address_from_str_and_format(conf, &req.to, &UtxoAddressFormat::Standard)
                    .map_to_mm(WithdrawError::InvalidAddress)?,
            }
        } else {
            address_from_str_and_format(conf, &req.to, &UtxoAddressFormat::Standard)
                .map_to_mm(WithdrawError::InvalidAddress)?
        };

        let is_p2pkh = to.prefix == conf.pub_addr_prefix && to.t_addr_prefix == conf.pub_t_addr_prefix;
        let is_p2sh = to.prefix == conf.p2sh_addr_prefix && to.t_addr_prefix == conf.p2sh_t_addr_prefix && conf.segwit;

        if to.checksum_type != conf.checksum_type {
            let error = format!(
                "Address {} has invalid checksum type, it must be {:?}",
                to,
                coin.as_ref().conf.checksum_type
            );
            MmError::err(WithdrawError::InvalidAddress(error))
        } else if is_p2pkh {
            Ok(Builder::build_p2pkh(&to.hash))
        } else if is_p2sh {
            Ok(Builder::build_p2sh(&to.hash))
        } else {
            let error = "Expected either P2PKH or P2SH".to_owned();
            MmError::err(WithdrawError::InvalidAddress(error))
        }
    }?;

    let signature_version = match conf.active_address_format {
        UtxoAddressFormat::Segwit => SignatureVersion::WitnessV0,
        _ => conf.signature_version,
    };

    let script_pubkey = script_pubkey.to_bytes();

    let _utxo_lock = UTXO_LOCK.lock().await;
    let (unspents, _) = coin.ordered_mature_unspents(&coin.as_ref().my_address).await?;
    let (value, fee_policy) = if req.max {
        (
            unspents.iter().fold(0, |sum, unspent| sum + unspent.value),
            FeePolicy::DeductFromOutput(0),
        )
    } else {
        let value = sat_from_big_decimal(&req.amount, decimals)?;
        (value, FeePolicy::SendExact)
    };
    let outputs = vec![TransactionOutput { value, script_pubkey }];
    let fee = match req.fee {
        Some(WithdrawFee::UtxoFixed { amount }) => {
            let fixed = sat_from_big_decimal(&amount, decimals)?;
            Some(ActualTxFee::Fixed(fixed))
        },
        Some(WithdrawFee::UtxoPerKbyte { amount }) => {
            let dynamic = sat_from_big_decimal(&amount, decimals)?;
            Some(ActualTxFee::Dynamic(dynamic))
        },
        Some(fee_policy) => {
            let error = format!(
                "Expected 'UtxoFixed' or 'UtxoPerKbyte' fee types, found {:?}",
                fee_policy
            );
            return MmError::err(WithdrawError::InvalidFeePolicy(error));
        },
        None => None,
    };
    let gas_fee = None;
    let (unsigned, data) = coin
        .generate_transaction(unspents, outputs, fee_policy, fee, gas_fee)
        .await
        .mm_err(|gen_tx_error| {
            WithdrawError::from_generate_tx_error(gen_tx_error, coin.ticker().to_owned(), decimals)
        })?;
    let prev_script = Builder::build_p2pkh(&coin.as_ref().my_address.hash);
    let signed = sign_tx(
        unsigned,
        &coin.as_ref().key_pair,
        prev_script,
        signature_version,
        coin.as_ref().conf.fork_id,
    )
    .map_to_mm(WithdrawError::InternalError)?;

    let fee_amount = data.fee_amount + data.unused_change.unwrap_or_default();
    let fee_details = UtxoFeeDetails {
        amount: big_decimal_from_sat(fee_amount as i64, decimals),
    };
    let my_address = coin.my_address().map_to_mm(WithdrawError::InternalError)?;
    let tx_hex = match conf.active_address_format {
        UtxoAddressFormat::Segwit => serialize_with_flags(&signed, SERIALIZE_TRANSACTION_WITNESS).into(),
        _ => serialize(&signed).into(),
    };
    Ok(TransactionDetails {
        from: vec![my_address],
<<<<<<< HEAD
        to: vec![req.to],
        total_amount: big_decimal_from_sat(data.spent_by_me as i64, coin.as_ref().decimals),
        spent_by_me: big_decimal_from_sat(data.spent_by_me as i64, coin.as_ref().decimals),
        received_by_me: big_decimal_from_sat(data.received_by_me as i64, coin.as_ref().decimals),
        my_balance_change: big_decimal_from_sat(
            data.received_by_me as i64 - data.spent_by_me as i64,
            coin.as_ref().decimals,
        ),
=======
        to: vec![to_address],
        total_amount: big_decimal_from_sat(data.spent_by_me as i64, decimals),
        spent_by_me: big_decimal_from_sat(data.spent_by_me as i64, decimals),
        received_by_me: big_decimal_from_sat(data.received_by_me as i64, decimals),
        my_balance_change: big_decimal_from_sat(data.received_by_me as i64 - data.spent_by_me as i64, decimals),
>>>>>>> 1e75b09f
        tx_hash: signed.hash().reversed().to_vec().into(),
        tx_hex,
        fee_details: Some(fee_details.into()),
        block_height: 0,
        coin: coin.as_ref().conf.ticker.clone(),
        internal_id: vec![].into(),
        timestamp: now_ms() / 1000,
        kmd_rewards: data.kmd_rewards,
    })
}

pub fn decimals(coin: &UtxoCoinFields) -> u8 { coin.decimals }

pub fn convert_to_address<T>(coin: &T, from: &str, to_address_format: Json) -> Result<String, String>
where
    T: AsRef<UtxoCoinFields> + UtxoCommonOps,
{
    let to_address_format: UtxoAddressFormat =
        json::from_value(to_address_format).map_err(|e| ERRL!("Error on parse UTXO address format {:?}", e))?;
    let from_address = try_s!(address_from_any_format(&coin.as_ref().conf, from));
    match to_address_format {
        UtxoAddressFormat::Standard => Ok(from_address.to_string()),
        UtxoAddressFormat::Segwit => {
            let bech32_hrp = &coin.as_ref().conf.bech32_hrp;
            match bech32_hrp {
                Some(hrp) => Ok(SegwitAddress::new(&from_address.hash, hrp.clone()).to_string()),
                None => ERR!("Cannot convert to a segwit address for a coin with no bech32_hrp in config"),
            }
        },
        UtxoAddressFormat::CashAddress { network } => Ok(try_s!(from_address
            .to_cashaddress(
                &network,
                coin.as_ref().conf.pub_addr_prefix,
                coin.as_ref().conf.p2sh_addr_prefix
            )
            .and_then(|cashaddress| cashaddress.encode()))),
    }
}

pub fn validate_address<T>(coin: &T, address: &str) -> ValidateAddressResult
where
    T: AsRef<UtxoCoinFields> + UtxoCommonOps,
{
    let result = coin.address_from_str(address);
    let address = match result {
        Ok(addr) => addr,
        Err(e) => {
            return ValidateAddressResult {
                is_valid: false,
                reason: Some(e),
            }
        },
    };

    let is_p2pkh = address.prefix == coin.as_ref().conf.pub_addr_prefix
        && address.t_addr_prefix == coin.as_ref().conf.pub_t_addr_prefix;
    let is_p2sh = address.prefix == coin.as_ref().conf.p2sh_addr_prefix
        && address.t_addr_prefix == coin.as_ref().conf.p2sh_t_addr_prefix
        && coin.as_ref().conf.segwit;

    if is_p2pkh || is_p2sh {
        ValidateAddressResult {
            is_valid: true,
            reason: None,
        }
    } else {
        ValidateAddressResult {
            is_valid: false,
            reason: Some(ERRL!("Address {} has invalid prefixes", address)),
        }
    }
}

#[allow(clippy::cognitive_complexity)]
pub async fn process_history_loop<T>(coin: T, ctx: MmArc)
where
    T: AsRef<UtxoCoinFields> + UtxoStandardOps + UtxoCommonOps + MmCoin + MarketCoinOps,
{
    let mut my_balance: Option<CoinBalance> = None;
    let history = match coin.load_history_from_file(&ctx).compat().await {
        Ok(history) => history,
        Err(e) => {
            ctx.log.log(
                "",
                &[&"tx_history", &coin.as_ref().conf.ticker],
                &ERRL!("Error {} on 'load_history_from_file', stop the history loop", e),
            );
            return;
        },
    };
    let mut history_map: HashMap<H256Json, TransactionDetails> = history
        .into_iter()
        .map(|tx| (H256Json::from(tx.tx_hash.as_slice()), tx))
        .collect();

    let mut success_iteration = 0i32;
    loop {
        if ctx.is_stopping() {
            break;
        };
        {
            let coins_ctx = CoinsContext::from_ctx(&ctx).unwrap();
            let coins = coins_ctx.coins.lock().await;
            if !coins.contains_key(&coin.as_ref().conf.ticker) {
                ctx.log
                    .log("", &[&"tx_history", &coin.as_ref().conf.ticker], "Loop stopped");
                break;
            };
        }

        let actual_balance = match coin.my_balance().compat().await {
            Ok(actual_balance) => Some(actual_balance),
            Err(err) => {
                ctx.log.log(
                    "",
                    &[&"tx_history", &coin.as_ref().conf.ticker],
                    &ERRL!("Error {:?} on getting balance", err),
                );
                None
            },
        };

        let need_update = history_map.iter().any(|(_, tx)| {
            tx.should_update_timestamp() || tx.should_update_block_height() || tx.should_update_kmd_rewards()
        });
        match (&my_balance, &actual_balance) {
            (Some(prev_balance), Some(actual_balance)) if prev_balance == actual_balance && !need_update => {
                // my balance hasn't been changed, there is no need to reload tx_history
                Timer::sleep(30.).await;
                continue;
            },
            _ => (),
        }

        let metrics = ctx.metrics.clone();
        let tx_ids = match coin.request_tx_history(metrics).await {
            RequestTxHistoryResult::Ok(tx_ids) => tx_ids,
            RequestTxHistoryResult::Retry { error } => {
                ctx.log.log(
                    "",
                    &[&"tx_history", &coin.as_ref().conf.ticker],
                    &ERRL!("{}, retrying", error),
                );
                Timer::sleep(10.).await;
                continue;
            },
            RequestTxHistoryResult::HistoryTooLarge => {
                ctx.log.log(
                    "",
                    &[&"tx_history", &coin.as_ref().conf.ticker],
                    &ERRL!("Got `history too large`, stopping further attempts to retrieve it"),
                );
                *coin.as_ref().history_sync_state.lock().unwrap() = HistorySyncState::Error(json!({
                    "code": HISTORY_TOO_LARGE_ERR_CODE,
                    "message": "Got `history too large` error from Electrum server. History is not available",
                }));
                break;
            },
            RequestTxHistoryResult::UnknownError(e) => {
                ctx.log.log(
                    "",
                    &[&"tx_history", &coin.as_ref().conf.ticker],
                    &ERRL!("{}, stopping futher attempts to retreive it", e),
                );
                break;
            },
        };
        let mut transactions_left = if tx_ids.len() > history_map.len() {
            *coin.as_ref().history_sync_state.lock().unwrap() = HistorySyncState::InProgress(json!({
                "transactions_left": tx_ids.len() - history_map.len()
            }));
            tx_ids.len() - history_map.len()
        } else {
            *coin.as_ref().history_sync_state.lock().unwrap() = HistorySyncState::InProgress(json!({
                "transactions_left": 0
            }));
            0
        };

        // This is the cache of the already requested transactions.
        let mut input_transactions = HistoryUtxoTxMap::default();
        for (txid, height) in tx_ids {
            let mut updated = false;
            match history_map.entry(txid.clone()) {
                Entry::Vacant(e) => {
                    mm_counter!(ctx.metrics, "tx.history.request.count", 1, "coin" => coin.as_ref().conf.ticker.clone(), "method" => "tx_detail_by_hash");

                    match coin.tx_details_by_hash(&txid.0, &mut input_transactions).await {
                        Ok(mut tx_details) => {
                            mm_counter!(ctx.metrics, "tx.history.response.count", 1, "coin" => coin.as_ref().conf.ticker.clone(), "method" => "tx_detail_by_hash");

                            if tx_details.block_height == 0 && height > 0 {
                                tx_details.block_height = height;
                            }

                            e.insert(tx_details);
                            if transactions_left > 0 {
                                transactions_left -= 1;
                                *coin.as_ref().history_sync_state.lock().unwrap() =
                                    HistorySyncState::InProgress(json!({ "transactions_left": transactions_left }));
                            }
                            updated = true;
                        },
                        Err(e) => ctx.log.log(
                            "",
                            &[&"tx_history", &coin.as_ref().conf.ticker],
                            &ERRL!("Error {:?} on getting the details of {:?}, skipping the tx", e, txid),
                        ),
                    }
                },
                Entry::Occupied(mut e) => {
                    // update block height for previously unconfirmed transaction
                    if e.get().should_update_block_height() && height > 0 {
                        e.get_mut().block_height = height;
                        updated = true;
                    }
                    if e.get().should_update_timestamp() {
                        mm_counter!(ctx.metrics, "tx.history.request.count", 1, "coin" => coin.as_ref().conf.ticker.clone(), "method" => "tx_detail_by_hash");

                        if let Ok(tx_details) = coin.tx_details_by_hash(&txid.0, &mut input_transactions).await {
                            mm_counter!(ctx.metrics, "tx.history.response.count", 1, "coin" => coin.as_ref().conf.ticker.clone(), "method" => "tx_detail_by_hash");

                            e.get_mut().timestamp = tx_details.timestamp;
                            updated = true;
                        }
                    }
                    if e.get().should_update_kmd_rewards() && e.get().block_height > 0 {
                        mm_counter!(ctx.metrics, "tx.history.update.kmd_rewards", 1);
                        match coin.update_kmd_rewards(e.get_mut(), &mut input_transactions).await {
                            Ok(()) => updated = true,
                            Err(e) => ctx.log.log(
                                "😟",
                                &[&"tx_history", &coin.as_ref().conf.ticker],
                                &ERRL!(
                                    "Error {:?} on updating the KMD rewards of {:?}, skipping the tx",
                                    e,
                                    txid
                                ),
                            ),
                        }
                    }
                },
            }
            if updated {
                let mut to_write: Vec<TransactionDetails> =
                    history_map.iter().map(|(_, value)| value.clone()).collect();
                // the transactions with block_height == 0 are the most recent so we need to separately handle them while sorting
                to_write.sort_unstable_by(|a, b| {
                    if a.block_height == 0 {
                        Ordering::Less
                    } else if b.block_height == 0 {
                        Ordering::Greater
                    } else {
                        b.block_height.cmp(&a.block_height)
                    }
                });
                if let Err(e) = coin.save_history_to_file(&ctx, to_write).compat().await {
                    ctx.log.log(
                        "",
                        &[&"tx_history", &coin.as_ref().conf.ticker],
                        &ERRL!("Error {} on 'save_history_to_file', stop the history loop", e),
                    );
                    return;
                };
            }
        }
        *coin.as_ref().history_sync_state.lock().unwrap() = HistorySyncState::Finished;

        if success_iteration == 0 {
            ctx.log.log(
                "😅",
                &[&"tx_history", &("coin", coin.as_ref().conf.ticker.clone().as_str())],
                "history has been loaded successfully",
            );
        }

        my_balance = actual_balance;
        success_iteration += 1;
        Timer::sleep(30.).await;
    }
}

pub async fn request_tx_history<T>(coin: &T, metrics: MetricsArc) -> RequestTxHistoryResult
where
    T: AsRef<UtxoCoinFields> + MmCoin + MarketCoinOps,
{
    let my_address = match coin.my_address() {
        Ok(addr) => addr,
        Err(e) => {
            return RequestTxHistoryResult::UnknownError(ERRL!("Error on getting self address: {}. Stop tx history", e))
        },
    };

    let tx_ids = match &coin.as_ref().rpc_client {
        UtxoRpcClientEnum::Native(client) => {
            let mut from = 0;
            let mut all_transactions = vec![];
            loop {
                mm_counter!(metrics, "tx.history.request.count", 1,
                    "coin" => coin.as_ref().conf.ticker.clone(), "client" => "native", "method" => "listtransactions");

                let transactions = match client.list_transactions(100, from).compat().await {
                    Ok(value) => value,
                    Err(e) => {
                        return RequestTxHistoryResult::Retry {
                            error: ERRL!("Error {} on list transactions", e),
                        };
                    },
                };

                mm_counter!(metrics, "tx.history.response.count", 1,
                    "coin" => coin.as_ref().conf.ticker.clone(), "client" => "native", "method" => "listtransactions");

                if transactions.is_empty() {
                    break;
                }
                from += 100;
                all_transactions.extend(transactions);
            }

            mm_counter!(metrics, "tx.history.response.total_length", all_transactions.len() as u64,
                "coin" => coin.as_ref().conf.ticker.clone(), "client" => "native", "method" => "listtransactions");

            all_transactions
                .into_iter()
                .filter_map(|item| {
                    if item.address == my_address {
                        Some((item.txid, item.blockindex))
                    } else {
                        None
                    }
                })
                .collect()
        },
        UtxoRpcClientEnum::Electrum(client) => {
            let script = Builder::build_p2pkh(&coin.as_ref().my_address.hash);
            let script_hash = electrum_script_hash(&script);

            mm_counter!(metrics, "tx.history.request.count", 1,
                "coin" => coin.as_ref().conf.ticker.clone(), "client" => "electrum", "method" => "blockchain.scripthash.get_history");

            let electrum_history = match client.scripthash_get_history(&hex::encode(script_hash)).compat().await {
                Ok(value) => value,
                Err(e) => match &e.error {
                    JsonRpcErrorType::Transport(e) | JsonRpcErrorType::Parse(_, e) => {
                        return RequestTxHistoryResult::Retry {
                            error: ERRL!("Error {} on scripthash_get_history", e),
                        };
                    },
                    JsonRpcErrorType::Response(_addr, err) => {
                        if HISTORY_TOO_LARGE_ERROR.eq(err) {
                            return RequestTxHistoryResult::HistoryTooLarge;
                        } else {
                            return RequestTxHistoryResult::Retry {
                                error: ERRL!("Error {:?} on scripthash_get_history", e),
                            };
                        }
                    },
                },
            };
            mm_counter!(metrics, "tx.history.response.count", 1,
                "coin" => coin.as_ref().conf.ticker.clone(), "client" => "electrum", "method" => "blockchain.scripthash.get_history");

            mm_counter!(metrics, "tx.history.response.total_length", electrum_history.len() as u64,
                "coin" => coin.as_ref().conf.ticker.clone(), "client" => "electrum", "method" => "blockchain.scripthash.get_history");

            // electrum returns the most recent transactions in the end but we need to
            // process them first so rev is required
            electrum_history
                .into_iter()
                .rev()
                .map(|item| {
                    let height = if item.height < 0 { 0 } else { item.height as u64 };
                    (item.tx_hash, height)
                })
                .collect()
        },
    };
    RequestTxHistoryResult::Ok(tx_ids)
}

pub async fn tx_details_by_hash<T>(
    coin: &T,
    hash: &[u8],
    input_transactions: &mut HistoryUtxoTxMap,
) -> Result<TransactionDetails, String>
where
    T: AsRef<UtxoCoinFields> + UtxoCommonOps + Send + Sync + 'static,
{
    let ticker = &coin.as_ref().conf.ticker;
    let hash = H256Json::from(hash);
    let verbose_tx = try_s!(
        coin.as_ref()
            .rpc_client
            .get_verbose_transaction(hash.clone())
            .compat()
            .await
    );
    let mut tx: UtxoTx = try_s!(deserialize(verbose_tx.hex.as_slice()).map_err(|e| ERRL!("{:?}", e)));
    tx.tx_hash_algo = coin.as_ref().tx_hash_algo;

    input_transactions.insert(hash, HistoryUtxoTx {
        tx: tx.clone(),
        height: verbose_tx.height,
    });

    let mut input_amount = 0;
    let mut output_amount = 0;
    let mut from_addresses = Vec::new();
    let mut to_addresses = Vec::new();
    let mut spent_by_me = 0;
    let mut received_by_me = 0;

    for input in tx.inputs.iter() {
        // input transaction is zero if the tx is the coinbase transaction
        if input.previous_output.hash.is_zero() {
            continue;
        }

        let prev_tx_hash: H256Json = input.previous_output.hash.reversed().into();
        let prev_tx = try_s!(
            coin.get_mut_verbose_transaction_from_map_or_rpc(prev_tx_hash.clone(), input_transactions)
                .await
        );
        let prev_tx = &mut prev_tx.tx;
        prev_tx.tx_hash_algo = coin.as_ref().tx_hash_algo;

        let prev_tx_value = prev_tx.outputs[input.previous_output.index as usize].value;
        input_amount += prev_tx_value;
        let from: Vec<Address> = try_s!(coin.addresses_from_script(
            &prev_tx.outputs[input.previous_output.index as usize]
                .script_pubkey
                .clone()
                .into()
        ));
        if from.contains(&coin.as_ref().my_address) {
            spent_by_me += prev_tx_value;
        }
        from_addresses.extend(from.into_iter());
    }

    for output in tx.outputs.iter() {
        output_amount += output.value;
        let to = try_s!(coin.addresses_from_script(&output.script_pubkey.clone().into()));
        if to.contains(&coin.as_ref().my_address) {
            received_by_me += output.value;
        }
        to_addresses.extend(to.into_iter());
    }

    let (fee, kmd_rewards) = if ticker == "KMD" {
        let kmd_rewards = try_s!(coin.calc_interest_of_tx(&tx, input_transactions).await);
        // `input_amount = output_amount + fee`, where `output_amount = actual_output_amount + kmd_rewards`,
        // so to calculate an actual transaction fee, we have to subtract the `kmd_rewards` from the total `output_amount`:
        // `fee = input_amount - actual_output_amount` or simplified `fee = input_amount - output_amount + kmd_rewards`
        let fee = input_amount as i64 - output_amount as i64 + kmd_rewards as i64;

        let my_address = &coin.as_ref().my_address;
        let claimed_by_me = from_addresses.iter().all(|from| from == my_address) && to_addresses.contains(my_address);
        let kmd_rewards_details = KmdRewardsDetails {
            amount: big_decimal_from_sat_unsigned(kmd_rewards, coin.as_ref().decimals),
            claimed_by_me,
        };
        (fee, Some(kmd_rewards_details))
    } else {
        let fee = input_amount as i64 - output_amount as i64;
        (fee, None)
    };
    let fee = big_decimal_from_sat(fee, coin.as_ref().decimals);

    // remove address duplicates in case several inputs were spent from same address
    // or several outputs are sent to same address
    let mut from_addresses: Vec<String> = try_s!(from_addresses
        .into_iter()
        .map(|addr| coin.display_address(&addr))
        .collect());
    from_addresses.sort();
    from_addresses.dedup();
    let mut to_addresses: Vec<String> = try_s!(to_addresses
        .into_iter()
        .map(|addr| coin.display_address(&addr))
        .collect());
    to_addresses.sort();
    to_addresses.dedup();

    Ok(TransactionDetails {
        from: from_addresses,
        to: to_addresses,
        received_by_me: big_decimal_from_sat_unsigned(received_by_me, coin.as_ref().decimals),
        spent_by_me: big_decimal_from_sat_unsigned(spent_by_me, coin.as_ref().decimals),
        my_balance_change: big_decimal_from_sat(received_by_me as i64 - spent_by_me as i64, coin.as_ref().decimals),
        total_amount: big_decimal_from_sat_unsigned(input_amount, coin.as_ref().decimals),
        tx_hash: tx.hash().reversed().to_vec().into(),
        tx_hex: verbose_tx.hex,
        fee_details: Some(UtxoFeeDetails { amount: fee }.into()),
        block_height: verbose_tx.height.unwrap_or(0),
        coin: ticker.clone(),
        internal_id: tx.hash().reversed().to_vec().into(),
        timestamp: verbose_tx.time.into(),
        kmd_rewards,
    })
}

pub async fn get_mut_verbose_transaction_from_map_or_rpc<'a, 'b, T>(
    coin: &'a T,
    tx_hash: H256Json,
    utxo_tx_map: &'b mut HistoryUtxoTxMap,
) -> UtxoRpcResult<&'b mut HistoryUtxoTx>
where
    T: AsRef<UtxoCoinFields>,
{
    let tx = match utxo_tx_map.entry(tx_hash.clone()) {
        Entry::Vacant(e) => {
            let verbose = coin
                .as_ref()
                .rpc_client
                .get_verbose_transaction(tx_hash.clone())
                .compat()
                .await?;
            let tx = HistoryUtxoTx {
                tx: deserialize(verbose.hex.as_slice())
                    .map_to_mm(|e| UtxoRpcError::InvalidResponse(format!("{:?}, tx: {:?}", e, tx_hash)))?,
                height: verbose.height,
            };
            e.insert(tx)
        },
        Entry::Occupied(e) => e.into_mut(),
    };
    Ok(tx)
}

/// This function is used when the transaction details were calculated without considering the KMD rewards.
/// We know that [`TransactionDetails::fee`] was calculated by `fee = input_amount - output_amount`,
/// where `output_amount = actual_output_amount + kmd_rewards` or `actual_output_amount = output_amount - kmd_rewards`.
/// To calculate an actual fee amount, we have to replace `output_amount` with `actual_output_amount`:
/// `actual_fee = input_amount - actual_output_amount` or `actual_fee = input_amount - output_amount + kmd_rewards`.
/// Substitute [`TransactionDetails::fee`] to the last equation:
/// `actual_fee = TransactionDetails::fee + kmd_rewards`
pub async fn update_kmd_rewards<T>(
    coin: &T,
    tx_details: &mut TransactionDetails,
    input_transactions: &mut HistoryUtxoTxMap,
) -> UtxoRpcResult<()>
where
    T: AsRef<UtxoCoinFields> + UtxoCommonOps + UtxoStandardOps + MarketCoinOps + Send + Sync + 'static,
{
    if !tx_details.should_update_kmd_rewards() {
        let error = "There is no need to update KMD rewards".to_owned();
        return MmError::err(UtxoRpcError::Internal(error));
    }
    let tx: UtxoTx = deserialize(tx_details.tx_hex.as_slice()).map_to_mm(|e| {
        UtxoRpcError::Internal(format!(
            "Error deserializing the {:?} transaction hex: {:?}",
            tx_details.tx_hash, e
        ))
    })?;
    let kmd_rewards = coin.calc_interest_of_tx(&tx, input_transactions).await?;
    let kmd_rewards = big_decimal_from_sat_unsigned(kmd_rewards, coin.as_ref().decimals);

    if let Some(TxFeeDetails::Utxo(UtxoFeeDetails { ref amount })) = tx_details.fee_details {
        let actual_fee_amount = amount + &kmd_rewards;
        tx_details.fee_details = Some(TxFeeDetails::Utxo(UtxoFeeDetails {
            amount: actual_fee_amount,
        }));
    }

    let my_address = &coin.my_address().map_to_mm(UtxoRpcError::Internal)?;
    let claimed_by_me = tx_details.from.iter().all(|from| from == my_address) && tx_details.to.contains(my_address);

    tx_details.kmd_rewards = Some(KmdRewardsDetails {
        amount: kmd_rewards,
        claimed_by_me,
    });
    Ok(())
}

pub async fn calc_interest_of_tx<T>(
    coin: &T,
    tx: &UtxoTx,
    input_transactions: &mut HistoryUtxoTxMap,
) -> UtxoRpcResult<u64>
where
    T: AsRef<UtxoCoinFields> + UtxoCommonOps + Send + Sync + 'static,
{
    if coin.as_ref().conf.ticker != "KMD" {
        let error = format!("Expected KMD ticker, found {}", coin.as_ref().conf.ticker);
        return MmError::err(UtxoRpcError::Internal(error));
    }

    let mut kmd_rewards = 0;
    for input in tx.inputs.iter() {
        // input transaction is zero if the tx is the coinbase transaction
        if input.previous_output.hash.is_zero() {
            continue;
        }

        let prev_tx_hash: H256Json = input.previous_output.hash.reversed().into();
        let prev_tx = coin
            .get_mut_verbose_transaction_from_map_or_rpc(prev_tx_hash.clone(), input_transactions)
            .await?;

        let prev_tx_value = prev_tx.tx.outputs[input.previous_output.index as usize].value;
        let prev_tx_locktime = prev_tx.tx.lock_time as u64;
        let this_tx_locktime = tx.lock_time as u64;
        if let Ok(interest) = kmd_interest(prev_tx.height, prev_tx_value, prev_tx_locktime, this_tx_locktime) {
            kmd_rewards += interest;
        }
    }
    Ok(kmd_rewards)
}

pub fn history_sync_status(coin: &UtxoCoinFields) -> HistorySyncState {
    coin.history_sync_state.lock().unwrap().clone()
}

pub fn get_trade_fee<T>(coin: T) -> Box<dyn Future<Item = TradeFee, Error = String> + Send>
where
    T: AsRef<UtxoCoinFields> + UtxoCommonOps + Send + Sync + 'static,
{
    let ticker = coin.as_ref().conf.ticker.clone();
    let decimals = coin.as_ref().decimals;
    let fut = async move {
        let fee = try_s!(coin.get_tx_fee().await);
        let amount = match fee {
            ActualTxFee::Fixed(f) => f,
            ActualTxFee::Dynamic(f) => f,
            ActualTxFee::FixedPerKb(f) => f,
        };
        Ok(TradeFee {
            coin: ticker,
            amount: big_decimal_from_sat(amount as i64, decimals).into(),
            paid_from_trading_vol: false,
        })
    };
    Box::new(fut.boxed().compat())
}

/// To ensure the `get_sender_trade_fee(x) <= get_sender_trade_fee(y)` condition is satisfied for any `x < y`,
/// we should include a `change` output into the result fee. Imagine this case:
/// Let `sum_inputs = 11000` and `total_tx_fee: { 200, if there is no the change output; 230, if there is the change output }`.
///
/// If `value = TradePreimageValue::Exact(10000)`, therefore `sum_outputs = 10000`.
/// then `change = sum_inputs - sum_outputs - total_tx_fee = 800`, so `change < dust` and `total_tx_fee = 200` (including the change output).
///
/// But if `value = TradePreimageValue::Exact(9000)`, therefore `sum_outputs = 9000`. Let `sum_inputs = 11000`, `total_tx_fee = 230`
/// where `change = sum_inputs - sum_outputs - total_tx_fee = 1770`, so `change > dust` and `total_tx_fee = 230` (including the change output).
///
/// To sum up, `get_sender_trade_fee(TradePreimageValue::Exact(9000)) > get_sender_trade_fee(TradePreimageValue::Exact(10000))`.
/// So we should always return a fee as if a transaction includes the change output.
pub async fn preimage_trade_fee_required_to_send_outputs<T>(
    coin: &T,
    outputs: Vec<TransactionOutput>,
    fee_policy: FeePolicy,
    gas_fee: Option<u64>,
    stage: &FeeApproxStage,
) -> TradePreimageResult<BigDecimal>
where
    T: AsRef<UtxoCoinFields> + UtxoCommonOps,
{
    let ticker = coin.as_ref().conf.ticker.clone();
    let decimals = coin.as_ref().decimals;
    let tx_fee = coin.get_tx_fee().await?;
    // [`FeePolicy::DeductFromOutput`] is used if the value is [`TradePreimageValue::UpperBound`] only
    let is_amount_upper_bound = matches!(fee_policy, FeePolicy::DeductFromOutput(_));

    match tx_fee {
        ActualTxFee::Fixed(fee_amount) => {
            let amount = big_decimal_from_sat(fee_amount as i64, decimals);
            return Ok(amount);
        },
        // if it's a dynamic fee, we should generate a swap transaction to get an actual trade fee
        ActualTxFee::Dynamic(fee) => {
            // take into account that the dynamic tx fee may increase during the swap
            let dynamic_fee = coin.increase_dynamic_fee_by_stage(fee, stage);

            let outputs_count = outputs.len();
            let (unspents, _recently_sent_txs) = coin.list_unspent_ordered(&coin.as_ref().my_address).await?;

            let actual_tx_fee = Some(ActualTxFee::Dynamic(dynamic_fee));
            let (tx, data) = generate_transaction(coin, unspents, outputs, fee_policy, actual_tx_fee, gas_fee)
                .await
                .mm_err(|e| TradePreimageError::from_generate_tx_error(e, ticker, decimals, is_amount_upper_bound))?;

            let total_fee = if tx.outputs.len() == outputs_count {
                // take into account the change output
                data.fee_amount + (dynamic_fee * P2PKH_OUTPUT_LEN) / KILO_BYTE
            } else {
                // the change output is included already
                data.fee_amount
            };

            Ok(big_decimal_from_sat(total_fee as i64, decimals))
        },
        ActualTxFee::FixedPerKb(fee) => {
            let outputs_count = outputs.len();
            let (unspents, _recently_sent_txs) = coin.list_unspent_ordered(&coin.as_ref().my_address).await?;

            let (tx, data) = generate_transaction(coin, unspents, outputs, fee_policy, Some(tx_fee), gas_fee)
                .await
                .mm_err(|e| TradePreimageError::from_generate_tx_error(e, ticker, decimals, is_amount_upper_bound))?;

            let total_fee = if tx.outputs.len() == outputs_count {
                // take into account the change output if tx_size_kb(tx with change) > tx_size_kb(tx without change)
                let tx = UtxoTx::from(tx);
                let tx_bytes = serialize(&tx);
                if tx_bytes.len() as u64 % KILO_BYTE + P2PKH_OUTPUT_LEN > KILO_BYTE {
                    data.fee_amount + fee
                } else {
                    data.fee_amount
                }
            } else {
                // the change output is included already
                data.fee_amount
            };

            Ok(big_decimal_from_sat(total_fee as i64, decimals))
        },
    }
}

/// Maker or Taker should pay fee only for sending his payment.
/// Even if refund will be required the fee will be deducted from P2SH input.
/// Please note the `get_sender_trade_fee` satisfies the following condition:
/// `get_sender_trade_fee(x) <= get_sender_trade_fee(y)` for any `x < y`.
pub fn get_sender_trade_fee<T>(coin: T, value: TradePreimageValue, stage: FeeApproxStage) -> TradePreimageFut<TradeFee>
where
    T: AsRef<UtxoCoinFields> + MarketCoinOps + UtxoCommonOps + Send + Sync + 'static,
{
    let fut = async move {
        let (amount, fee_policy) = match value {
            TradePreimageValue::UpperBound(upper_bound) => (upper_bound, FeePolicy::DeductFromOutput(0)),
            TradePreimageValue::Exact(amount) => (amount, FeePolicy::SendExact),
        };

        // pass the dummy params
        let time_lock = (now_ms() / 1000) as u32;
        let other_pub = &[0; 33]; // H264 is 33 bytes
        let secret_hash = &[0; 20]; // H160 is 20 bytes

        // `generate_swap_payment_outputs` may fail due to either invalid `other_pub` or a number conversation error
        let SwapPaymentOutputsResult { outputs, .. } =
            generate_swap_payment_outputs(&coin, time_lock, other_pub, secret_hash, amount)
                .map_to_mm(TradePreimageError::InternalError)?;
        let gas_fee = None;
        let fee_amount = coin
            .preimage_trade_fee_required_to_send_outputs(outputs, fee_policy, gas_fee, &stage)
            .await?;
        Ok(TradeFee {
            coin: coin.as_ref().conf.ticker.clone(),
            amount: fee_amount.into(),
            paid_from_trading_vol: false,
        })
    };
    Box::new(fut.boxed().compat())
}

/// The fee to spend (receive) other payment is deducted from the trading amount so we should display it
pub fn get_receiver_trade_fee<T>(coin: T) -> TradePreimageFut<TradeFee>
where
    T: AsRef<UtxoCoinFields> + UtxoCommonOps + Send + Sync + 'static,
{
    let fut = async move {
        let amount_sat = get_htlc_spend_fee(&coin).await?;
        let amount = big_decimal_from_sat_unsigned(amount_sat, coin.as_ref().decimals).into();
        Ok(TradeFee {
            coin: coin.as_ref().conf.ticker.clone(),
            amount,
            paid_from_trading_vol: true,
        })
    };
    Box::new(fut.boxed().compat())
}

pub fn get_fee_to_send_taker_fee<T>(
    coin: T,
    dex_fee_amount: BigDecimal,
    stage: FeeApproxStage,
) -> TradePreimageFut<TradeFee>
where
    T: AsRef<UtxoCoinFields> + MarketCoinOps + UtxoCommonOps + Send + Sync + 'static,
{
    let decimals = coin.as_ref().decimals;
    let fut = async move {
        let value = sat_from_big_decimal(&dex_fee_amount, decimals)?;
        let output = TransactionOutput {
            value,
            script_pubkey: Builder::build_p2pkh(&AddressHash::default()).to_bytes(),
        };
        let gas_fee = None;
        let fee_amount = coin
            .preimage_trade_fee_required_to_send_outputs(vec![output], FeePolicy::SendExact, gas_fee, &stage)
            .await?;
        Ok(TradeFee {
            coin: coin.ticker().to_owned(),
            amount: fee_amount.into(),
            paid_from_trading_vol: false,
        })
    };
    Box::new(fut.boxed().compat())
}

pub fn required_confirmations(coin: &UtxoCoinFields) -> u64 {
    coin.conf.required_confirmations.load(AtomicOrderding::Relaxed)
}

pub fn requires_notarization(coin: &UtxoCoinFields) -> bool {
    coin.conf.requires_notarization.load(AtomicOrderding::Relaxed)
}

pub fn set_required_confirmations(coin: &UtxoCoinFields, confirmations: u64) {
    coin.conf
        .required_confirmations
        .store(confirmations, AtomicOrderding::Relaxed);
}

pub fn set_requires_notarization(coin: &UtxoCoinFields, requires_nota: bool) {
    coin.conf
        .requires_notarization
        .store(requires_nota, AtomicOrderding::Relaxed);
}

#[allow(clippy::needless_lifetimes)]
pub async fn ordered_mature_unspents<'a, T>(
    coin: &'a T,
    address: &Address,
) -> UtxoRpcResult<(Vec<UnspentInfo>, AsyncMutexGuard<'a, RecentlySpentOutPoints>)>
where
    T: AsRef<UtxoCoinFields> + UtxoCommonOps,
{
    fn calc_actual_cached_tx_confirmations(tx: &RpcTransaction, block_count: u64) -> UtxoRpcResult<u32> {
        let tx_height = tx.height.or_mm_err(|| {
            UtxoRpcError::Internal(format!(r#"Warning, height of cached "{:?}" tx is unknown"#, tx.txid))
        })?;
        // utxo_common::cache_transaction_if_possible() shouldn't cache transaction with height == 0
        if tx_height == 0 {
            let error = format!(
                r#"Warning, height of cached "{:?}" tx is expected to be non-zero"#,
                tx.txid
            );
            return MmError::err(UtxoRpcError::Internal(error));
        }
        if block_count < tx_height {
            let error = format!(
                r#"Warning, actual block_count {} less than cached tx_height {} of {:?}"#,
                block_count, tx_height, tx.txid
            );
            return MmError::err(UtxoRpcError::Internal(error));
        }

        let confirmations = block_count - tx_height + 1;
        Ok(confirmations as u32)
    }

    let (unspents, recently_spent) = list_unspent_ordered(coin, address).await?;
    let block_count = coin.as_ref().rpc_client.get_block_count().compat().await?;

    let mut result = Vec::with_capacity(unspents.len());
    for unspent in unspents {
        let tx_hash: H256Json = unspent.outpoint.hash.reversed().into();
        let tx_info = match coin
            .get_verbose_transaction_from_cache_or_rpc(tx_hash.clone())
            .compat()
            .await
        {
            Ok(x) => x,
            Err(err) => {
                log!("Error " [err] " getting the transaction " [tx_hash] ", skip the unspent output");
                continue;
            },
        };

        let tx_info = match tx_info {
            VerboseTransactionFrom::Cache(mut tx) => {
                if unspent.height.is_some() {
                    tx.height = unspent.height;
                }
                match calc_actual_cached_tx_confirmations(&tx, block_count) {
                    Ok(conf) => tx.confirmations = conf,
                    // do not skip the transaction with unknown confirmations,
                    // because the transaction can be matured
                    Err(e) => log!((e)),
                }
                tx
            },
            VerboseTransactionFrom::Rpc(mut tx) => {
                if tx.height.is_none() {
                    tx.height = unspent.height;
                }
                if let Err(e) = coin.cache_transaction_if_possible(&tx).await {
                    log!((e));
                }
                tx
            },
        };

        if coin.is_unspent_mature(&tx_info) {
            result.push(unspent);
        }
    }

    Ok((result, recently_spent))
}

pub fn is_unspent_mature(mature_confirmations: u32, output: &RpcTransaction) -> bool {
    // don't skip outputs with confirmations == 0, because we can spend them
    !output.is_coinbase() || output.confirmations >= mature_confirmations
}

#[cfg(not(target_arch = "wasm32"))]
pub async fn get_verbose_transaction_from_cache_or_rpc(
    coin: &UtxoCoinFields,
    txid: H256Json,
) -> Result<VerboseTransactionFrom, String> {
    let tx_cache_path = match &coin.tx_cache_directory {
        Some(p) => p.clone(),
        _ => {
            // the coin doesn't support TX local cache, don't try to load from cache and don't cache it
            let tx = try_s!(coin.rpc_client.get_verbose_transaction(txid.clone()).compat().await);
            return Ok(VerboseTransactionFrom::Rpc(tx));
        },
    };

    match tx_cache::load_transaction_from_cache(&tx_cache_path, &txid).await {
        Ok(Some(tx)) => return Ok(VerboseTransactionFrom::Cache(tx)),
        Err(err) => log!("Error " [err] " loading the " [txid] " transaction. Try request tx using Rpc client"),
        // txid just not found
        _ => (),
    }

    let tx = try_s!(coin.rpc_client.get_verbose_transaction(txid).compat().await);
    Ok(VerboseTransactionFrom::Rpc(tx))
}

#[cfg(target_arch = "wasm32")]
pub async fn get_verbose_transaction_from_cache_or_rpc(
    coin: &UtxoCoinFields,
    txid: H256Json,
) -> Result<VerboseTransactionFrom, String> {
    let tx = try_s!(coin.rpc_client.get_verbose_transaction(txid.clone()).compat().await);
    Ok(VerboseTransactionFrom::Rpc(tx))
}

#[cfg(not(target_arch = "wasm32"))]
pub async fn cache_transaction_if_possible(coin: &UtxoCoinFields, tx: &RpcTransaction) -> Result<(), String> {
    let tx_cache_path = match &coin.tx_cache_directory {
        Some(p) => p.clone(),
        _ => {
            return Ok(());
        },
    };
    // check if the transaction height is set and not zero
    match tx.height {
        Some(0) => return Ok(()),
        Some(_) => (),
        None => return Ok(()),
    }

    tx_cache::cache_transaction(&tx_cache_path, &tx)
        .await
        .map_err(|e| ERRL!("Error {:?} on caching transaction {:?}", e, tx.txid))
}

#[cfg(target_arch = "wasm32")]
pub async fn cache_transaction_if_possible(_coin: &UtxoCoinFields, _tx: &RpcTransaction) -> Result<(), String> {
    Ok(())
}

pub async fn my_unspendable_balance<T>(coin: &T, total_balance: &BigDecimal) -> BalanceResult<BigDecimal>
where
    T: AsRef<UtxoCoinFields> + UtxoCommonOps + MarketCoinOps + ?Sized,
{
    let mut attempts = 0i32;
    loop {
        let (mature_unspents, _) = coin.ordered_mature_unspents(&coin.as_ref().my_address).await?;
        let spendable_balance = mature_unspents.iter().fold(BigDecimal::zero(), |acc, x| {
            acc + big_decimal_from_sat(x.value as i64, coin.as_ref().decimals)
        });
        if total_balance >= &spendable_balance {
            return Ok(total_balance - spendable_balance);
        }

        if attempts == 2 {
            let error = format!(
                "Spendable balance {} greater than total balance {}",
                spendable_balance, total_balance
            );
            return MmError::err(BalanceError::Internal(error));
        }

        warn!(
            "Attempt N{}: spendable balance {} greater than total balance {}",
            attempts, spendable_balance, total_balance
        );

        // the balance could be changed by other instance between my_balance() and ordered_mature_unspents() calls
        // try again
        attempts += 1;
        Timer::sleep(0.3).await;
    }
}

/// Swap contract address is not used by standard UTXO coins.
pub fn swap_contract_address() -> Option<BytesJson> { None }

/// Convert satoshis to BigDecimal amount of coin units
pub fn big_decimal_from_sat(satoshis: i64, decimals: u8) -> BigDecimal {
    BigDecimal::from(satoshis) / BigDecimal::from(10u64.pow(decimals as u32))
}

pub fn big_decimal_from_sat_unsigned(satoshis: u64, decimals: u8) -> BigDecimal {
    BigDecimal::from(satoshis) / BigDecimal::from(10u64.pow(decimals as u32))
}

pub fn address_from_raw_pubkey(
    pub_key: &[u8],
    prefix: u8,
    t_addr_prefix: u8,
    checksum_type: ChecksumType,
    hrp: Option<String>,
) -> Result<Address, String> {
    Ok(Address {
        t_addr_prefix,
        prefix,
        hash: try_s!(Public::from_slice(pub_key)).address_hash(),
        checksum_type,
        hrp,
    })
}

/// Try to parse address from either cashaddress or standard UTXO address format.
fn address_from_any_format(conf: &UtxoCoinConf, from: &str) -> Result<Address, String> {
    let standard_err = match Address::from_str(from) {
        Ok(a) => return Ok(a),
        Err(e) => e,
    };

    let cashaddress_err =
        match Address::from_cashaddress(from, conf.checksum_type, conf.pub_addr_prefix, conf.p2sh_addr_prefix) {
            Ok(a) => return Ok(a),
            Err(e) => e,
        };

    ERR!(
        "error on parse standard address: {:?}, error on parse cashaddress: {:?}",
        standard_err,
        cashaddress_err,
    )
}

#[allow(clippy::too_many_arguments)]
pub fn validate_payment<T>(
    coin: T,
    tx: UtxoTx,
    output_index: usize,
    first_pub0: &Public,
    second_pub0: &Public,
    priv_bn_hash: &[u8],
    amount: BigDecimal,
    time_lock: u32,
) -> Box<dyn Future<Item = (), Error = String> + Send>
where
    T: AsRef<UtxoCoinFields> + Send + Sync + 'static,
{
    let amount = try_fus!(sat_from_big_decimal(&amount, coin.as_ref().decimals));

    let expected_redeem = payment_script(time_lock, priv_bn_hash, first_pub0, second_pub0);
    let fut = async move {
        let mut attempts = 0;
        loop {
            let tx_from_rpc = match coin
                .as_ref()
                .rpc_client
                .get_transaction_bytes(tx.hash().reversed().into())
                .compat()
                .await
            {
                Ok(t) => t,
                Err(e) => {
                    if attempts > 2 {
                        return ERR!(
                            "Got error {:?} after 3 attempts of getting tx {:?} from RPC",
                            e,
                            tx.tx_hash()
                        );
                    };
                    attempts += 1;
                    log!("Error " [e] " getting the tx " [tx.tx_hash()] " from rpc");
                    Timer::sleep(10.).await;
                    continue;
                },
            };
            if serialize(&tx).take() != tx_from_rpc.0
                && serialize_with_flags(&tx, SERIALIZE_TRANSACTION_WITNESS).take() != tx_from_rpc.0
            {
                return ERR!(
                    "Provided payment tx {:?} doesn't match tx data from rpc {:?}",
                    tx,
                    tx_from_rpc
                );
            }

            let expected_output = TransactionOutput {
                value: amount,
                script_pubkey: Builder::build_p2sh(&dhash160(&expected_redeem)).into(),
            };

            let actual_output = tx.outputs.get(output_index);
            if actual_output != Some(&expected_output) {
                return ERR!(
                    "Provided payment tx output doesn't match expected {:?} {:?}",
                    actual_output,
                    expected_output
                );
            }
            return Ok(());
        }
    };
    Box::new(fut.boxed().compat())
}

#[allow(clippy::too_many_arguments)]
async fn search_for_swap_output_spend(
    coin: &UtxoCoinFields,
    time_lock: u32,
    first_pub: &Public,
    second_pub: &Public,
    secret_hash: &[u8],
    tx: &[u8],
    output_index: usize,
    search_from_block: u64,
) -> Result<Option<FoundSwapTxSpend>, String> {
    let mut tx: UtxoTx = try_s!(deserialize(tx).map_err(|e| ERRL!("{:?}", e)));
    tx.tx_hash_algo = coin.tx_hash_algo;
    let script = payment_script(time_lock, secret_hash, first_pub, second_pub);
    let expected_script_pubkey = Builder::build_p2sh(&dhash160(&script)).to_bytes();
    if tx.outputs[0].script_pubkey != expected_script_pubkey {
        return ERR!(
            "Transaction {:?} output 0 script_pubkey doesn't match expected {:?}",
            tx,
            expected_script_pubkey
        );
    }

    let spend = try_s!(
        coin.rpc_client
            .find_output_spend(&tx, output_index, search_from_block)
            .compat()
            .await
    );
    match spend {
        Some(mut tx) => {
            tx.tx_hash_algo = coin.tx_hash_algo;
            let script: Script = tx.inputs[0].script_sig.clone().into();
            if let Some(Ok(ref i)) = script.iter().nth(2) {
                if i.opcode == Opcode::OP_0 {
                    return Ok(Some(FoundSwapTxSpend::Spent(tx.into())));
                }
            }

            if let Some(Ok(ref i)) = script.iter().nth(1) {
                if i.opcode == Opcode::OP_1 {
                    return Ok(Some(FoundSwapTxSpend::Refunded(tx.into())));
                }
            }

            ERR!(
                "Couldn't find required instruction in script_sig of input 0 of tx {:?}",
                tx
            )
        },
        None => Ok(None),
    }
}

struct SwapPaymentOutputsResult {
    payment_address: Address,
    outputs: Vec<TransactionOutput>,
}

fn generate_swap_payment_outputs<T>(
    coin: T,
    time_lock: u32,
    other_pub: &[u8],
    secret_hash: &[u8],
    amount: BigDecimal,
) -> Result<SwapPaymentOutputsResult, String>
where
    T: AsRef<UtxoCoinFields>,
{
    let redeem_script = payment_script(
        time_lock,
        secret_hash,
        coin.as_ref().key_pair.public(),
        &try_s!(Public::from_slice(other_pub)),
    );
    let redeem_script_hash = dhash160(&redeem_script);
    let amount = try_s!(sat_from_big_decimal(&amount, coin.as_ref().decimals));
    let htlc_out = TransactionOutput {
        value: amount,
        script_pubkey: Builder::build_p2sh(&redeem_script_hash).into(),
    };
    // record secret hash to blockchain too making it impossible to lose
    // lock time may be easily brute forced so it is not mandatory to record it
    let mut op_return_builder = Builder::default().push_opcode(Opcode::OP_RETURN);

    // add the full redeem script to the OP_RETURN for ARRR to simplify the validation for the daemon
    op_return_builder = if coin.as_ref().conf.ticker == "ARRR" {
        op_return_builder.push_data(&redeem_script)
    } else {
        op_return_builder.push_bytes(secret_hash)
    };

    let op_return_script = op_return_builder.into_bytes();

    let op_return_out = TransactionOutput {
        value: 0,
        script_pubkey: op_return_script,
    };

    let payment_address = Address {
        checksum_type: coin.as_ref().conf.checksum_type,
        hash: redeem_script_hash,
        prefix: coin.as_ref().conf.p2sh_addr_prefix,
        t_addr_prefix: coin.as_ref().conf.p2sh_t_addr_prefix,
        hrp: coin.as_ref().conf.bech32_hrp.clone(),
    };
    let result = SwapPaymentOutputsResult {
        payment_address,
        outputs: vec![htlc_out, op_return_out],
    };
    Ok(result)
}

pub fn payment_script(time_lock: u32, secret_hash: &[u8], pub_0: &Public, pub_1: &Public) -> Script {
    let builder = Builder::default();
    builder
        .push_opcode(Opcode::OP_IF)
        .push_bytes(&time_lock.to_le_bytes())
        .push_opcode(Opcode::OP_CHECKLOCKTIMEVERIFY)
        .push_opcode(Opcode::OP_DROP)
        .push_bytes(pub_0)
        .push_opcode(Opcode::OP_CHECKSIG)
        .push_opcode(Opcode::OP_ELSE)
        .push_opcode(Opcode::OP_SIZE)
        .push_bytes(&[32])
        .push_opcode(Opcode::OP_EQUALVERIFY)
        .push_opcode(Opcode::OP_HASH160)
        .push_bytes(secret_hash)
        .push_opcode(Opcode::OP_EQUALVERIFY)
        .push_bytes(pub_1)
        .push_opcode(Opcode::OP_CHECKSIG)
        .push_opcode(Opcode::OP_ENDIF)
        .into_script()
}

pub fn dex_fee_script(uuid: [u8; 16], time_lock: u32, watcher_pub: &Public, sender_pub: &Public) -> Script {
    let builder = Builder::default();
    builder
        .push_bytes(&uuid)
        .push_opcode(Opcode::OP_DROP)
        .push_opcode(Opcode::OP_IF)
        .push_bytes(&time_lock.to_le_bytes())
        .push_opcode(Opcode::OP_CHECKLOCKTIMEVERIFY)
        .push_opcode(Opcode::OP_DROP)
        .push_bytes(sender_pub)
        .push_opcode(Opcode::OP_CHECKSIG)
        .push_opcode(Opcode::OP_ELSE)
        .push_bytes(watcher_pub)
        .push_opcode(Opcode::OP_CHECKSIG)
        .push_opcode(Opcode::OP_ENDIF)
        .into_script()
}

/// Creates signed input spending hash time locked p2sh output
pub fn p2sh_spend(
    signer: &TransactionInputSigner,
    input_index: usize,
    key_pair: &KeyPair,
    script_data: Script,
    redeem_script: Script,
    signature_version: SignatureVersion,
    fork_id: u32,
) -> Result<TransactionInput, String> {
    let sighash = signer.signature_hash(
        input_index,
        signer.inputs[input_index].amount,
        &redeem_script,
        signature_version,
        1 | fork_id,
    );

    let sig = try_s!(script_sig(&sighash, &key_pair, fork_id));

    let mut resulting_script = Builder::default().push_data(&sig).into_bytes();
    if !script_data.is_empty() {
        resulting_script.extend_from_slice(&script_data);
    }

    let redeem_part = Builder::default().push_data(&redeem_script).into_bytes();
    resulting_script.extend_from_slice(&redeem_part);

    Ok(TransactionInput {
        script_sig: resulting_script,
        sequence: signer.inputs[input_index].sequence,
        script_witness: vec![],
        previous_output: signer.inputs[input_index].previous_output.clone(),
    })
}

#[allow(clippy::needless_lifetimes)]
pub async fn list_unspent_ordered<'a, T>(
    coin: &'a T,
    address: &Address,
) -> UtxoRpcResult<(Vec<UnspentInfo>, AsyncMutexGuard<'a, RecentlySpentOutPoints>)>
where
    T: AsRef<UtxoCoinFields>,
{
    let decimals = coin.as_ref().decimals;
    let is_segwit_address = matches!(coin.as_ref().conf.active_address_format, UtxoAddressFormat::Segwit);
    let mut unspents = coin
        .as_ref()
        .rpc_client
        .list_unspent(address, decimals, is_segwit_address)
        .compat()
        .await?;
    let recently_spent = coin.as_ref().recently_spent_outpoints.lock().await;
    unspents = recently_spent
        .replace_spent_outputs_with_cache(unspents.into_iter().collect())
        .into_iter()
        .collect();
    unspents.sort_unstable_by(|a, b| {
        if a.value < b.value {
            Ordering::Less
        } else {
            Ordering::Greater
        }
    });
    // dedup just in case we add duplicates of same unspent out
    // all duplicates will be removed because vector in sorted before dedup
    unspents.dedup_by(|one, another| one.outpoint == another.outpoint);
    Ok((unspents, recently_spent))
}

/// Increase the given `dynamic_fee` according to the fee approximation `stage` using the [`UtxoCoinFields::tx_fee_volatility_percent`].
pub fn increase_dynamic_fee_by_stage<T>(coin: &T, dynamic_fee: u64, stage: &FeeApproxStage) -> u64
where
    T: AsRef<UtxoCoinFields>,
{
    let base_percent = coin.as_ref().conf.tx_fee_volatility_percent;
    let percent = match stage {
        FeeApproxStage::WithoutApprox => return dynamic_fee,
        // Take into account that the dynamic fee may increase during the swap by [`UtxoCoinFields::tx_fee_volatility_percent`].
        FeeApproxStage::StartSwap => base_percent,
        // Take into account that the dynamic fee may increase at each of the following stages up to [`UtxoCoinFields::tx_fee_volatility_percent`]:
        // - until a swap is started;
        // - during the swap.
        FeeApproxStage::OrderIssue => base_percent * 2.,
        // Take into account that the dynamic fee may increase at each of the following stages up to [`UtxoCoinFields::tx_fee_volatility_percent`]:
        // - until an order is issued;
        // - until a swap is started;
        // - during the swap.
        FeeApproxStage::TradePreimage => base_percent * 2.5,
    };
    increase_by_percent(dynamic_fee, percent)
}

fn increase_by_percent(num: u64, percent: f64) -> u64 {
    let percent = num as f64 / 100. * percent;
    num + (percent.round() as u64)
}

async fn merge_utxo_loop<T>(weak: UtxoWeak, merge_at: usize, check_every: f64, max_merge_at_once: usize)
where
    T: From<UtxoArc> + AsRef<UtxoCoinFields> + UtxoCommonOps,
{
    loop {
        Timer::sleep(check_every).await;

        let coin = match weak.upgrade() {
            Some(arc) => T::from(arc),
            None => break,
        };

        let ticker = &coin.as_ref().conf.ticker;
        let (unspents, recently_spent) = match coin.list_unspent_ordered(&coin.as_ref().my_address).await {
            Ok((unspents, recently_spent)) => (unspents, recently_spent),
            Err(e) => {
                error!("Error {} on list_unspent_ordered of coin {}", e, ticker);
                continue;
            },
        };
        if unspents.len() >= merge_at {
            let unspents: Vec<_> = unspents.into_iter().take(max_merge_at_once).collect();
            info!("Trying to merge {} UTXOs of coin {}", unspents.len(), ticker);
            let value = unspents.iter().fold(0, |sum, unspent| sum + unspent.value);
            let script_pubkey = Builder::build_p2pkh(&coin.as_ref().my_address.hash).to_bytes();
            let output = TransactionOutput { value, script_pubkey };
            let merge_tx_fut = generate_and_send_tx(
                &coin,
                unspents,
                vec![output],
                FeePolicy::DeductFromOutput(0),
                recently_spent,
            );
            match merge_tx_fut.await {
                Ok(tx) => info!(
                    "UTXO merge successful for coin {}, tx_hash {:?}",
                    ticker,
                    tx.hash().reversed()
                ),
                Err(e) => error!("Error {} on UTXO merge attempt for coin {}", e, ticker),
            }
        }
    }
}

pub async fn can_refund_htlc<T>(coin: &T, locktime: u64) -> Result<CanRefundHtlc, MmError<UtxoRpcError>>
where
    T: UtxoCommonOps,
{
    let now = now_ms() / 1000;
    if now < locktime {
        let to_wait = locktime - now + 1;
        return Ok(CanRefundHtlc::HaveToWait(to_wait.max(3600)));
    }

    let mtp = coin.get_current_mtp().await?;
    let locktime = coin.p2sh_tx_locktime(locktime as u32).await?;

    if locktime < mtp {
        Ok(CanRefundHtlc::CanRefundNow)
    } else {
        let to_wait = (locktime - mtp + 1) as u64;
        Ok(CanRefundHtlc::HaveToWait(to_wait.max(3600)))
    }
}

pub async fn p2sh_tx_locktime<T>(coin: &T, ticker: &str, htlc_locktime: u32) -> Result<u32, MmError<UtxoRpcError>>
where
    T: UtxoCommonOps,
{
    let lock_time = if ticker == "KMD" {
        (now_ms() / 1000) as u32 - 3600 + 2 * 777
    } else {
        coin.get_current_mtp().await? - 1
    };
    Ok(lock_time.max(htlc_locktime))
}

#[test]
fn test_increase_by_percent() {
    assert_eq!(increase_by_percent(4300, 1.), 4343);
    assert_eq!(increase_by_percent(30, 6.9), 32);
    assert_eq!(increase_by_percent(30, 6.), 32);
    assert_eq!(increase_by_percent(10, 6.), 11);
    assert_eq!(increase_by_percent(1000, 0.1), 1001);
    assert_eq!(increase_by_percent(0, 20.), 0);
    assert_eq!(increase_by_percent(20, 0.), 20);
    assert_eq!(increase_by_percent(23, 100.), 46);
    assert_eq!(increase_by_percent(100, 2.4), 102);
    assert_eq!(increase_by_percent(100, 2.5), 103);
}

#[test]
fn test_pubkey_from_script_sig() {
    let script_sig = Script::from("473044022071edae37cf518e98db3f7637b9073a7a980b957b0c7b871415dbb4898ec3ebdc022031b402a6b98e64ffdf752266449ca979a9f70144dba77ed7a6a25bfab11648f6012103ad6f89abc2e5beaa8a3ac28e22170659b3209fe2ddf439681b4b8f31508c36fa");
    let expected_pub = H264::from("03ad6f89abc2e5beaa8a3ac28e22170659b3209fe2ddf439681b4b8f31508c36fa");
    let actual_pub = pubkey_from_script_sig(&script_sig).unwrap();
    assert_eq!(expected_pub, actual_pub);

    let script_sig_err = Script::from("473044022071edae37cf518e98db3f7637b9073a7a980b957b0c7b871415dbb4898ec3ebdc022031b402a6b98e64ffdf752266449ca979a9f70144dba77ed7a6a25bfab11648f6012103ad6f89abc2e5beaa8a3ac28e22170659b3209fe2ddf439681b4b8f31508c36fa21");
    pubkey_from_script_sig(&script_sig_err).unwrap_err();

    let script_sig_err = Script::from("493044022071edae37cf518e98db3f7637b9073a7a980b957b0c7b871415dbb4898ec3ebdc022031b402a6b98e64ffdf752266449ca979a9f70144dba77ed7a6a25bfab11648f6012103ad6f89abc2e5beaa8a3ac28e22170659b3209fe2ddf439681b4b8f31508c36fa");
    pubkey_from_script_sig(&script_sig_err).unwrap_err();
}<|MERGE_RESOLUTION|>--- conflicted
+++ resolved
@@ -22,11 +22,7 @@
              UnsignedTransactionInput};
 use secp256k1::{PublicKey, Signature};
 use serde_json::{self as json};
-<<<<<<< HEAD
-use serialization::{deserialize, serialize, serialize_with_flags, SERIALIZE_TRANSACTION_WITNESS};
-=======
-use serialization::{deserialize, serialize, CoinVariant};
->>>>>>> 1e75b09f
+use serialization::{deserialize, serialize, serialize_with_flags, CoinVariant, SERIALIZE_TRANSACTION_WITNESS};
 use std::cmp::Ordering;
 use std::collections::hash_map::{Entry, HashMap};
 use std::str::FromStr;
@@ -1439,14 +1435,8 @@
 where
     T: AsRef<UtxoCoinFields> + UtxoCommonOps + MarketCoinOps,
 {
-<<<<<<< HEAD
-=======
     let decimals = coin.as_ref().decimals;
-    let to = coin
-        .address_from_str(&req.to)
-        .map_to_mm(WithdrawError::InvalidAddress)?;
-
->>>>>>> 1e75b09f
+
     let conf = &coin.as_ref().conf;
 
     let script_pubkey = if let Ok(to) = SegwitAddress::from_str(&req.to) {
@@ -1556,22 +1546,11 @@
     };
     Ok(TransactionDetails {
         from: vec![my_address],
-<<<<<<< HEAD
         to: vec![req.to],
-        total_amount: big_decimal_from_sat(data.spent_by_me as i64, coin.as_ref().decimals),
-        spent_by_me: big_decimal_from_sat(data.spent_by_me as i64, coin.as_ref().decimals),
-        received_by_me: big_decimal_from_sat(data.received_by_me as i64, coin.as_ref().decimals),
-        my_balance_change: big_decimal_from_sat(
-            data.received_by_me as i64 - data.spent_by_me as i64,
-            coin.as_ref().decimals,
-        ),
-=======
-        to: vec![to_address],
         total_amount: big_decimal_from_sat(data.spent_by_me as i64, decimals),
         spent_by_me: big_decimal_from_sat(data.spent_by_me as i64, decimals),
         received_by_me: big_decimal_from_sat(data.received_by_me as i64, decimals),
         my_balance_change: big_decimal_from_sat(data.received_by_me as i64 - data.spent_by_me as i64, decimals),
->>>>>>> 1e75b09f
         tx_hash: signed.hash().reversed().to_vec().into(),
         tx_hex,
         fee_details: Some(fee_details.into()),
