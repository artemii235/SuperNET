--- conflicted
+++ resolved
@@ -275,24 +275,7 @@
     fee_policy: FeePolicy,
     fee: Option<ActualTxFee>,
     gas_fee: Option<u64>,
-<<<<<<< HEAD
-}
-=======
-) -> GenerateTxResult
-where
-    T: AsRef<UtxoCoinFields> + UtxoCommonOps,
-{
-    let dust: u64 = coin.as_ref().dust_amount;
-    let lock_time = (now_ms() / 1000) as u32;
-
-    let change_script_pubkey = output_script(&coin.as_ref().my_address).to_bytes();
-    let coin_tx_fee = match fee {
-        Some(f) => f,
-        None => coin.get_tx_fee().await?,
-    };
-
-    true_or!(!outputs.is_empty(), GenerateTxError::EmptyOutputs);
->>>>>>> 9dbfa21b
+}
 
 impl<'a, T: AsRef<UtxoCoinFields> + UtxoCommonOps> UtxoTxBuilder<'a, T> {
     pub fn new(coin: &'a T) -> Self {
@@ -388,7 +371,6 @@
             Some("".into())
         } else {
             None
-<<<<<<< HEAD
         };
         let hash_algo = coin.as_ref().tx_hash_algo.into();
         let mut tx = TransactionInputSigner {
@@ -400,62 +382,6 @@
                 Some((now_ms() / 1000) as u32)
             } else {
                 None
-=======
-        },
-        overwintered: coin.as_ref().conf.overwintered,
-        expiry_height: 0,
-        join_splits: vec![],
-        shielded_spends: vec![],
-        shielded_outputs: vec![],
-        value_balance: 0,
-        version_group_id: coin.as_ref().conf.version_group_id,
-        consensus_branch_id: coin.as_ref().conf.consensus_branch_id,
-        zcash: coin.as_ref().conf.zcash,
-        str_d_zeel,
-        hash_algo,
-    };
-    let mut sum_inputs = 0;
-    let mut tx_fee = 0;
-    let min_relay_fee = if coin.as_ref().conf.force_min_relay_fee {
-        let fee_dec = coin.as_ref().rpc_client.get_relay_fee().compat().await?;
-        let min_relay_fee = sat_from_big_decimal(&fee_dec, coin.as_ref().decimals)?;
-        Some(min_relay_fee)
-    } else {
-        None
-    };
-    for utxo in utxos.iter() {
-        sum_inputs += utxo.value;
-        tx.inputs.push(UnsignedTransactionInput {
-            previous_output: utxo.outpoint.clone(),
-            sequence: SEQUENCE_FINAL,
-            amount: utxo.value,
-            witness: Vec::new(),
-        });
-        tx_fee = match &coin_tx_fee {
-            ActualTxFee::Fixed(f) => *f,
-            ActualTxFee::Dynamic(f) => {
-                let transaction = UtxoTx::from(tx.clone());
-                let transaction_bytes = serialize(&transaction);
-                // 2 bytes are used to indicate the length of signature and pubkey
-                // total is 107
-                let additional_len = 2 + MAX_DER_SIGNATURE_LEN + COMPRESSED_PUBKEY_LEN;
-                let tx_size = transaction_bytes.len() + transaction.inputs().len() * additional_len;
-                (f * tx_size as u64) / KILO_BYTE
-            },
-            ActualTxFee::FixedPerKb(f) => {
-                let transaction = UtxoTx::from(tx.clone());
-                let transaction_bytes = serialize(&transaction);
-                // 2 bytes are used to indicate the length of signature and pubkey
-                // total is 107
-                let additional_len = 2 + MAX_DER_SIGNATURE_LEN + COMPRESSED_PUBKEY_LEN;
-                let tx_size_bytes = (transaction_bytes.len() + transaction.inputs().len() * additional_len) as u64;
-                let tx_size_kb = if tx_size_bytes % KILO_BYTE == 0 {
-                    tx_size_bytes / KILO_BYTE
-                } else {
-                    tx_size_bytes / KILO_BYTE + 1
-                };
-                f * tx_size_kb
->>>>>>> 9dbfa21b
             },
             overwintered: coin.as_ref().conf.overwintered,
             expiry_height: 0,
@@ -1502,11 +1428,7 @@
         coin.as_ref().conf.bech32_hrp.clone(),
         coin.as_ref().my_address.addr_format.clone()
     ));
-<<<<<<< HEAD
-    Ok(addr)
-=======
     addr.display_address()
->>>>>>> 9dbfa21b
 }
 
 pub fn display_priv_key(coin: &UtxoCoinFields) -> String { format!("{}", coin.key_pair.private()) }
