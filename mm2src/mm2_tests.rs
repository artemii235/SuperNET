#![allow(uncommon_codepoints)]
#![cfg_attr(not(feature = "native"), allow(unused_variables))]

use bigdecimal::BigDecimal;
use common::{block_on, slurp};
#[cfg(not(feature = "native"))]
use common::call_back;
use common::executor::Timer;
use common::for_tests::{enable_electrum, enable_native, from_env_file, get_passphrase, mm_spat, LocalStart, MarketMakerIt, RaiiDump};
#[cfg(feature = "native")]
use common::for_tests::mm_dump;
use common::privkey::key_pair_from_seed;
#[cfg(not(feature = "native"))]
use common::mm_ctx::MmArc;
use http::StatusCode;
#[cfg(feature = "native")]
use hyper::header::ACCESS_CONTROL_ALLOW_ORIGIN;
use num_rational::BigRational;
use peers;
use serde_json::{self as json, Value as Json};
use std::collections::HashMap;
use std::convert::identity;
use std::env::{self, var};
use std::path::{Path, PathBuf};
use std::thread;
use std::time::Duration;
use super::lp_main;

// TODO: Consider and/or try moving the integration tests into separate Rust files.
// "Tests in your src files should be unit tests, and tests in tests/ should be integration-style tests."
// - https://doc.rust-lang.org/cargo/guide/tests.html

/// Enables BEER, PIZZA, ETOMIC and ETH.
/// Returns the RPC replies containing the corresponding wallet addresses.
#[cfg(feature = "native")]
fn enable_coins(mm: &MarketMakerIt) -> Vec<(&'static str, Json)> {
    let mut replies = Vec::new();
    replies.push (("BEER", block_on (enable_native (mm, "BEER", vec![]))));
    replies.push (("PIZZA", block_on (enable_native (mm, "PIZZA", vec![]))));
    replies.push (("ETOMIC", block_on (enable_native (mm, "ETOMIC", vec![]))));
    replies.push (("ETH", block_on (enable_native (mm, "ETH", vec!["https://ropsten.infura.io/v3/c01c1b4cf66642528547624e1d6d9d6b"]))));
    replies
}

async fn enable_coins_eth_electrum(mm: &MarketMakerIt, eth_urls: Vec<&str>) -> HashMap<&'static str, Json> {
    let mut replies = HashMap::new();
    replies.insert ("RICK", enable_electrum (mm, "RICK", vec!["electrum1.cipig.net:10017","electrum2.cipig.net:10017","electrum3.cipig.net:10017"]) .await);
    replies.insert ("MORTY", enable_electrum (mm, "MORTY", vec!["electrum1.cipig.net:10018","electrum2.cipig.net:10018","electrum3.cipig.net:10018"]) .await);
    replies.insert ("ETH", enable_native (mm, "ETH", eth_urls.clone()) .await);
    replies.insert ("JST", enable_native (mm, "JST", eth_urls) .await);
    replies
}

fn addr_from_enable(enable_response: &Json) -> Json {
    enable_response["address"].clone()
}

/*
portfolio is removed from dependencies temporary
#[test]
#[ignore]
fn test_autoprice_coingecko() {portfolio::portfolio_tests::test_autoprice_coingecko (local_start())}

#[test]
#[ignore]
fn test_autoprice_coinmarketcap() {portfolio::portfolio_tests::test_autoprice_coinmarketcap (local_start())}

#[test]
fn test_fundvalue() {portfolio::portfolio_tests::test_fundvalue (local_start())}
*/

/// Integration test for RPC server.
/// Check that MM doesn't crash in case of invalid RPC requests
#[test]
#[cfg(feature = "native")]
fn test_rpc() {
    let (_, mut mm, _dump_log, _dump_dashboard) = mm_spat (local_start(), &identity);
    unwrap! (block_on (mm.wait_for_log (19., |log| log.contains (">>>>>>>>> DEX stats "))));

    let no_method = unwrap! (block_on (mm.rpc (json! ({
        "userpass": mm.userpass,
        "coin": "BEER",
        "ipaddr": "test1.cipig.net",
        "port": 10022
    }))));
    assert! (no_method.0.is_server_error());
    assert_eq!((no_method.2)[ACCESS_CONTROL_ALLOW_ORIGIN], "http://localhost:4000");

    let not_json = unwrap! (mm.rpc_str("It's just a string"));
    assert! (not_json.0.is_server_error());
    assert_eq!((not_json.2)[ACCESS_CONTROL_ALLOW_ORIGIN], "http://localhost:4000");

    let unknown_method = unwrap! (block_on (mm.rpc (json! ({
        "method": "unknown_method",
    }))));

    assert! (unknown_method.0.is_server_error());
    assert_eq!((unknown_method.2)[ACCESS_CONTROL_ALLOW_ORIGIN], "http://localhost:4000");

    let version = unwrap! (block_on (mm.rpc (json! ({
        "userpass": mm.userpass,
        "method": "version",
    }))));
    assert_eq!(version.0, StatusCode::OK);
    assert_eq!((version.2)[ACCESS_CONTROL_ALLOW_ORIGIN], "http://localhost:4000");

    let help = unwrap! (block_on (mm.rpc (json! ({
        "userpass": mm.userpass,
        "method": "help",
    }))));
    assert_eq!(help.0, StatusCode::OK);
    assert_eq!((help.2)[ACCESS_CONTROL_ALLOW_ORIGIN], "http://localhost:4000");

    unwrap! (block_on (mm.stop()));
    // unwrap! (mm.wait_for_log (9., &|log| log.contains ("on_stop] firing shutdown_tx!")));
    // TODO (workaround libtorrent hanging in delete) // unwrap! (mm.wait_for_log (9., &|log| log.contains ("LogState] Bye!")));
}

/// This is not a separate test but a helper used by `MarketMakerIt` to run the MarketMaker from the test binary.
#[test]
fn test_mm_start() {
    if let Ok (conf) = var ("_MM2_TEST_CONF") {
        log! ("test_mm_start] Starting the MarketMaker...");
        let conf: Json = unwrap! (json::from_str (&conf));
        unwrap! (lp_main (conf, &|_ctx|()))
    }
}

#[allow(unused_variables)]
fn chdir (dir: &Path) {
    #[cfg(feature = "native")] {
        #[cfg(not(windows))] {
            use std::ffi::CString;
            let dirˢ = unwrap! (dir.to_str());
            let dirᶜ = unwrap! (CString::new (dirˢ));
            let rc = unsafe {libc::chdir (dirᶜ.as_ptr())};
            assert_eq! (rc, 0, "Can not chdir to {:?}", dir);
        }

        #[cfg(windows)] {
            use std::ffi::CString;
            use winapi::um::processenv::SetCurrentDirectoryA;
            let dir = unwrap! (dir.to_str());
            let dir = unwrap! (CString::new (dir));
            // https://docs.microsoft.com/en-us/windows/desktop/api/WinBase/nf-winbase-setcurrentdirectory
            let rc = unsafe {SetCurrentDirectoryA (dir.as_ptr())};
            assert_ne! (rc, 0);
        }
    }
}

/// Typically used when the `LOCAL_THREAD_MM` env is set, helping debug the tested MM.  
/// NB: Accessing `lp_main` this function have to reside in the mm2 binary crate. We pass a pointer to it to subcrates.
#[cfg(feature = "native")]
fn local_start_impl (folder: PathBuf, log_path: PathBuf, mut conf: Json) {
    unwrap! (thread::Builder::new().name ("MM".into()) .spawn (move || {
        if conf["log"].is_null() {
            conf["log"] = unwrap! (log_path.to_str()) .into();
        } else {
            let path = Path::new (unwrap! (conf["log"].as_str(), "log is not a string"));
            assert_eq! (log_path, path);
        }

        log! ({"local_start] MM in a thread, log {:?}.", log_path});

        chdir (&folder);

        unwrap! (lp_main (conf, &|_ctx|()))
    }));
}

/// Starts the WASM version of MM.
#[cfg(not(feature = "native"))]
fn wasm_start_impl (ctx: MmArc) {
    crate::mm2::rpc::init_header_slots();

    let netid = ctx.conf["netid"].as_u64().unwrap_or (0) as u16;
    let (_, pubport, _) = unwrap! (super::lp_ports (netid));
    common::executor::spawn (async move {
        unwrap! (super::lp_init (pubport, ctx) .await);
    })
}

#[cfg(feature = "native")]
fn local_start() -> LocalStart {local_start_impl}

#[cfg(not(feature = "native"))]
fn local_start() -> LocalStart {wasm_start_impl}

macro_rules! local_start {
    ($who: expr) => {
        if cfg!(feature = "native") {
            match var ("LOCAL_THREAD_MM") {Ok (ref e) if e == $who => Some (local_start()), _ => None}
        } else {
            Some (local_start())
        }
    };
}

/// Invokes the RPC "notify" method, adding a node to the peer-to-peer ring.
#[test]
fn test_notify() {
    let (_passphrase, mut mm, _dump_log, _dump_dashboard) = mm_spat (local_start(), &identity);
    unwrap! (block_on (mm.wait_for_log (19., |log| log.contains (">>>>>>>>> DEX stats "))));

    let notify = unwrap! (block_on (mm.rpc (json! ({
        "method": "notify",
        "rmd160": "9562c4033b6ac1ea2378636a782ce5fdf7ee9a2d",
        "pub": "5eb48483573d44f1b24e33414273384c2f0ae15ecab7f700fb3042f904b09820",
        "pubsecp": "0342407c81e408d9d6cdec35576d7284b712ee4062cb908574b5bc6bb46406f8ad",
        "timestamp": 1541434098,
        "sig":  "1f1e2198d890eeb2fc0004d092ff1266c1be10ca16a0cbe169652c2dc1b3150e5918fd9c7fc5161a8f05f4384eb05fc92e4e9c1abb551795f447b0433954f29990",
        "isLP": "45.32.19.196",
        "session": 1540419658,
    }))));
    assert_eq! (notify.0, StatusCode::OK, "notify reply: {:?}", notify);
    //unwrap! (mm.wait_for_log (9., &|log| log.contains ("lp_notify_recv] hailed by peer: 45.32.19.196")));
}

/// https://github.com/artemii235/SuperNET/issues/241
#[test]
#[cfg(feature = "native")]
fn alice_can_see_the_active_order_after_connection() {
    let coins = json!([
        {"coin":"RICK","asset":"RICK","rpcport":8923,"txversion":4,"overwintered":1},
        {"coin":"MORTY","asset":"MORTY","rpcport":11608,"txversion":4,"overwintered":1},
        {"coin":"ETH","name":"ethereum","etomic":"0x0000000000000000000000000000000000000000","rpcport":80},
        {"coin":"JST","name":"jst","etomic":"0xc0eb7AeD740E1796992A08962c15661bDEB58003"}
    ]);

    // start bob and immediately place the order
    let mut mm_bob = unwrap! (MarketMakerIt::start (
        json! ({
            "gui": "nogui",
            "netid": 9998,
            "myipaddr": env::var ("BOB_TRADE_IP") .ok(),
            "rpcip": env::var ("BOB_TRADE_IP") .ok(),
            "canbind": env::var ("BOB_TRADE_PORT") .ok().map (|s| unwrap! (s.parse::<i64>())),
            "passphrase": "bob passphrase",
            "coins": coins,
            "rpc_password": "pass",
            "i_am_seed": true,
        }),
        "pass".into(),
        local_start! ("bob")
    ));
    let (_bob_dump_log, _bob_dump_dashboard) = mm_dump (&mm_bob.log_path);
    log!({"Bob log path: {}", mm_bob.log_path.display()});
    unwrap! (block_on (mm_bob.wait_for_log (22., |log| log.contains (">>>>>>>>> DEX stats "))));
    // Enable coins on Bob side. Print the replies in case we need the "address".
    log! ({"enable_coins (bob): {:?}", block_on (enable_coins_eth_electrum (&mm_bob, vec!["https://ropsten.infura.io/v3/c01c1b4cf66642528547624e1d6d9d6b"]))});
    // issue sell request on Bob side by setting base/rel price
    log!("Issue bob sell request");
    let rc = unwrap! (block_on (mm_bob.rpc (json! ({
        "userpass": mm_bob.userpass,
        "method": "setprice",
        "base": "RICK",
        "rel": "MORTY",
        "price": 0.9,
        "volume": "0.9",
    }))));
    assert! (rc.0.is_success(), "!setprice: {}", rc.1);

    thread::sleep(Duration::from_secs(12));

    // Bob orderbook must show the new order
    log!("Get RICK/MORTY orderbook on Bob side");
    let rc = unwrap! (block_on (mm_bob.rpc (json! ({
        "userpass": mm_bob.userpass,
        "method": "orderbook",
        "base": "RICK",
        "rel": "MORTY",
    }))));
    assert! (rc.0.is_success(), "!orderbook: {}", rc.1);

    let bob_orderbook: Json = unwrap!(json::from_str(&rc.1));
    log!("Bob orderbook " [bob_orderbook]);
    let asks = bob_orderbook["asks"].as_array().unwrap();
    assert!(asks.len() > 0, "Bob RICK/MORTY asks are empty");
    assert_eq!(Json::from("0.9"), asks[0]["maxvolume"]);

    let mut mm_alice = unwrap! (MarketMakerIt::start (
        json! ({
            "gui": "nogui",
            "netid": 9998,
            "myipaddr": env::var ("ALICE_TRADE_IP") .ok(),
            "rpcip": env::var ("ALICE_TRADE_IP") .ok(),
            "passphrase": "alice passphrase",
            "coins": coins,
            "seednodes": [fomat!((mm_bob.ip))],
            "rpc_password": "pass",
        }),
        "pass".into(),
        local_start! ("alice")
    ));

    let (_alice_dump_log, _alice_dump_dashboard) = mm_dump (&mm_alice.log_path);
    log!({"Alice log path: {}", mm_alice.log_path.display()});

    unwrap! (block_on (mm_alice.wait_for_log (22., |log| log.contains (">>>>>>>>> DEX stats "))));

    // Enable coins on Alice side. Print the replies in case we need the "address".
    log! ({"enable_coins (alice): {:?}", block_on (enable_coins_eth_electrum (&mm_alice, vec!["https://ropsten.infura.io/v3/c01c1b4cf66642528547624e1d6d9d6b"]))});

    for _ in 0..2 {
        // Alice should be able to see the order no later than 10 seconds after connecting to bob
        thread::sleep(Duration::from_secs(10));
        log!("Get RICK/MORTY orderbook on Alice side");
        let rc = unwrap! (block_on (mm_alice.rpc (json! ({
            "userpass": mm_alice.userpass,
            "method": "orderbook",
            "base": "RICK",
            "rel": "MORTY",
        }))));
        assert!(rc.0.is_success(), "!orderbook: {}", rc.1);

        let alice_orderbook: Json = unwrap!(json::from_str(&rc.1));
        log!("Alice orderbook " [alice_orderbook]);
        let asks = alice_orderbook["asks"].as_array().unwrap();
        assert_eq!(asks.len(), 1, "Alice RICK/MORTY orderbook must have exactly 1 ask");
        assert_eq!(Json::from("0.9"), asks[0]["maxvolume"]);
        // orderbook must display valid Bob address
        let address = asks[0]["address"].as_str().unwrap();
        assert_eq!("RRnMcSeKiLrNdbp91qNVQwwXx5azD4S4CD", address);
    }

    unwrap! (block_on (mm_bob.stop()));
    unwrap! (block_on (mm_alice.stop()));
}

#[test]
fn log_test_status() {common::log::tests::test_status()}

#[test]
fn log_test_printed_dashboard() {common::log::tests::test_printed_dashboard()}

#[test]
fn peers_dht() {
    block_on (peers::peers_tests::peers_dht())
}

#[test]
#[ignore]
#[cfg(feature = "native")]
fn peers_direct_send() {peers::peers_tests::peers_direct_send()}

#[test]
fn peers_http_fallback_recv() {peers::peers_tests::peers_http_fallback_recv()}

#[test]
fn peers_http_fallback_kv() {peers::peers_tests::peers_http_fallback_kv()}

#[test]
#[cfg(feature = "native")]
fn test_my_balance() {
    let coins = json!([
        {"coin":"RICK","asset":"RICK","rpcport":8923,"txversion":4,"overwintered":1},
    ]);

    let mut mm = unwrap! (MarketMakerIt::start (
        json! ({
            "gui": "nogui",
            "netid": 9998,
            "myipaddr": env::var ("BOB_TRADE_IP") .ok(),
            "rpcip": env::var ("BOB_TRADE_IP") .ok(),
            "passphrase": "bob passphrase",
            "coins": coins,
            "i_am_seed": true,
            "rpc_password": "pass",
        }),
        "pass".into(),
        local_start! ("bob")
    ));
    let (_dump_log, _dump_dashboard) = mm_dump (&mm.log_path);
    log!({"log path: {}", mm.log_path.display()});
    unwrap! (block_on (mm.wait_for_log (22., |log| log.contains (">>>>>>>>> DEX stats "))));
    // Enable BEER.
    let json = block_on(enable_electrum (&mm, "RICK", vec!["electrum1.cipig.net:10017","electrum2.cipig.net:10017","electrum3.cipig.net:10017"]));
    let balance_on_enable = unwrap!(json["balance"].as_str());
    assert_eq!(balance_on_enable, "7.777");

    let my_balance = unwrap! (block_on (mm.rpc (json! ({
        "userpass": mm.userpass,
        "method": "my_balance",
        "coin": "RICK",
    }))));
    assert_eq! (my_balance.0, StatusCode::OK, "RPC «my_balance» failed with status «{}»", my_balance.0);
    let json: Json = unwrap!(json::from_str(&my_balance.1));
    let my_balance = unwrap!(json["balance"].as_str());
    assert_eq!(my_balance, "7.777");
    let my_address = unwrap!(json["address"].as_str());
    assert_eq!(my_address, "RRnMcSeKiLrNdbp91qNVQwwXx5azD4S4CD");
}

fn check_set_price_fails(mm: &MarketMakerIt, base: &str, rel: &str) {
    let rc = unwrap! (block_on (mm.rpc (json! ({
        "userpass": mm.userpass,
        "method": "setprice",
        "base": base,
        "rel": rel,
        "price": 0.9,
        "volume": 1,
    }))));
    assert! (rc.0.is_server_error(), "!setprice success but should be error: {}", rc.1);
}

fn check_buy_fails(mm: &MarketMakerIt, base: &str, rel: &str, vol: f64) {
    let rc = unwrap! (block_on (mm.rpc (json! ({
        "userpass": mm.userpass,
        "method": "buy",
        "base": base,
        "rel": rel,
        "volume": vol,
        "price": 0.9
    }))));
    assert! (rc.0.is_server_error(), "!buy success but should be error: {}", rc.1);
}

fn check_sell_fails(mm: &MarketMakerIt, base: &str, rel: &str, vol: f64) {
    let rc = unwrap! (block_on (mm.rpc (json! ({
        "userpass": mm.userpass,
        "method": "sell",
        "base": base,
        "rel": rel,
        "volume": vol,
        "price": 0.9
    }))));
    assert! (rc.0.is_server_error(), "!sell success but should be error: {}", rc.1);
}

#[test]
#[cfg(feature = "native")]
fn test_check_balance_on_order_post() {
    let coins = json!([
        {"coin":"RICK","asset":"RICK","rpcport":8923,"txversion":4,"overwintered":1},
        {"coin":"MORTY","asset":"MORTY","rpcport":11608,"txversion":4,"overwintered":1},
        {"coin":"ETH","name":"ethereum","etomic":"0x0000000000000000000000000000000000000000","rpcport":80},
        {"coin":"JST","name":"jst","etomic":"0x2b294F029Fde858b2c62184e8390591755521d8E"}
    ]);

    // start bob and immediately place the order
    let mut mm = unwrap! (MarketMakerIt::start (
        json! ({
            "gui": "nogui",
            "netid": 9998,
            "myipaddr": env::var ("BOB_TRADE_IP") .ok(),
            "rpcip": env::var ("BOB_TRADE_IP") .ok(),
            "canbind": env::var ("BOB_TRADE_PORT") .ok().map (|s| unwrap! (s.parse::<i64>())),
            "passphrase": "bob passphrase check balance on order post",
            "coins": coins,
            "i_am_seed": true,
            "rpc_password": "pass",
        }),
        "pass".into(),
        local_start! ("bob")
    ));
    let (_dump_log, _dump_dashboard) = mm_dump (&mm.log_path);
    log!({"Log path: {}", mm.log_path.display()});
    unwrap! (block_on (mm.wait_for_log (22., |log| log.contains (">>>>>>>>> DEX stats "))));
    // Enable coins. Print the replies in case we need the "address".
    log! ({"enable_coins (bob): {:?}", block_on (enable_coins_eth_electrum (&mm, vec!["http://195.201.0.6:8565"]))});
    // issue sell request by setting base/rel price

    // Expect error as MORTY balance is 0
    check_set_price_fails(&mm, "MORTY", "RICK");
    // Address has enough RICK, but doesn't have ETH, so setprice call should fail because maker will not have gas to spend ETH taker payment.
    check_set_price_fails(&mm, "RICK", "ETH");
    // Address has enough RICK, but doesn't have ETH, so setprice call should fail because maker will not have gas to spend ERC20 taker payment.
    check_set_price_fails(&mm, "RICK", "JST");

    // Expect error as MORTY balance is 0
    check_buy_fails(&mm, "RICK", "MORTY", 0.1);
    // RICK balance is sufficient, but amount is too small, it will result to dust error from RPC
    check_buy_fails(&mm, "MORTY", "RICK", 0.000001);
    // Address has enough RICK, but doesn't have ETH, so buy call should fail because taker will not have gas to spend ETH maker payment.
    check_buy_fails(&mm, "ETH", "RICK", 0.1);
    // Address has enough RICK, but doesn't have ETH, so buy call should fail because taker will not have gas to spend ERC20 maker payment.
    check_buy_fails(&mm, "JST", "RICK", 0.1);

    // Expect error as MORTY balance is 0
    check_sell_fails(&mm, "MORTY", "RICK", 0.1);
    // RICK balance is sufficient, but amount is too small, the dex fee will result to dust error from RPC
    check_sell_fails(&mm, "RICK", "MORTY", 0.000001);
    // Address has enough RICK, but doesn't have ETH, so buy call should fail because taker will not have gas to spend ETH maker payment.
    check_sell_fails(&mm, "RICK", "ETH", 0.1);
    // Address has enough RICK, but doesn't have ETH, so buy call should fail because taker will not have gas to spend ERC20 maker payment.
    check_sell_fails(&mm, "RICK", "JST", 0.1);
}

#[test]
#[cfg(feature = "native")]
fn test_rpc_password_from_json() {
    let coins = json!([
        {"coin":"RICK","asset":"RICK","rpcport":8923,"txversion":4,"overwintered":1},
        {"coin":"MORTY","asset":"MORTY","rpcport":8923,"txversion":4,"overwintered":1},
    ]);

    // do not allow empty password
    let mut err_mm1 = unwrap!(MarketMakerIt::start (
        json! ({
            "gui": "nogui",
            "netid": 9998,
            "passphrase": "bob passphrase",
            "coins": coins,
            "rpc_password": "",
            "i_am_seed": true,
        }),
        "password".into(),
        local_start! ("bob")
    ));
    unwrap! (block_on (err_mm1.wait_for_log (5., |log| log.contains ("rpc_password must not be empty"))));

    // do not allow empty password
    let mut err_mm2 = unwrap!(MarketMakerIt::start (
        json! ({
            "gui": "nogui",
            "netid": 9998,
            "passphrase": "bob passphrase",
            "coins": coins,
            "rpc_password": {"key":"value"},
            "i_am_seed": true,
        }),
        "password".into(),
        local_start! ("bob")
    ));
    unwrap! (block_on (err_mm2.wait_for_log (5., |log| log.contains ("rpc_password must be string"))));

    let mut mm = unwrap! (MarketMakerIt::start (
        json! ({
            "gui": "nogui",
            "netid": 9998,
            "passphrase": "bob passphrase",
            "coins": coins,
            "rpc_password": "password",
            "i_am_seed": true,
        }),
        "password".into(),
        local_start! ("bob")
    ));
    let (_dump_log, _dump_dashboard) = mm_dump (&mm.log_path);
    log!({"Log path: {}", mm.log_path.display()});
    unwrap! (block_on (mm.wait_for_log (22., |log| log.contains (">>>>>>>>> DEX stats "))));
    let electrum_invalid = unwrap! (block_on (mm.rpc (json! ({
        "userpass": "password1",
        "method": "electrum",
        "coin": "RICK",
        "servers": [{"url":"electrum1.cipig.net:10017"},{"url":"electrum2.cipig.net:10017"},{"url":"electrum3.cipig.net:10017"}],
        "mm2": 1,
    }))));

    // electrum call must fail if invalid password is provided
    assert! (electrum_invalid.0.is_server_error(),"RPC «electrum» should have failed with server error, but got «{}», response «{}»", electrum_invalid.0, electrum_invalid.1);

    let electrum = unwrap! (block_on (mm.rpc (json! ({
        "userpass": mm.userpass,
        "method": "electrum",
        "coin": "RICK",
        "servers": [{"url":"electrum1.cipig.net:10017"},{"url":"electrum2.cipig.net:10017"},{"url":"electrum3.cipig.net:10017"}],
        "mm2": 1,
    }))));

    // electrum call must be successful with RPC password from config
    assert_eq! (electrum.0, StatusCode::OK, "RPC «electrum» failed with status «{}», response «{}»", electrum.0, electrum.1);

    let electrum = unwrap! (block_on (mm.rpc (json! ({
        "userpass": mm.userpass,
        "method": "electrum",
        "coin": "MORTY",
        "servers": [{"url":"electrum1.cipig.net:10018"},{"url":"electrum2.cipig.net:10018"},{"url":"electrum3.cipig.net:10018"}],
        "mm2": 1,
    }))));

    // electrum call must be successful with RPC password from config
    assert_eq! (electrum.0, StatusCode::OK, "RPC «electrum» failed with status «{}», response «{}»", electrum.0, electrum.1);

    let orderbook = unwrap! (block_on (mm.rpc (json! ({
        "userpass": mm.userpass,
        "method": "orderbook",
        "base": "RICK",
        "rel": "MORTY",
    }))));

    // orderbook call must be successful with RPC password from config
    assert_eq! (orderbook.0, StatusCode::OK, "RPC «orderbook» failed with status «{}», response «{}»", orderbook.0, orderbook.1);
}

#[test]
#[cfg(feature = "native")]
fn test_rpc_password_from_json_no_userpass() {
    let coins = json!([
        {"coin":"BEER","asset":"BEER","rpcport":8923,"txversion":4},
    ]);

    let mut mm = unwrap! (MarketMakerIt::start (
        json! ({
            "gui": "nogui",
            "netid": 9998,
            "passphrase": "bob passphrase",
            "coins": coins,
            "i_am_seed": true,
        }),
        "password".into(),
        local_start! ("bob")
    ));
    let (_dump_log, _dump_dashboard) = mm_dump (&mm.log_path);
    log!({"Log path: {}", mm.log_path.display()});
    unwrap! (block_on (mm.wait_for_log (22., |log| log.contains (">>>>>>>>> DEX stats "))));
    let electrum = unwrap! (block_on (mm.rpc (json! ({
        "method": "electrum",
        "coin": "BEER",
        "urls": ["test2.cipig.net:10022"],
    }))));

    // electrum call must return 500 status code
    assert! (electrum.0.is_server_error(), "RPC «electrum» should have failed with server error, but got «{}», response «{}»", electrum.0, electrum.1);
}

/// Helper function requesting my swap status and checking it's events
async fn check_my_swap_status(
    mm: &MarketMakerIt,
    uuid: &str,
    expected_success_events: &Vec<&str>,
    expected_error_events: &Vec<&str>,
    maker_amount: BigDecimal,
    taker_amount: BigDecimal,
) {
    let response = unwrap! (mm.rpc (json! ({
            "userpass": mm.userpass,
            "method": "my_swap_status",
            "params": {
                "uuid": uuid,
            }
        })) .await);
    assert!(response.0.is_success(), "!status of {}: {}", uuid, response.1);
    let status_response: Json = unwrap!(json::from_str(&response.1));
    let success_events: Vec<String> = unwrap!(json::from_value(status_response["result"]["success_events"].clone()));
    assert_eq!(expected_success_events, &success_events);
    let error_events: Vec<String> = unwrap!(json::from_value(status_response["result"]["error_events"].clone()));
    assert_eq!(expected_error_events, &error_events);

    let events_array = unwrap!(status_response["result"]["events"].as_array());
    let actual_maker_amount = unwrap!(json::from_value(events_array[0]["event"]["data"]["maker_amount"].clone()));
    assert_eq!(maker_amount, actual_maker_amount);
    let actual_taker_amount = unwrap!(json::from_value(events_array[0]["event"]["data"]["taker_amount"].clone()));
    assert_eq!(taker_amount, actual_taker_amount);
    let actual_events = events_array.iter().map(|item| unwrap!(item["event"]["type"].as_str()));
    let actual_events: Vec<&str> = actual_events.collect();
    assert_eq!(expected_success_events, &actual_events);
}

async fn check_stats_swap_status(
    mm: &MarketMakerIt,
    uuid: &str,
    maker_expected_events: &Vec<&str>,
    taker_expected_events: &Vec<&str>,
) {
    let response = unwrap! (mm.rpc (json! ({
            "method": "stats_swap_status",
            "params": {
                "uuid": uuid,
            }
        })) .await);
    assert!(response.0.is_success(), "!status of {}: {}", uuid, response.1);
    let status_response: Json = unwrap!(json::from_str(&response.1));
    let maker_events_array = unwrap!(status_response["result"]["maker"]["events"].as_array());
    let taker_events_array = unwrap!(status_response["result"]["taker"]["events"].as_array());
    let maker_actual_events = maker_events_array.iter().map(|item| unwrap!(item["event"]["type"].as_str()));
    let maker_actual_events: Vec<&str> = maker_actual_events.collect();
    let taker_actual_events = taker_events_array.iter().map(|item| unwrap!(item["event"]["type"].as_str()));
    let taker_actual_events: Vec<&str> = taker_actual_events.collect();
    assert_eq!(maker_expected_events, &maker_actual_events);
    assert_eq!(taker_expected_events, &taker_actual_events);
}

async fn check_recent_swaps(
    mm: &MarketMakerIt,
    expected_len: usize,
) {
    let response = unwrap! (mm.rpc (json! ({
            "method": "my_recent_swaps",
            "userpass": mm.userpass,
        })) .await);
    assert!(response.0.is_success(), "!status of my_recent_swaps {}", response.1);
    let swaps_response: Json = unwrap!(json::from_str(&response.1));
    let swaps: &Vec<Json> = unwrap!(swaps_response["result"]["swaps"].as_array());
    assert_eq!(expected_len, swaps.len());
}

/// Trading test using coins with remote RPC (Electrum, ETH nodes), it needs only ENV variables to be set, coins daemons are not required.
/// Trades few pairs concurrently to speed up the process and also act like "load" test
async fn trade_base_rel_electrum (pairs: Vec<(&'static str, &'static str)>) {
    let bob_passphrase = unwrap! (get_passphrase (&".env.seed", "BOB_PASSPHRASE"));
    let alice_passphrase = unwrap! (get_passphrase (&".env.client", "ALICE_PASSPHRASE"));

    let coins = json! ([
        {"coin":"RICK","asset":"RICK","required_confirmations":0,"txversion":4,"overwintered":1},
        {"coin":"MORTY","asset":"MORTY","required_confirmations":0,"txversion":4,"overwintered":1},
        {"coin":"ETOMIC","asset":"ETOMIC","required_confirmations":0,"txversion":4,"overwintered":1},
        {"coin":"ETH","name":"ethereum","etomic":"0x0000000000000000000000000000000000000000"},
        {"coin":"JST","name":"jst","etomic":"0x2b294F029Fde858b2c62184e8390591755521d8E"}
    ]);

    let mut mm_bob = unwrap! (MarketMakerIt::start (
        json! ({
            "gui": "nogui",
            "netid": 8999,
            "dht": "on",  // Enable DHT without delay.
            "myipaddr": env::var ("BOB_TRADE_IP") .ok(),
            "rpcip": env::var ("BOB_TRADE_IP") .ok(),
            "canbind": env::var ("BOB_TRADE_PORT") .ok().map (|s| unwrap! (s.parse::<i64>())),
            "passphrase": bob_passphrase,
            "coins": coins,
            "rpc_password": "password",
            "i_am_seed": true,
        }),
        "password".into(),
        local_start! ("bob")
    ));

    let (_bob_dump_log, _bob_dump_dashboard) = mm_bob.mm_dump();
    #[cfg(feature = "native")] {log! ({"Bob log path: {}", mm_bob.log_path.display()})}

    // Both Alice and Bob might try to bind on the "0.0.0.0:47773" DHT port in this test
    // (because the local "127.0.0.*:47773" addresses aren't that useful for DHT).
    // We want to give Bob a headstart in acquiring the port,
    // because Alice will then be able to directly reach it (thanks to "seednode").
    // Direct communication is not required in this test, but it's nice to have.
    wait_log_re! (mm_bob, 9., "preferred port");

    let mut mm_alice = unwrap! (MarketMakerIt::start (
        json! ({
            "gui": "nogui",
            "netid": 8999,
            "dht": "on",  // Enable DHT without delay.
            "myipaddr": env::var ("ALICE_TRADE_IP") .ok(),
            "rpcip": env::var ("ALICE_TRADE_IP") .ok(),
            "passphrase": alice_passphrase,
            "coins": coins,
            "seednodes": [fomat!((mm_bob.ip))],
            "rpc_password": "password",
        }),
        "password".into(),
        local_start! ("alice")
    ));

    let (_alice_dump_log, _alice_dump_dashboard) = mm_alice.mm_dump();
    #[cfg(feature = "native")] {log! ({"Alice log path: {}", mm_alice.log_path.display()})}

    // Wait for keypair initialization, `lp_passphrase_init`.
    unwrap! (mm_bob.wait_for_log (11., |l| l.contains ("version: ")) .await);
    unwrap! (mm_alice.wait_for_log (11., |l| l.contains ("version: ")) .await);

    // wait until both nodes RPC API is active
    wait_log_re! (mm_bob, 22., ">>>>>>>>> DEX stats ");
    wait_log_re! (mm_alice, 22., ">>>>>>>>> DEX stats ");

    // Enable coins on Bob side. Print the replies in case we need the address.
    let rc = enable_coins_eth_electrum (&mm_bob, vec!["http://195.201.0.6:8565"]) .await;
    log! ({"enable_coins (bob): {:?}", rc});
    // Enable coins on Alice side. Print the replies in case we need the address.
    let rc = enable_coins_eth_electrum (&mm_alice, vec!["http://195.201.0.6:8565"]) .await;
    log! ({"enable_coins (alice): {:?}", rc});

    // unwrap! (mm_alice.wait_for_log (999., &|log| log.contains ("set pubkey for ")));

    let mut uuids = vec![];

    // issue sell request on Bob side by setting base/rel price
    for (base, rel) in pairs.iter() {
        log!("Issue bob " (base) "/" (rel) " sell request");
        let rc = unwrap! (mm_bob.rpc (json! ({
            "userpass": mm_bob.userpass,
            "method": "sell",
            "base": base,
            "rel": rel,
            "price": 1,
            "volume": 0.1
        })) .await);
        assert!(rc.0.is_success(), "!setprice: {}", rc.1);
    }

    // Allow the order to be converted to maker after not being matched in 30 seconds.
    log! ("Waiting 32 seconds…");
    Timer::sleep (32.) .await;

    for (base, rel) in pairs.iter() {
        log!("Issue alice " (base) "/" (rel) " buy request");
        let rc = unwrap! (mm_alice.rpc (json! ({
            "userpass": mm_alice.userpass,
            "method": "buy",
            "base": base,
            "rel": rel,
            "volume": 0.1,
            "price": 2
        })) .await);
        assert!(rc.0.is_success(), "!buy: {}", rc.1);
        let buy_json: Json = unwrap!(serde_json::from_str(&rc.1));
        uuids.push(unwrap!(buy_json["result"]["uuid"].as_str()).to_owned());
    }

    for (base, rel) in pairs.iter() {
        // ensure the swaps are started
        unwrap! (mm_alice.wait_for_log (5., |log| log.contains (&format!("Entering the taker_swap_loop {}/{}", base, rel))) .await);
        unwrap! (mm_bob.wait_for_log (5., |log| log.contains (&format!("Entering the maker_swap_loop {}/{}", base, rel))) .await);
    }

    let maker_success_events = vec!["Started", "Negotiated", "TakerFeeValidated", "MakerPaymentSent",
                                    "TakerPaymentReceived", "TakerPaymentWaitConfirmStarted",
                                    "TakerPaymentValidatedAndConfirmed", "TakerPaymentSpent", "Finished"];

    let maker_error_events = vec!["StartFailed", "NegotiateFailed", "TakerFeeValidateFailed",
                                  "MakerPaymentTransactionFailed", "MakerPaymentDataSendFailed", "MakerPaymentWaitConfirmFailed",
                                  "TakerPaymentValidateFailed", "TakerPaymentWaitConfirmFailed", "TakerPaymentSpendFailed",
                                  "MakerPaymentWaitRefundStarted", "MakerPaymentRefunded", "MakerPaymentRefundFailed"];

    let taker_success_events = vec!["Started", "Negotiated", "TakerFeeSent", "MakerPaymentReceived",
                                    "MakerPaymentWaitConfirmStarted", "MakerPaymentValidatedAndConfirmed",
                                    "TakerPaymentSent", "TakerPaymentSpent", "MakerPaymentSpent", "Finished"];

    let taker_error_events = vec!["StartFailed", "NegotiateFailed", "TakerFeeSendFailed",
                                  "MakerPaymentValidateFailed", "MakerPaymentWaitConfirmFailed",
                                  "TakerPaymentTransactionFailed", "TakerPaymentWaitConfirmFailed",
                                  "TakerPaymentDataSendFailed", "TakerPaymentWaitForSpendFailed",
                                  "MakerPaymentSpendFailed", "TakerPaymentWaitRefundStarted", "TakerPaymentRefunded",
                                  "TakerPaymentRefundFailed"];

    for uuid in uuids.iter() {
        unwrap! (mm_bob.wait_for_log (600., |log| log.contains (&format!("[swap uuid={}] Finished", uuid))) .await);
        unwrap! (mm_alice.wait_for_log (600., |log| log.contains (&format!("[swap uuid={}] Finished", uuid))) .await);

        #[cfg(not(feature = "native"))] {
            log! ("Waiting a few second for the fresh swap status to be saved..");
            Timer::sleep (7.77) .await;
        }

        log! ("Checking alice/taker status..");
        check_my_swap_status(
            &mm_alice,
            &uuid,
            &taker_success_events,
            &taker_error_events,
            "0.1".parse().unwrap(),
            "0.1".parse().unwrap(),
        ).await;

        log! ("Checking bob/maker status..");
        check_my_swap_status(
            &mm_bob,
            &uuid,
            &maker_success_events,
            &maker_error_events,
            "0.1".parse().unwrap(),
            "0.1".parse().unwrap(),
        ).await;
    }

    log! ("Waiting 3 seconds for nodes to broadcast their swaps data..");
    Timer::sleep (3.) .await;

    for uuid in uuids.iter() {
        log! ("Checking alice status..");
        check_stats_swap_status(
            &mm_alice,
            &uuid,
            &maker_success_events,
            &taker_success_events,
        ).await;

        log! ("Checking bob status..");
        check_stats_swap_status(
            &mm_bob,
            &uuid,
            &maker_success_events,
            &taker_success_events,
        ).await;
    }

    log! ("Checking alice recent swaps..");
    check_recent_swaps(&mm_alice, uuids.len()).await;
    log! ("Checking bob recent swaps..");
    check_recent_swaps(&mm_bob, uuids.len()).await;
    for (base, rel) in pairs.iter() {
        log!("Get " (base) "/" (rel) " orderbook");
        let rc = unwrap! (mm_bob.rpc (json! ({
            "userpass": mm_bob.userpass,
            "method": "orderbook",
            "base": base,
            "rel": rel,
        })) .await);
        assert!(rc.0.is_success(), "!orderbook: {}", rc.1);

        let bob_orderbook: Json = unwrap!(json::from_str(&rc.1));
        log!((base) "/" (rel) " orderbook " [bob_orderbook]);

        let bids = bob_orderbook["bids"].as_array().unwrap();
        let asks = bob_orderbook["asks"].as_array().unwrap();
        assert_eq!(0, bids.len(), "{} {} bids must be empty", base, rel);
        assert_eq!(0, asks.len(), "{} {} asks must be empty", base, rel);
    }
    unwrap! (mm_bob.stop().await);
    unwrap! (mm_alice.stop().await);
}

#[cfg(feature = "native")]
#[test]
fn trade_test_electrum_and_eth_coins() {
    block_on(trade_base_rel_electrum(vec![("ETH", "JST")]));
}

#[cfg(not(feature = "native"))]
#[no_mangle]
pub extern fn trade_test_electrum_and_eth_coins (cb_id: i32) {
    use std::ptr::null;

    common::executor::spawn (async move {
        // BEER and ETOMIC electrums are sometimes down, or blockchains stuck (cf. a5d593).
        //let pairs = vec! [("BEER", "ETOMIC"), ("ETH", "JST")];
        let pairs = vec![("ETH", "JST")];
        trade_base_rel_electrum (pairs) .await;
        unsafe {call_back (cb_id, null(), 0)}
    })
}

#[cfg(feature = "native")]
fn trade_base_rel_native(base: &str, rel: &str) {
    let (bob_file_passphrase, bob_file_userpass) = from_env_file (unwrap! (slurp (&".env.seed")));
    let (alice_file_passphrase, alice_file_userpass) = from_env_file (unwrap! (slurp (&".env.client")));

    let bob_passphrase = unwrap! (var ("BOB_PASSPHRASE") .ok().or (bob_file_passphrase), "No BOB_PASSPHRASE or .env.seed/PASSPHRASE");
    let bob_userpass = unwrap! (var ("BOB_USERPASS") .ok().or (bob_file_userpass), "No BOB_USERPASS or .env.seed/USERPASS");
    let alice_passphrase = unwrap! (var ("ALICE_PASSPHRASE") .ok().or (alice_file_passphrase), "No ALICE_PASSPHRASE or .env.client/PASSPHRASE");
    let alice_userpass = unwrap! (var ("ALICE_USERPASS") .ok().or (alice_file_userpass), "No ALICE_USERPASS or .env.client/USERPASS");

    let coins = json! ([
        {"coin":"BEER","asset":"BEER"},
        {"coin":"PIZZA","asset":"PIZZA"},
        {"coin":"ETOMIC","asset":"ETOMIC"},
        {"coin":"ETH","name":"ethereum","etomic":"0x0000000000000000000000000000000000000000","rpcport":80}
    ]);

    let mut mm_bob = unwrap! (MarketMakerIt::start (
        json! ({
            "gui": "nogui",
            "netid": 9000,
            "dht": "on",  // Enable DHT without delay.
            "myipaddr": env::var ("BOB_TRADE_IP") .ok(),
            "rpcip": env::var ("BOB_TRADE_IP") .ok(),
            "canbind": env::var ("BOB_TRADE_PORT") .ok().map (|s| unwrap! (s.parse::<i64>())),
            "passphrase": bob_passphrase,
            "coins": coins,
        }),
        bob_userpass,
        match var ("LOCAL_THREAD_MM") {Ok (ref e) if e == "bob" => Some (local_start()), _ => None}
    ));

    let (_bob_dump_log, _bob_dump_dashboard) = mm_dump (&mm_bob.log_path);
    log! ({"Bob log path: {}", mm_bob.log_path.display()});

    // Both Alice and Bob might try to bind on the "0.0.0.0:47773" DHT port in this test
    // (because the local "127.0.0.*:47773" addresses aren't that useful for DHT).
    // We want to give Bob a headstart in acquiring the port,
    // because Alice will then be able to directly reach it (thanks to "seednode").
    // Direct communication is not required in this test, but it's nice to have.
    // The port differs for another netid, should be 43804 for 9000
    unwrap! (block_on (mm_bob.wait_for_log (9., |log| log.contains ("preferred port 43804 drill true"))));

    let mut mm_alice = unwrap! (MarketMakerIt::start (
        json! ({
            "gui": "nogui",
            "netid": 9000,
            "dht": "on",  // Enable DHT without delay.
            "myipaddr": env::var ("ALICE_TRADE_IP") .ok(),
            "rpcip": env::var ("ALICE_TRADE_IP") .ok(),
            "passphrase": alice_passphrase,
            "coins": coins,
            // We're using the open (non-NAT) netid 9000 seed instead, 195.201.42.102 // "seednode": fomat!((mm_bob.ip))
        }),
        alice_userpass,
        match var ("LOCAL_THREAD_MM") {Ok (ref e) if e == "alice" => Some (local_start()), _ => None}
    ));

    let (_alice_dump_log, _alice_dump_dashboard) = mm_dump (&mm_alice.log_path);
    log! ({"Alice log path: {}", mm_alice.log_path.display()});

    // wait until both nodes RPC API is active
    unwrap! (block_on (mm_bob.wait_for_log (22., |log| log.contains (">>>>>>>>> DEX stats "))));
    unwrap! (block_on (mm_alice.wait_for_log (22., |log| log.contains (">>>>>>>>> DEX stats "))));

    // Enable coins on Bob side. Print the replies in case we need the "smartaddress".
    log! ({"enable_coins (bob): {:?}", enable_coins (&mm_bob)});
    // Enable coins on Alice side. Print the replies in case we need the "smartaddress".
    log! ({"enable_coins (alice): {:?}", enable_coins (&mm_alice)});

    // Both the Taker and the Maker should connect to the netid 9000 open (non-NAT) seed node.
    // NB: Long wayt as there might be delays in the seed node from us reusing the 127.0.0.* IPs with different keys.
    unwrap! (block_on (mm_bob.wait_for_log (999., |log| log.contains ("set pubkey for "))));
    unwrap! (block_on (mm_alice.wait_for_log (999., |log| log.contains ("set pubkey for "))));

    // issue sell request on Bob side by setting base/rel price
    log! ("Issue bob sell request");
    let rc = unwrap! (block_on (mm_bob.rpc (json! ({
        "userpass": mm_bob.userpass,
        "method": "setprice",
        "base": base,
        "rel": rel,
        "price": 0.9
    }))));
    assert! (rc.0.is_success(), "!setprice: {}", rc.1);

    // issue base/rel buy request from Alice side
    thread::sleep (Duration::from_secs (2));
    log! ("Issue alice buy request");
    let rc = unwrap! (block_on (mm_alice.rpc (json! ({
        "userpass": mm_alice.userpass,
        "method": "buy",
        "base": base,
        "rel": rel,
        "relvolume": 0.1,
        "price": 1
    }))));
    assert! (rc.0.is_success(), "!buy: {}", rc.1);

    // ensure the swap started
    unwrap! (block_on (mm_alice.wait_for_log (99., |log| log.contains ("Entering the taker_swap_loop"))));
    unwrap! (block_on (mm_bob.wait_for_log (20., |log| log.contains ("Entering the maker_swap_loop"))));

    // wait for swap to complete on both sides
    unwrap! (block_on (mm_alice.wait_for_log (600., |log| log.contains ("Swap finished successfully"))));
    unwrap! (block_on (mm_bob.wait_for_log (600., |log| log.contains ("Swap finished successfully"))));

    unwrap! (block_on (mm_bob.stop()));
    unwrap! (block_on (mm_alice.stop()));
}

/// Integration test for PIZZA/BEER and BEER/PIZZA trade
/// This test is ignored because as of now it requires additional environment setup:
/// PIZZA and ETOMIC daemons must be running and fully synced for swaps to be successful
/// The trades can't be executed concurrently now for 2 reasons:
/// 1. Bob node starts listening 47772 port on all interfaces so no more Bobs can be started at once
/// 2. Current UTXO handling algo might result to conflicts between concurrently running nodes
/// 
/// Steps that are currently necessary to run this test:
/// 
/// Obtain the wallet binaries (komodod, komodo-cli) from the [Agama wallet](https://github.com/KomodoPlatform/Agama/releases/).
/// (Or use the Docker image artempikulin/komodod-etomic).
/// (Or compile them from [source](https://github.com/jl777/komodo/tree/dev))
/// 
/// Obtain ~/.zcash-params (c:/Users/$username/AppData/Roaming/ZcashParams on Windows).
/// 
/// Start the wallets
/// 
///     komodod -ac_name=PIZZA -ac_supply=100000000 -addnode=24.54.206.138 -addnode=78.47.196.146
/// 
/// and
/// 
///     komodod -ac_name=ETOMIC -ac_supply=100000000 -addnode=78.47.196.146
/// 
/// and (if you want to test BEER coin):
///
///     komodod -ac_name=BEER -ac_supply=100000000 -addnode=78.47.196.146 -addnode=43.245.162.106 -addnode=88.99.153.2 -addnode=94.130.173.120 -addnode=195.201.12.150 -addnode=23.152.0.28
///
/// Get rpcuser and rpcpassword from ETOMIC/ETOMIC.conf
/// (c:/Users/$username/AppData/Roaming/Komodo/ETOMIC/ETOMIC.conf on Windows)
/// and run
/// 
///     komodo-cli -ac_name=ETOMIC importaddress RKGn1jkeS7VNLfwY74esW7a8JFfLNj1Yoo
/// 
/// Share the wallet information with the test. On Windows:
/// 
///     set BOB_PASSPHRASE=...
///     set BOB_USERPASS=...
///     set ALICE_PASSPHRASE=...
///     set ALICE_USERPASS=...
/// 
/// And run the test:
/// 
///     cargo test --features native trade_etomic_pizza -- --nocapture --ignored
#[test]
#[ignore]
#[cfg(feature = "native")]
fn trade_pizza_eth() {
    trade_base_rel_native("PIZZA", "ETH");
}

#[test]
#[ignore]
#[cfg(feature = "native")]
fn trade_eth_pizza() {
    trade_base_rel_native("ETH", "PIZZA");
}

#[test]
#[ignore]
#[cfg(feature = "native")]
fn trade_beer_eth() {
    trade_base_rel_native("BEER", "ETH");
}

#[test]
#[ignore]
#[cfg(feature = "native")]
fn trade_eth_beer() {
    trade_base_rel_native("ETH", "BEER");
}

#[test]
#[ignore]
#[cfg(feature = "native")]
fn trade_pizza_beer() {
    trade_base_rel_native("PIZZA", "BEER");
}

#[test]
#[ignore]
#[cfg(feature = "native")]
fn trade_beer_pizza() {
    trade_base_rel_native("BEER", "PIZZA");
}

#[test]
#[ignore]
#[cfg(feature = "native")]
fn trade_pizza_etomic() {
    trade_base_rel_native("PIZZA", "ETOMIC");
}

#[test]
#[ignore]
#[cfg(feature = "native")]
fn trade_etomic_pizza() {
    trade_base_rel_native("ETOMIC", "PIZZA");
}

#[cfg(feature = "native")]
fn withdraw_and_send(mm: &MarketMakerIt, coin: &str, to: &str, enable_res: &HashMap<&'static str, Json>, expected_bal_change: &str) {
    let addr = addr_from_enable(unwrap!(enable_res.get(coin)));

    let withdraw = unwrap! (block_on (mm.rpc (json! ({
        "userpass": mm.userpass,
        "method": "withdraw",
        "coin": coin,
        "to": to,
        "amount": 0.001
    }))));

    assert! (withdraw.0.is_success(), "!{} withdraw: {}", coin, withdraw.1);
    let withdraw_json: Json = unwrap!(json::from_str(&withdraw.1));
    assert_eq!(Some(&vec![Json::from(to)]), withdraw_json["to"].as_array());
    assert_eq!(Json::from(expected_bal_change), withdraw_json["my_balance_change"]);
    assert_eq!(Some(&vec![addr]), withdraw_json["from"].as_array());

    let send = unwrap! (block_on (mm.rpc (json! ({
        "userpass": mm.userpass,
        "method": "send_raw_transaction",
        "coin": coin,
        "tx_hex": withdraw_json["tx_hex"]
    }))));
    assert! (send.0.is_success(), "!{} send: {}", coin, send.1);
    let send_json: Json = unwrap!(json::from_str(&send.1));
    assert_eq! (withdraw_json["tx_hash"], send_json["tx_hash"]);
}

#[test]
#[cfg(feature = "native")]
fn test_withdraw_and_send() {
    let (alice_file_passphrase, _alice_file_userpass) = from_env_file (unwrap! (slurp (&".env.client")));

    let alice_passphrase = unwrap! (var ("ALICE_PASSPHRASE") .ok().or (alice_file_passphrase), "No ALICE_PASSPHRASE or .env.client/PASSPHRASE");

    let coins = json! ([
        {"coin":"RICK","asset":"RICK","rpcport":8923,"txversion":4,"overwintered":1,"txfee":1000},
        {"coin":"MORTY","asset":"MORTY","rpcport":8923,"txversion":4,"overwintered":1,"txfee":1000},
        {"coin":"MORTY_SEGWIT","asset":"MORTY_SEGWIT","txversion":4,"overwintered":1,"segwit":true,"txfee":1000},
        {"coin":"ETOMIC","asset":"ETOMIC","txversion":4,"overwintered":1,"txfee":1000},
        {"coin":"ETH","name":"ethereum","etomic":"0x0000000000000000000000000000000000000000"},
        {"coin":"JST","name":"jst","etomic":"0x2b294F029Fde858b2c62184e8390591755521d8E"}
    ]);

    let mut mm_alice = unwrap! (MarketMakerIt::start (
        json! ({
            "gui": "nogui",
            "netid": 8100,
            "myipaddr": env::var ("ALICE_TRADE_IP") .ok(),
            "rpcip": env::var ("ALICE_TRADE_IP") .ok(),
            "passphrase": alice_passphrase,
            "coins": coins,
            "rpc_password": "password",
            "i_am_seed": true,
        }),
        "password".into(),
        match var ("LOCAL_THREAD_MM") {Ok (ref e) if e == "alice" => Some (local_start()), _ => None}
    ));

    let (_alice_dump_log, _alice_dump_dashboard) = mm_dump (&mm_alice.log_path);
    log! ({"Alice log path: {}", mm_alice.log_path.display()});

    // wait until RPC API is active
    unwrap! (block_on (mm_alice.wait_for_log (22., |log| log.contains (">>>>>>>>> DEX stats "))));

    // Enable coins. Print the replies in case we need the address.
    let mut enable_res = block_on (enable_coins_eth_electrum (&mm_alice, vec!["http://195.201.0.6:8565"]));
    enable_res.insert ("MORTY_SEGWIT", block_on(enable_electrum (&mm_alice, "MORTY_SEGWIT", vec!["electrum1.cipig.net:10018","electrum2.cipig.net:10018","electrum3.cipig.net:10018"])));

    log! ("enable_coins (alice): " [enable_res]);
    withdraw_and_send(&mm_alice, "MORTY", "RJTYiYeJ8eVvJ53n2YbrVmxWNNMVZjDGLh", &enable_res, "-0.00101");
    // dev chain gas price is 0 so ETH expected balance change doesn't include the fee
    withdraw_and_send(&mm_alice, "ETH", "0x657980d55733B41c0C64c06003864e1aAD917Ca7", &enable_res, "-0.001");
    withdraw_and_send(&mm_alice, "JST", "0x657980d55733B41c0C64c06003864e1aAD917Ca7", &enable_res, "-0.001");

    // must not allow to withdraw to non-P2PKH addresses
    let withdraw = unwrap! (block_on (mm_alice.rpc (json! ({
        "userpass": mm_alice.userpass,
        "method": "withdraw",
        "coin": "MORTY",
        "to": "bUN5nesdt1xsAjCtAaYUnNbQhGqUWwQT1Q",
        "amount": "0.001"
    }))));

    assert! (withdraw.0.is_server_error(), "MORTY withdraw: {}", withdraw.1);
    let withdraw_json: Json = unwrap!(json::from_str(&withdraw.1));
    assert!(unwrap!(withdraw_json["error"].as_str()).contains("Address bUN5nesdt1xsAjCtAaYUnNbQhGqUWwQT1Q has invalid format"));

    // but must allow to withdraw to P2SH addresses if Segwit flag is true
    let withdraw = unwrap! (block_on (mm_alice.rpc (json! ({
        "userpass": mm_alice.userpass,
        "method": "withdraw",
        "coin": "MORTY_SEGWIT",
        "to": "bUN5nesdt1xsAjCtAaYUnNbQhGqUWwQT1Q",
        "amount": "0.001"
    }))));

    assert! (withdraw.0.is_success(), "MORTY_SEGWIT withdraw: {}", withdraw.1);

    // must not allow to withdraw to invalid checksum address
    let withdraw = unwrap! (block_on (mm_alice.rpc (json! ({
        "userpass": mm_alice.userpass,
        "method": "withdraw",
        "coin": "ETH",
        "to": "0x657980d55733b41c0c64c06003864e1aad917ca7",
        "amount": "0.001"
    }))));

    assert! (withdraw.0.is_server_error(), "ETH withdraw: {}", withdraw.1);
    let withdraw_json: Json = unwrap!(json::from_str(&withdraw.1));
    assert!(unwrap!(withdraw_json["error"].as_str()).contains("Invalid address checksum"));
    unwrap!(block_on(mm_alice.stop()));
}

/// Ensure that swap status return the 404 status code if swap is not found
#[test]
#[cfg(feature = "native")]
fn test_swap_status() {
    let coins = json! ([{"coin":"BEER","asset":"BEER"},]);

    let mut mm = unwrap! (MarketMakerIt::start (
        json! ({
            "gui": "nogui",
            "netid": 8100,
            "myipaddr": env::var ("ALICE_TRADE_IP") .ok(),
            "rpcip": env::var ("ALICE_TRADE_IP") .ok(),
            "passphrase": "some passphrase",
            "coins": coins,
            "rpc_password": "password",
            "i_am_seed": true,
        }),
        "password".into(),
        match var ("LOCAL_THREAD_MM") {Ok (ref e) if e == "alice" => Some (local_start()), _ => None}
    ));

    unwrap! (block_on (mm.wait_for_log (22., |log| log.contains (">>>>>>>>> DEX stats "))));

    let my_swap = unwrap! (block_on (mm.rpc (json! ({
        "userpass": mm.userpass,
        "method": "my_swap_status",
        "params": {
            "uuid":"random",
        }
    }))));

    assert_eq! (my_swap.0, StatusCode::NOT_FOUND, "!not found status code: {}", my_swap.1);

    let stats_swap = unwrap! (block_on (mm.rpc (json! ({
        "userpass": mm.userpass,
        "method": "stats_swap_status",
        "params": {
            "uuid":"random",
        }
    }))));

    assert_eq! (stats_swap.0, StatusCode::NOT_FOUND, "!not found status code: {}", stats_swap.1);
}

/// Ensure that setprice/buy/sell calls deny base == rel
/// https://github.com/artemii235/SuperNET/issues/363
#[test]
#[cfg(feature = "native")]
fn test_order_errors_when_base_equal_rel() {
    let coins = json!([
        {"coin":"RICK","asset":"RICK","rpcport":8923,"txversion":4,"overwintered":1},
    ]);

    let mut mm = unwrap! (MarketMakerIt::start (
        json! ({
            "gui": "nogui",
            "netid": 9998,
            "myipaddr": env::var ("BOB_TRADE_IP") .ok(),
            "rpcip": env::var ("BOB_TRADE_IP") .ok(),
            "canbind": env::var ("BOB_TRADE_PORT") .ok().map (|s| unwrap! (s.parse::<i64>())),
            "passphrase": "bob passphrase",
            "coins": coins,
            "rpc_password": "pass",
            "i_am_seed": true,
        }),
        "pass".into(),
        match var ("LOCAL_THREAD_MM") {Ok (ref e) if e == "bob" => Some (local_start()), _ => None}
    ));
    let (_dump_log, _dump_dashboard) = mm_dump (&mm.log_path);
    log!({"Log path: {}", mm.log_path.display()});
    unwrap! (block_on (mm.wait_for_log (22., |log| log.contains (">>>>>>>>> DEX stats "))));
    block_on(enable_electrum(&mm, "RICK", vec!["electrum3.cipig.net:10017","electrum2.cipig.net:10017","electrum1.cipig.net:10017"]));

    let rc = unwrap! (block_on (mm.rpc (json! ({
        "userpass": mm.userpass,
        "method": "setprice",
        "base": "RICK",
        "rel": "RICK",
        "price": 0.9
    }))));
    assert! (rc.0.is_server_error(), "setprice should have failed, but got {:?}", rc);

    let rc = unwrap! (block_on (mm.rpc (json! ({
        "userpass": mm.userpass,
        "method": "buy",
        "base": "RICK",
        "rel": "RICK",
        "price": 0.9,
        "relvolume": 0.1,
    }))));
    assert! (rc.0.is_server_error(), "buy should have failed, but got {:?}", rc);

    let rc = unwrap! (block_on (mm.rpc (json! ({
        "userpass": mm.userpass,
        "method": "sell",
        "base": "RICK",
        "rel": "RICK",
        "price": 0.9,
        "basevolume": 0.1,
    }))));
    assert! (rc.0.is_server_error(), "sell should have failed, but got {:?}", rc);
}

fn startup_passphrase(passphrase: &str, expected_address: &str) {
    let coins = json!([
        {"coin":"KMD","rpcport":8923,"txversion":4},
    ]);

    let mut mm = unwrap! (MarketMakerIt::start (
        json! ({
            "gui": "nogui",
            "netid": 9998,
            "myipaddr": env::var ("BOB_TRADE_IP") .ok(),
            "rpcip": env::var ("BOB_TRADE_IP") .ok(),
            "canbind": env::var ("BOB_TRADE_PORT") .ok().map (|s| unwrap! (s.parse::<i64>())),
            "passphrase": passphrase,
            "coins": coins,
            "rpc_password": "pass",
            "i_am_seed": true,
        }),
        "pass".into(),
        match var ("LOCAL_THREAD_MM") {Ok (ref e) if e == "bob" => Some (local_start()), _ => None}
    ));
    let (_dump_log, _dump_dashboard) = mm.mm_dump();
    #[cfg(feature = "native")] {log!({"Log path: {}", mm.log_path.display()})}
    unwrap! (block_on (mm.wait_for_log (22., |log| log.contains (">>>>>>>>> DEX stats "))));
    let enable = block_on (enable_electrum (&mm, "KMD", vec!["electrum1.cipig.net:10001"]));
    let addr = addr_from_enable(&enable);
    assert_eq!(Json::from(expected_address), addr);
    unwrap!(block_on(mm.stop()));
}

/// MM2 should detect if passphrase is WIF or 0x-prefixed hex encoded privkey and parse it properly.
/// https://github.com/artemii235/SuperNET/issues/396
#[test]
#[cfg(feature = "native")]
fn test_startup_passphrase() {
    // seed phrase
    startup_passphrase("bob passphrase", "RRnMcSeKiLrNdbp91qNVQwwXx5azD4S4CD");

    // WIF
    assert!(key_pair_from_seed("UvCjJf4dKSs2vFGVtCnUTAhR5FTZGdg43DDRa9s7s5DV1sSDX14g").is_ok());
    startup_passphrase("UvCjJf4dKSs2vFGVtCnUTAhR5FTZGdg43DDRa9s7s5DV1sSDX14g", "RRnMcSeKiLrNdbp91qNVQwwXx5azD4S4CD");
    // WIF, Invalid network version
    assert!(key_pair_from_seed("92Qba5hnyWSn5Ffcka56yMQauaWY6ZLd91Vzxbi4a9CCetaHtYj").is_err());
    // WIF, not compressed
    assert!(key_pair_from_seed("5HpHagT65TZzG1PH3CSu63k8DbpvD8s5ip4nEB3kEsreAnchuDf").is_err());

    // 0x prefixed hex
    assert!(key_pair_from_seed("0xb8c774f071de08c7fd8f62b97f1a5726f6ce9f1bcf141b70b86689254ed6714e").is_ok());
    startup_passphrase("0xb8c774f071de08c7fd8f62b97f1a5726f6ce9f1bcf141b70b86689254ed6714e", "RRnMcSeKiLrNdbp91qNVQwwXx5azD4S4CD");
    // Out of range, https://en.bitcoin.it/wiki/Private_key#Range_of_valid_ECDSA_private_keys
    assert!(key_pair_from_seed("0xFFFFFFFFFFFFFFFFFFFFFFFFFFFFFFFEBAAEDCE6AF48A03BBFD25E8CD0364141").is_err());
}

/// MM2 should allow to issue several buy/sell calls in a row without delays.
/// https://github.com/artemii235/SuperNET/issues/245
#[test]
#[cfg(feature = "native")]
fn test_multiple_buy_sell_no_delay() {
    let coins = json!([
        {"coin":"RICK","asset":"RICK","rpcport":8923,"txversion":4,"overwintered":1},
        {"coin":"MORTY","asset":"MORTY","rpcport":11608,"txversion":4,"overwintered":1},
        {"coin":"ETOMIC","asset":"ETOMIC","txversion":4},
    ]);

    let (bob_file_passphrase, _bob_file_userpass) = from_env_file (unwrap! (slurp (&".env.seed")));
    let bob_passphrase = unwrap! (var ("BOB_PASSPHRASE") .ok().or (bob_file_passphrase), "No BOB_PASSPHRASE or .env.seed/PASSPHRASE");

    let mut mm = unwrap! (MarketMakerIt::start (
        json! ({
            "gui": "nogui",
            "netid": 9998,
            "myipaddr": env::var ("BOB_TRADE_IP") .ok(),
            "rpcip": env::var ("BOB_TRADE_IP") .ok(),
            "canbind": env::var ("BOB_TRADE_PORT") .ok().map (|s| unwrap! (s.parse::<i64>())),
            "passphrase": bob_passphrase,
            "coins": coins,
            "rpc_password": "pass",
            "i_am_seed": true,
        }),
        "pass".into(),
        match var ("LOCAL_THREAD_MM") {Ok (ref e) if e == "bob" => Some (local_start()), _ => None}
    ));
    let (_dump_log, _dump_dashboard) = mm_dump (&mm.log_path);
    log!({"Log path: {}", mm.log_path.display()});
    unwrap! (block_on (mm.wait_for_log (22., |log| log.contains (">>>>>>>>> DEX stats "))));
    log!([block_on (enable_electrum (&mm, "RICK", vec!["electrum1.cipig.net:10017","electrum2.cipig.net:10017","electrum3.cipig.net:10017"]))]);
    log!([block_on (enable_electrum (&mm, "MORTY", vec!["electrum1.cipig.net:10018","electrum2.cipig.net:10018","electrum3.cipig.net:10018"]))]);
    log!([block_on (enable_electrum (&mm, "ETOMIC", vec!["test1.cipig.net:10025", "test2.cipig.net:10025"]))]);

    let rc = unwrap! (block_on (mm.rpc (json! ({
        "userpass": mm.userpass,
        "method": "buy",
        "base": "RICK",
        "rel": "MORTY",
        "price": 1,
        "volume": 0.1,
    }))));
    assert! (rc.0.is_success(), "buy should have succeed, but got {:?}", rc);

    let rc = unwrap! (block_on (mm.rpc (json! ({
        "userpass": mm.userpass,
        "method": "buy",
        "base": "RICK",
        "rel": "ETOMIC",
        "price": 1,
        "volume": 0.1,
    }))));
    assert! (rc.0.is_success(), "buy should have succeed, but got {:?}", rc);
    thread::sleep(Duration::from_secs(40));

    log!("Get RICK/MORTY orderbook");
    let rc = unwrap! (block_on (mm.rpc (json! ({
        "userpass": mm.userpass,
        "method": "orderbook",
        "base": "RICK",
        "rel": "MORTY",
    }))));
    assert! (rc.0.is_success(), "!orderbook: {}", rc.1);

    let bob_orderbook: Json = unwrap!(json::from_str(&rc.1));
    log!("RICK/MORTY orderbook " [bob_orderbook]);
    let bids = bob_orderbook["bids"].as_array().unwrap();
    let asks = bob_orderbook["asks"].as_array().unwrap();
    assert!(bids.len() > 0, "RICK/MORTY bids are empty");
    assert_eq!(0, asks.len(), "RICK/MORTY asks are not empty");
    assert_eq!(Json::from("0.1"), bids[0]["maxvolume"]);

    log!("Get RICK/ETOMIC orderbook");
    let rc = unwrap! (block_on (mm.rpc (json! ({
        "userpass": mm.userpass,
        "method": "orderbook",
        "base": "RICK",
        "rel": "ETOMIC",
    }))));
    assert! (rc.0.is_success(), "!orderbook: {}", rc.1);

    let bob_orderbook: Json = unwrap!(json::from_str(&rc.1));
    log!("RICK/ETOMIC orderbook " [bob_orderbook]);
    let bids = bob_orderbook["bids"].as_array().unwrap();
    assert!(bids.len() > 0, "RICK/ETOMIC bids are empty");
    assert_eq!(asks.len(), 0, "RICK/ETOMIC asks are not empty");
    assert_eq!(Json::from("0.1"), bids[0]["maxvolume"]);
}

/// https://github.com/artemii235/SuperNET/issues/398
#[test]
#[cfg(feature = "native")]
fn test_cancel_order() {
    let coins = json!([
        {"coin":"RICK","asset":"RICK","rpcport":8923,"txversion":4,"overwintered":1},
        {"coin":"MORTY","asset":"MORTY","rpcport":11608,"txversion":4,"overwintered":1},
        {"coin":"ETH","name":"ethereum","etomic":"0x0000000000000000000000000000000000000000","rpcport":80},
        {"coin":"JST","name":"jst","etomic":"0xc0eb7AeD740E1796992A08962c15661bDEB58003"}
    ]);

    // start bob and immediately place the order
    let mut mm_bob = unwrap! (MarketMakerIt::start (
        json! ({
            "gui": "nogui",
            "netid": 9998,
            "dht": "on",  // Enable DHT without delay.
            "myipaddr": env::var ("BOB_TRADE_IP") .ok(),
            "rpcip": env::var ("BOB_TRADE_IP") .ok(),
            "canbind": env::var ("BOB_TRADE_PORT") .ok().map (|s| unwrap! (s.parse::<i64>())),
            "passphrase": "bob passphrase",
            "coins": coins,
            "i_am_seed": true,
            "rpc_password": "pass",
        }),
        "pass".into(),
        match var ("LOCAL_THREAD_MM") {Ok (ref e) if e == "bob" => Some (local_start()), _ => None}
    ));
    let (_bob_dump_log, _bob_dump_dashboard) = mm_dump (&mm_bob.log_path);
    log!({"Bob log path: {}", mm_bob.log_path.display()});
    unwrap! (block_on (mm_bob.wait_for_log (22., |log| log.contains (">>>>>>>>> DEX stats "))));
    // Enable coins on Bob side. Print the replies in case we need the "address".
    log! ({"enable_coins (bob): {:?}", block_on (enable_coins_eth_electrum (&mm_bob, vec!["https://ropsten.infura.io/v3/c01c1b4cf66642528547624e1d6d9d6b"]))});

    log!("Issue sell request on Bob side by setting base/rel price…");
    let rc = unwrap! (block_on (mm_bob.rpc (json! ({
        "userpass": mm_bob.userpass,
        "method": "setprice",
        "base": "RICK",
        "rel": "MORTY",
        "price": 0.9,
        "volume": "0.9",
    }))));
    assert! (rc.0.is_success(), "!setprice: {}", rc.1);
    let setprice_json: Json = unwrap!(json::from_str(&rc.1));
    log!([setprice_json]);

    let mut mm_alice = unwrap! (MarketMakerIt::start (
        json! ({
            "gui": "nogui",
            "netid": 9998,
            "dht": "on",  // Enable DHT without delay.
            "myipaddr": env::var ("ALICE_TRADE_IP") .ok(),
            "rpcip": env::var ("ALICE_TRADE_IP") .ok(),
            "passphrase": "alice passphrase",
            "coins": coins,
            "seednodes": [fomat!((mm_bob.ip))],
            "rpc_password": "pass",
        }),
        "pass".into(),
        match var ("LOCAL_THREAD_MM") {Ok (ref e) if e == "alice" => Some (local_start()), _ => None}
    ));

    let (_alice_dump_log, _alice_dump_dashboard) = mm_dump (&mm_alice.log_path);
    log!({"Alice log path: {}", mm_alice.log_path.display()});

    unwrap! (block_on (mm_alice.wait_for_log (22., |log| log.contains (">>>>>>>>> DEX stats "))));

    // Enable coins on Alice side. Print the replies in case we need the "address".
    log! ({"enable_coins (alice): {:?}", block_on (enable_coins_eth_electrum (&mm_alice, vec!["https://ropsten.infura.io/v3/c01c1b4cf66642528547624e1d6d9d6b"]))});

    log!("Give Alice 15 seconds to import the order…");
    thread::sleep(Duration::from_secs(15));

    log!("Get BEER/PIZZA orderbook on Alice side");
    let rc = unwrap! (block_on (mm_alice.rpc (json! ({
        "userpass": mm_alice.userpass,
        "method": "orderbook",
        "base": "RICK",
        "rel": "MORTY",
    }))));
    assert!(rc.0.is_success(), "!orderbook: {}", rc.1);

    let alice_orderbook: Json = unwrap!(json::from_str(&rc.1));
    log!("Alice orderbook " [alice_orderbook]);
    let asks = alice_orderbook["asks"].as_array().unwrap();
    assert_eq!(asks.len(), 1, "Alice RICK/MORTY orderbook must have exactly 1 ask");

    let cancel_rc = unwrap! (block_on (mm_bob.rpc (json! ({
        "userpass": mm_bob.userpass,
        "method": "cancel_order",
        "uuid": setprice_json["result"]["uuid"],
    }))));
    assert!(cancel_rc.0.is_success(), "!cancel_order: {}", rc.1);

    let pause = 11;
    log!("Waiting (" (pause) " seconds) for Bob to cancel the order…");
    thread::sleep(Duration::from_secs(pause));

    // Bob orderbook must show no orders
    log!("Get RICK/MORTY orderbook on Bob side");
    let rc = unwrap! (block_on (mm_bob.rpc (json! ({
        "userpass": mm_bob.userpass,
        "method": "orderbook",
        "base": "RICK",
        "rel": "MORTY",
    }))));
    assert! (rc.0.is_success(), "!orderbook: {}", rc.1);

    let bob_orderbook: Json = unwrap!(json::from_str(&rc.1));
    log!("Bob orderbook " [bob_orderbook]);
    let asks = bob_orderbook["asks"].as_array().unwrap();
    assert_eq!(asks.len(), 0, "Bob RICK/MORTY asks are not empty");

    // Alice orderbook must show no orders
    log!("Get RICK/MORTY orderbook on Alice side");
    let rc = unwrap! (block_on (mm_alice.rpc (json! ({
        "userpass": mm_alice.userpass,
        "method": "orderbook",
        "base": "RICK",
        "rel": "MORTY",
    }))));
    assert! (rc.0.is_success(), "!orderbook: {}", rc.1);

    let alice_orderbook: Json = unwrap!(json::from_str(&rc.1));
    log!("Alice orderbook " [alice_orderbook]);
    let asks = alice_orderbook["asks"].as_array().unwrap();
    assert_eq!(asks.len(), 0, "Alice RICK/MORTY asks are not empty");
}

/// https://github.com/artemii235/SuperNET/issues/367
/// Electrum requests should success if at least 1 server successfully connected,
/// all others might end up with DNS resolution errors, TCP connection errors, etc.
#[test]
#[cfg(feature = "native")]
fn test_electrum_enable_conn_errors() {
    let coins = json!([
        {"coin":"RICK","asset":"RICK"},
        {"coin":"MORTY","asset":"MORTY"},
    ]);

    let mut mm_bob = unwrap! (MarketMakerIt::start (
        json! ({
            "gui": "nogui",
            "netid": 9998,
            "dht": "on",  // Enable DHT without delay.
            "myipaddr": env::var ("BOB_TRADE_IP") .ok(),
            "rpcip": env::var ("BOB_TRADE_IP") .ok(),
            "canbind": env::var ("BOB_TRADE_PORT") .ok().map (|s| unwrap! (s.parse::<i64>())),
            "passphrase": "bob passphrase",
            "coins": coins,
            "i_am_seed": true,
            "rpc_password": "pass",
        }),
        "pass".into(),
        match var ("LOCAL_THREAD_MM") {Ok (ref e) if e == "bob" => Some (local_start()), _ => None}
    ));
    let (_bob_dump_log, _bob_dump_dashboard) = mm_dump (&mm_bob.log_path);
    log!({"Bob log path: {}", mm_bob.log_path.display()});
    unwrap! (block_on (mm_bob.wait_for_log (22., |log| log.contains (">>>>>>>>> DEX stats "))));
    // Using working servers and few else with random ports to trigger "connection refused"
    block_on(enable_electrum(&mm_bob, "RICK", vec![
        "electrum3.cipig.net:10017",
        "electrum2.cipig.net:10017",
        "electrum1.cipig.net:10017",
        "electrum1.cipig.net:60017",
        "electrum1.cipig.net:60018",
    ]));
    // use random domain name to trigger name is not resolved
    block_on(enable_electrum(&mm_bob, "MORTY", vec![
        "electrum3.cipig.net:10018",
        "electrum2.cipig.net:10018",
        "electrum1.cipig.net:10018",
        "random-electrum-domain-name1.net:60017",
        "random-electrum-domain-name2.net:60017",
    ]));
}

#[test]
#[cfg(feature = "native")]
fn test_order_should_not_be_displayed_when_node_is_down() {
    let coins = json!([
        {"coin":"RICK","asset":"RICK"},
        {"coin":"MORTY","asset":"MORTY"},
    ]);

    // start bob and immediately place the order
    let mut mm_bob = unwrap! (MarketMakerIt::start (
        json! ({
            "gui": "nogui",
            "netid": 9998,
            "dht": "on",  // Enable DHT without delay.
            "myipaddr": env::var ("BOB_TRADE_IP") .ok(),
            "rpcip": env::var ("BOB_TRADE_IP") .ok(),
            "canbind": env::var ("BOB_TRADE_PORT") .ok().map (|s| unwrap! (s.parse::<i64>())),
            "passphrase": "bob passphrase",
            "coins": coins,
            "i_am_seed": true,
            "rpc_password": "pass",
        }),
        "pass".into(),
        match var ("LOCAL_THREAD_MM") {Ok (ref e) if e == "bob" => Some (local_start()), _ => None}
    ));
    let (_bob_dump_log, _bob_dump_dashboard) = mm_dump (&mm_bob.log_path);
    log!({"Bob log path: {}", mm_bob.log_path.display()});
    unwrap! (block_on (mm_bob.wait_for_log (22., |log| log.contains (">>>>>>>>> DEX stats "))));

    log!("Bob enable RICK " [block_on(enable_electrum(&mm_bob, "RICK", vec![
        "electrum3.cipig.net:10017",
        "electrum2.cipig.net:10017",
        "electrum1.cipig.net:10017",
    ]))]);

    log!("Bob enable MORTY " [block_on(enable_electrum(&mm_bob, "MORTY", vec![
        "electrum3.cipig.net:10018",
        "electrum2.cipig.net:10018",
        "electrum1.cipig.net:10018",
    ]))]);

    let mut mm_alice = unwrap! (MarketMakerIt::start (
        json! ({
            "gui": "nogui",
            "netid": 9998,
            "myipaddr": env::var ("ALICE_TRADE_IP") .ok(),
            "rpcip": env::var ("ALICE_TRADE_IP") .ok(),
            "passphrase": "alice passphrase",
            "coins": coins,
            "seednodes": [fomat!((mm_bob.ip))],
            "rpc_password": "pass",
        }),
        "pass".into(),
        match var ("LOCAL_THREAD_MM") {Ok (ref e) if e == "alice" => Some (local_start()), _ => None}
    ));

    let (_alice_dump_log, _alice_dump_dashboard) = mm_dump (&mm_alice.log_path);
    log!({"Alice log path: {}", mm_alice.log_path.display()});

    unwrap! (block_on (mm_alice.wait_for_log (22., |log| log.contains (">>>>>>>>> DEX stats "))));

    log!("Alice enable RICK " [block_on(enable_electrum(&mm_alice, "RICK", vec![
        "electrum3.cipig.net:10017",
        "electrum2.cipig.net:10017",
        "electrum1.cipig.net:10017",
    ]))]);

    log!("Alice enable MORTY " [block_on(enable_electrum(&mm_alice, "MORTY", vec![
        "electrum3.cipig.net:10018",
        "electrum2.cipig.net:10018",
        "electrum1.cipig.net:10018",
    ]))]);

    // issue sell request on Bob side by setting base/rel price
    log!("Issue bob sell request");
    let rc = unwrap! (block_on (mm_bob.rpc (json! ({
        "userpass": mm_bob.userpass,
        "method": "setprice",
        "base": "RICK",
        "rel": "MORTY",
        "price": 0.9,
        "volume": "0.9",
    }))));
    assert! (rc.0.is_success(), "!setprice: {}", rc.1);

    thread::sleep(Duration::from_secs(12));

    log!("Get RICK/MORTY orderbook on Alice side");
    let rc = unwrap! (block_on (mm_alice.rpc (json! ({
            "userpass": mm_alice.userpass,
            "method": "orderbook",
            "base": "RICK",
            "rel": "MORTY",
        }))));
    assert!(rc.0.is_success(), "!orderbook: {}", rc.1);

    let alice_orderbook: Json = unwrap!(json::from_str(&rc.1));
    log!("Alice orderbook " [alice_orderbook]);
    let asks = alice_orderbook["asks"].as_array().unwrap();
    assert_eq!(asks.len(), 1, "Alice RICK/MORTY orderbook must have exactly 1 ask");

    unwrap! (block_on (mm_bob.stop()));
    thread::sleep(Duration::from_secs(30));

    let rc = unwrap! (block_on (mm_alice.rpc (json! ({
            "userpass": mm_alice.userpass,
            "method": "orderbook",
            "base": "RICK",
            "rel": "MORTY",
        }))));
    assert!(rc.0.is_success(), "!orderbook: {}", rc.1);

    let alice_orderbook: Json = unwrap!(json::from_str(&rc.1));
    log!("Alice orderbook " [alice_orderbook]);
    let asks = unwrap!(alice_orderbook["asks"].as_array());
    assert_eq!(asks.len(), 0, "Alice RICK/MORTY orderbook must have zero asks");

    unwrap! (block_on (mm_alice.stop()));
}

#[test]
#[cfg(feature = "native")]
// https://github.com/KomodoPlatform/atomicDEX-API/issues/511
fn test_all_orders_per_pair_per_node_must_be_displayed_in_orderbook() {
    let coins = json!([
        {"coin":"RICK","asset":"RICK"},
        {"coin":"MORTY","asset":"MORTY"},
    ]);

    let mut mm = unwrap! (MarketMakerIt::start (
        json! ({
            "gui": "nogui",
            "netid": 9998,
            "myipaddr": env::var ("BOB_TRADE_IP") .ok(),
            "rpcip": env::var ("BOB_TRADE_IP") .ok(),
            "canbind": env::var ("BOB_TRADE_PORT") .ok().map (|s| unwrap! (s.parse::<i64>())),
            "passphrase": "bob passphrase",
            "coins": coins,
            "rpc_password": "pass",
            "i_am_seed": true,
        }),
        "pass".into(),
        match var ("LOCAL_THREAD_MM") {Ok (ref e) if e == "bob" => Some (local_start()), _ => None}
    ));
    let (_dump_log, _dump_dashboard) = mm_dump (&mm.log_path);
    log!({"Log path: {}", mm.log_path.display()});
    unwrap! (block_on (mm.wait_for_log (22., |log| log.contains (">>>>>>>>> DEX stats "))));
    block_on(enable_electrum(&mm, "RICK", vec!["electrum3.cipig.net:10017", "electrum2.cipig.net:10017", "electrum1.cipig.net:10017"]));
    block_on(enable_electrum(&mm, "MORTY", vec!["electrum3.cipig.net:10018", "electrum2.cipig.net:10018", "electrum1.cipig.net:10018"]));

    // set 2 orders with different prices
    let rc = unwrap! (block_on (mm.rpc (json! ({
        "userpass": mm.userpass,
        "method": "setprice",
        "base": "RICK",
        "rel": "MORTY",
        "price": 0.9,
        "volume": "0.9",
        "cancel_previous": false,
    }))));
    assert! (rc.0.is_success(), "!setprice: {}", rc.1);

    let rc = unwrap! (block_on (mm.rpc (json! ({
        "userpass": mm.userpass,
        "method": "setprice",
        "base": "RICK",
        "rel": "MORTY",
        "price": 1,
        "volume": "0.9",
        "cancel_previous": false,
    }))));
    assert! (rc.0.is_success(), "!setprice: {}", rc.1);

    thread::sleep(Duration::from_secs(12));

    log!("Get RICK/MORTY orderbook");
    let rc = unwrap! (block_on (mm.rpc (json! ({
            "userpass": mm.userpass,
            "method": "orderbook",
            "base": "RICK",
            "rel": "MORTY",
        }))));
    assert!(rc.0.is_success(), "!orderbook: {}", rc.1);

    let orderbook: Json = unwrap!(json::from_str(&rc.1));
    log!("orderbook " [orderbook]);
    let asks = orderbook["asks"].as_array().unwrap();
    assert_eq!(asks.len(), 2, "RICK/MORTY orderbook must have exactly 2 asks");
}

#[test]
#[cfg(feature = "native")]
fn orderbook_should_display_rational_amounts() {
    let coins = json!([
        {"coin":"RICK","asset":"RICK"},
        {"coin":"MORTY","asset":"MORTY"},
    ]);

    let mut mm = unwrap! (MarketMakerIt::start (
        json! ({
            "gui": "nogui",
            "netid": 9998,
            "myipaddr": env::var ("BOB_TRADE_IP") .ok(),
            "rpcip": env::var ("BOB_TRADE_IP") .ok(),
            "canbind": env::var ("BOB_TRADE_PORT") .ok().map (|s| unwrap! (s.parse::<i64>())),
            "passphrase": "bob passphrase",
            "coins": coins,
            "rpc_password": "pass",
            "i_am_seed": true,
        }),
        "pass".into(),
        match var ("LOCAL_THREAD_MM") {Ok (ref e) if e == "bob" => Some (local_start()), _ => None}
    ));
    let (_dump_log, _dump_dashboard) = mm_dump (&mm.log_path);
    log!({"Log path: {}", mm.log_path.display()});
    unwrap! (block_on (mm.wait_for_log (22., |log| log.contains (">>>>>>>>> DEX stats "))));
    block_on(enable_electrum(&mm, "RICK", vec!["electrum3.cipig.net:10017", "electrum2.cipig.net:10017", "electrum1.cipig.net:10017"]));
    block_on(enable_electrum(&mm, "MORTY", vec!["electrum3.cipig.net:10018", "electrum2.cipig.net:10018", "electrum1.cipig.net:10018"]));

    let price = BigRational::new(9.into(), 10.into());
    let volume = BigRational::new(9.into(), 10.into());

    // create order with rational amount and price
    let rc = unwrap! (block_on (mm.rpc (json! ({
        "userpass": mm.userpass,
        "method": "setprice",
        "base": "RICK",
        "rel": "MORTY",
        "price": price,
        "volume": volume,
        "cancel_previous": false,
    }))));
    assert! (rc.0.is_success(), "!setprice: {}", rc.1);

    thread::sleep(Duration::from_secs(12));
    log!("Get RICK/MORTY orderbook");
    let rc = unwrap! (block_on (mm.rpc (json! ({
            "userpass": mm.userpass,
            "method": "orderbook",
            "base": "RICK",
            "rel": "MORTY",
        }))));
    assert!(rc.0.is_success(), "!orderbook: {}", rc.1);

    let orderbook: Json = unwrap!(json::from_str(&rc.1));
    log!("orderbook " [orderbook]);
    let asks = orderbook["asks"].as_array().unwrap();
    assert_eq!(asks.len(), 1, "RICK/MORTY orderbook must have exactly 1 ask");
    let price_in_orderbook: BigRational = unwrap!(json::from_value(asks[0]["price_rat"].clone()));
    let volume_in_orderbook: BigRational = unwrap!(json::from_value(asks[0]["max_volume_rat"].clone()));
    assert_eq!(price, price_in_orderbook);
    assert_eq!(volume, volume_in_orderbook);
}

fn check_priv_key(mm: &MarketMakerIt, coin: &str, expected_priv_key: &str) {
    let rc = unwrap! (block_on (mm.rpc (json! ({
        "userpass": mm.userpass,
        "method": "show_priv_key",
        "coin": coin
    }))));
    assert!(rc.0.is_success(), "!show_priv_key: {}", rc.1);
    let privkey: Json = unwrap!(json::from_str(&rc.1));
    assert_eq!(privkey["result"]["priv_key"], Json::from(expected_priv_key))
}

#[test]
#[cfg(feature = "native")]
// https://github.com/KomodoPlatform/atomicDEX-API/issues/519#issuecomment-589149811
fn test_show_priv_key() {
    let coins = json! ([
        {"coin":"RICK","asset":"RICK","rpcport":8923,"txversion":4,"overwintered":1},
        {"coin":"MORTY","asset":"MORTY","rpcport":11608,"txversion":4,"overwintered":1},
        {"coin":"ETH","name":"ethereum","etomic":"0x0000000000000000000000000000000000000000"},
        {"coin":"JST","name":"jst","etomic":"0x2b294F029Fde858b2c62184e8390591755521d8E"}
    ]);

    let mut mm = unwrap!(MarketMakerIt::start (
        json! ({
            "gui": "nogui",
            "netid": 9998,
            "myipaddr": env::var ("BOB_TRADE_IP") .ok(),
            "rpcip": env::var ("BOB_TRADE_IP") .ok(),
            "canbind": env::var ("BOB_TRADE_PORT") .ok().map (|s| unwrap! (s.parse::<i64>())),
            "passphrase": "bob passphrase",
            "coins": coins,
            "rpc_password": "pass",
            "i_am_seed": true,
        }),
        "pass".into(),
        match var ("LOCAL_THREAD_MM") {Ok (ref e) if e == "bob" => Some (local_start()), _ => None}
    ));

    let (_dump_log, _dump_dashboard) = mm_dump (&mm.log_path);
    log!({"Log path: {}", mm.log_path.display()});
    unwrap! (block_on (mm.wait_for_log (22., |log| log.contains (">>>>>>>>> DEX stats "))));
    log! ({"enable_coins: {:?}", block_on (enable_coins_eth_electrum (&mm, vec!["http://195.201.0.6:8565"]))});

    check_priv_key(&mm, "RICK", "UvCjJf4dKSs2vFGVtCnUTAhR5FTZGdg43DDRa9s7s5DV1sSDX14g");
    check_priv_key(&mm, "ETH", "0xb8c774f071de08c7fd8f62b97f1a5726f6ce9f1bcf141b70b86689254ed6714e");
}

#[test]
#[cfg(feature = "native")]
// https://github.com/KomodoPlatform/atomicDEX-API/issues/586
fn electrum_and_enable_required_confirmations_and_nota() {
    let coins = json! ([
        {"coin":"RICK","asset":"RICK","rpcport":8923,"txversion":4,"overwintered":1},
        {"coin":"MORTY","asset":"MORTY","rpcport":11608,"txversion":4,"overwintered":1},
        {"coin":"ETH","name":"ethereum","etomic":"0x0000000000000000000000000000000000000000"},
        {"coin":"JST","name":"jst","etomic":"0x2b294F029Fde858b2c62184e8390591755521d8E"}
    ]);

    let mut mm = unwrap!(MarketMakerIt::start (
        json! ({
            "gui": "nogui",
            "netid": 9998,
            "myipaddr": env::var ("BOB_TRADE_IP") .ok(),
            "rpcip": env::var ("BOB_TRADE_IP") .ok(),
            "canbind": env::var ("BOB_TRADE_PORT") .ok().map (|s| unwrap! (s.parse::<i64>())),
            "passphrase": "bob passphrase",
            "coins": coins,
            "rpc_password": "pass",
            "i_am_seed": true,
        }),
        "pass".into(),
        match var ("LOCAL_THREAD_MM") {Ok (ref e) if e == "bob" => Some (local_start()), _ => None}
    ));

    let (_dump_log, _dump_dashboard) = mm_dump (&mm.log_path);
    log!({"Log path: {}", mm.log_path.display()});
    unwrap! (block_on (mm.wait_for_log (22., |log| log.contains (">>>>>>>>> DEX stats "))));

    let electrum_rick = unwrap! (block_on(mm.rpc (json! ({
        "userpass": mm.userpass,
        "method": "electrum",
        "coin": "RICK",
        "servers": [{"url":"electrum1.cipig.net:10017"},{"url":"electrum2.cipig.net:10017"},{"url":"electrum3.cipig.net:10017"}],
        "mm2": 1,
        "required_confirmations": 10,
        "requires_notarization": true
    }))));
    assert_eq! (electrum_rick.0, StatusCode::OK, "RPC «electrum» failed with {} {}", electrum_rick.0, electrum_rick.1);
    let rick_response: Json = unwrap!(json::from_str(&electrum_rick.1));
    assert_eq!(rick_response["required_confirmations"], Json::from(10));
    assert_eq!(rick_response["requires_notarization"], Json::from(true));

    // should change requires notarization at runtime
    let requires_nota_rick = unwrap! (block_on(mm.rpc (json! ({
        "userpass": mm.userpass,
        "method": "set_requires_notarization",
        "coin": "RICK",
        "requires_notarization": false
    }))));

    assert_eq! (requires_nota_rick.0, StatusCode::OK, "RPC «set_requires_notarization» failed with {} {}", requires_nota_rick.0, requires_nota_rick.1);
    let requires_nota_rick_response: Json = unwrap!(json::from_str(&requires_nota_rick.1));
    assert_eq!(requires_nota_rick_response["result"]["requires_notarization"], Json::from(false));

    let enable_eth = unwrap! (block_on(mm.rpc (json! ({
        "userpass": mm.userpass,
        "method": "enable",
        "coin": "ETH",
        "urls": ["http://195.201.0.6:8565"],
        "mm2": 1,
        "swap_contract_address": "0xa09ad3cd7e96586ebd05a2607ee56b56fb2db8fd",
        "required_confirmations": 10,
        "requires_notarization": true
    }))));
    assert_eq! (enable_eth.0, StatusCode::OK, "RPC «enable» failed with {} {}", enable_eth.0, enable_eth.1);
    let eth_response: Json = unwrap!(json::from_str(&enable_eth.1));
    assert_eq!(eth_response["required_confirmations"], Json::from(10));
    // requires_notarization doesn't take any effect on ETH/ERC20 coins
    assert_eq!(eth_response["requires_notarization"], Json::from(false));
}

fn check_too_low_volume_order_creation_fails(mm: &MarketMakerIt, base: &str, rel: &str) {
    let rc = unwrap! (block_on (mm.rpc (json! ({
        "userpass": mm.userpass,
        "method": "setprice",
        "base": base,
        "rel": rel,
        "price": "1",
        "volume": "0.00776",
        "cancel_previous": false,
    }))));
    assert! (!rc.0.is_success(), "setprice success, but should be error {}", rc.1);

    let rc = unwrap! (block_on (mm.rpc (json! ({
        "userpass": mm.userpass,
        "method": "setprice",
        "base": base,
        "rel": rel,
        "price": "0.00776",
        "volume": "1",
        "cancel_previous": false,
    }))));
    assert! (!rc.0.is_success(), "setprice success, but should be error {}", rc.1);

    let rc = unwrap! (block_on (mm.rpc (json! ({
        "userpass": mm.userpass,
        "method": "sell",
        "base": base,
        "rel": rel,
        "price": "1",
        "volume": "0.00776",
    }))));
    assert! (!rc.0.is_success(), "sell success, but should be error {}", rc.1);

    let rc = unwrap! (block_on (mm.rpc (json! ({
        "userpass": mm.userpass,
        "method": "buy",
        "base": base,
        "rel": rel,
        "price": "1",
        "volume": "0.00776",
    }))));
    assert! (!rc.0.is_success(), "buy success, but should be error {}", rc.1);
}

#[test]
#[cfg(feature = "native")]
// https://github.com/KomodoPlatform/atomicDEX-API/issues/481
fn setprice_buy_sell_min_volume() {
    let bob_passphrase = unwrap! (get_passphrase (&".env.seed", "BOB_PASSPHRASE"));

    let coins = json! ([
        {"coin":"RICK","asset":"RICK","rpcport":8923,"txversion":4,"overwintered":1},
        {"coin":"MORTY","asset":"MORTY","rpcport":11608,"txversion":4,"overwintered":1},
        {"coin":"ETH","name":"ethereum","etomic":"0x0000000000000000000000000000000000000000"},
        {"coin":"JST","name":"jst","etomic":"0x2b294F029Fde858b2c62184e8390591755521d8E"}
    ]);

    let mut mm = unwrap!(MarketMakerIt::start (
        json! ({
            "gui": "nogui",
            "netid": 9998,
            "myipaddr": env::var ("BOB_TRADE_IP") .ok(),
            "rpcip": env::var ("BOB_TRADE_IP") .ok(),
            "canbind": env::var ("BOB_TRADE_PORT") .ok().map (|s| unwrap! (s.parse::<i64>())),
            "passphrase": bob_passphrase,
            "coins": coins,
            "rpc_password": "pass",
            "i_am_seed": true,
        }),
        "pass".into(),
        match var ("LOCAL_THREAD_MM") {Ok (ref e) if e == "bob" => Some (local_start()), _ => None}
    ));

    let (_dump_log, _dump_dashboard) = mm_dump (&mm.log_path);
    log!({"Log path: {}", mm.log_path.display()});
    unwrap! (block_on (mm.wait_for_log (22., |log| log.contains (">>>>>>>>> DEX stats "))));

    log!([block_on(enable_coins_eth_electrum(&mm, vec!["http://195.201.0.6:8565"]))]);

    check_too_low_volume_order_creation_fails(&mm, "MORTY", "ETH");
    check_too_low_volume_order_creation_fails(&mm, "ETH", "MORTY");
    check_too_low_volume_order_creation_fails(&mm, "JST", "MORTY");
}

#[test]
#[cfg(feature = "native")]
<<<<<<< HEAD
fn gossipsub() {
    let coins = json! ([
        {"coin":"RICK","asset":"RICK","rpcport":8923,"txversion":4,"overwintered":1},
        {"coin":"MORTY","asset":"MORTY","rpcport":11608,"txversion":4,"overwintered":1},
=======
fn test_fill_or_kill_taker_order_should_not_transform_to_maker() {
    let bob_passphrase = unwrap! (get_passphrase (&".env.client", "BOB_PASSPHRASE"));

    let coins = json! ([
        {"coin":"RICK","asset":"RICK","required_confirmations":0,"txversion":4,"overwintered":1},
        {"coin":"MORTY","asset":"MORTY","required_confirmations":0,"txversion":4,"overwintered":1},
        {"coin":"ETOMIC","asset":"ETOMIC","required_confirmations":0,"txversion":4,"overwintered":1},
>>>>>>> 34dd28db
        {"coin":"ETH","name":"ethereum","etomic":"0x0000000000000000000000000000000000000000"},
        {"coin":"JST","name":"jst","etomic":"0x2b294F029Fde858b2c62184e8390591755521d8E"}
    ]);

<<<<<<< HEAD
    let mut mm_bob = unwrap!(MarketMakerIt::start (
        json! ({
            "gui": "nogui",
            "netid": 9998,
            "myipaddr": env::var ("BOB_TRADE_IP") .ok(),
            "rpcip": env::var ("BOB_TRADE_IP") .ok(),
            "canbind": env::var ("BOB_TRADE_PORT") .ok().map (|s| unwrap! (s.parse::<i64>())),
            "passphrase": "bob passphrase",
            "coins": coins,
            "rpc_password": "pass",
            "i_am_seed": true,
        }),
        "pass".into(),
        match var ("LOCAL_THREAD_MM") {Ok (ref e) if e == "bob" => Some (local_start()), _ => None}
    ));

    let (_dump_log, _dump_dashboard) = mm_dump (&mm_bob.log_path);
    log!({"Log path: {}", mm_bob.log_path.display()});
    unwrap! (block_on (mm_bob.wait_for_log (22., |log| log.contains ("libp2p gossipsub node listening on"))));

    let alices = spin_n_nodes(&fomat!((mm_bob.ip)), &coins, 1);
    thread::sleep(Duration::from_secs(60));
}

fn spin_n_nodes(seednode: &str, coins: &Json, n: usize) -> Vec<(MarketMakerIt, RaiiDump, RaiiDump)> {
    let mut mm_nodes = Vec::with_capacity(n);
    for i in 0..n {
        let mut mm = unwrap!(MarketMakerIt::start (
            json! ({
                "gui": "nogui",
                "netid": 9998,
                "myipaddr": env::var ("ALICE_TRADE_IP") .ok(),
                "rpcip": env::var ("ALICE_TRADE_IP") .ok(),
                "passphrase": format!("alice passphrase {}", i),
                "coins": coins,
                "seednodes": [seednode],
                "rpc_password": "pass",
            }),
            "pass".into(),
            local_start! ("alice")
        ));

        let (alice_dump_log, alice_dump_dashboard) = mm_dump(&mm.log_path);
        log!({ "Alice {} log path: {}", i, mm.log_path.display() });
        unwrap! (block_on (mm.wait_for_log (22., |log| log.contains (&format!("Dialed {}", seednode)))));
        mm_nodes.push((mm, alice_dump_log, alice_dump_dashboard));
    }
    mm_nodes
=======
    let mut mm_bob = unwrap! (MarketMakerIt::start (
        json! ({
            "gui": "nogui",
            "netid": 8999,
            "dht": "on",  // Enable DHT without delay.
            "myipaddr": env::var ("BOB_TRADE_IP") .ok(),
            "rpcip": env::var ("BOB_TRADE_IP") .ok(),
            "canbind": env::var ("BOB_TRADE_PORT") .ok().map (|s| unwrap! (s.parse::<i64>())),
            "passphrase": bob_passphrase,
            "coins": coins,
            "rpc_password": "password",
            "i_am_seed": true,
        }),
        "password".into(),
        local_start! ("bob")
    ));

    let (_bob_dump_log, _bob_dump_dashboard) = mm_bob.mm_dump();
    log! ({"Bob log path: {}", mm_bob.log_path.display()});
    unwrap! (block_on (mm_bob.wait_for_log (22., |log| log.contains (">>>>>>>>> DEX stats "))));
    log!([block_on(enable_coins_eth_electrum(&mm_bob, vec!["http://195.201.0.6:8565"]))]);

    log!("Issue bob ETH/JST sell request");
    let rc = unwrap! (block_on(mm_bob.rpc (json! ({
        "userpass": mm_bob.userpass,
        "method": "sell",
        "base": "ETH",
        "rel": "JST",
        "price": 1,
        "volume": 0.1,
        "order_type": {
            "type": "FillOrKill"
        }
    }))));
    assert!(rc.0.is_success(), "!setprice: {}", rc.1);
    log!("Wait for 40 seconds for Bob order to be cancelled");
    thread::sleep(Duration::from_secs(40));

    let rc = unwrap! (block_on(mm_bob.rpc (json! ({
        "userpass": mm_bob.userpass,
        "method": "my_orders",
    }))));
    assert!(rc.0.is_success(), "!my_orders: {}", rc.1);
    let my_orders: Json = unwrap!(json::from_str(&rc.1));
    let my_maker_orders: HashMap<String, Json> = unwrap!(json::from_value(my_orders["result"]["maker_orders"].clone()));
    let my_taker_orders: HashMap<String, Json> = unwrap!(json::from_value(my_orders["result"]["taker_orders"].clone()));
    assert!(my_maker_orders.is_empty(), "maker_orders must be empty");
    assert!(my_taker_orders.is_empty(), "taker_orders must be empty");
>>>>>>> 34dd28db
}

// HOWTO
// 1. Install Firefox.
// 2. Install forked version of wasm-bindgen-cli: cargo install wasm-bindgen-cli --git https://github.com/artemii235/wasm-bindgen.git
// 3. Download Gecko driver for your OS: https://github.com/mozilla/geckodriver/releases
// 4. Run HEADLESS_TIMEOUT=120 GECKODRIVER=PATH_TO_GECKO_DRIVER_BIN cargo test --target wasm32-unknown-unknown --features w-bindgen
#[cfg(feature = "w-bindgen")]
mod wasm_bindgen_tests {
    use futures01::Future;
    use js_sys::Promise;
    use lazy_static::lazy_static;
    use wasm_bindgen_test::*;
    use wasm_bindgen::prelude::*;
    use web_sys::console;
    use wasm_bindgen_futures::JsFuture;
    use super::*;

    wasm_bindgen_test_configure!(run_in_browser);

    #[wasm_bindgen]
    extern "C" {
        fn setInterval(closure: &Closure<FnMut()>, millis: u32) -> f64;
        fn cancelInterval(token: f64);
    }

    pub struct Interval {
        closure: Closure<FnMut()>,
    }

    impl Interval {
        fn new() -> Interval {
            let closure = Closure::new({common::executor::run});
            Interval {
                closure,
            }
        }
    }

    unsafe impl Send for Interval {}
    unsafe impl Sync for Interval {}

    lazy_static! {
        static ref EXECUTOR_INTERVAL: Interval = Interval::new();
    }

    #[wasm_bindgen(raw_module = "./js/defined-in-js.js")]
    extern "C" {
        fn sleep(ms: u32) -> Promise;
    }

    #[wasm_bindgen_test]
    async fn test_swap() {
        use common::mm_ctx::MmCtxBuilder;
        use coins::lp_coininit;
        use futures::{Future, TryFutureExt};
        use futures::future::join;
        use crate::mm2::lp_swap::{run_maker_swap, run_taker_swap, MakerSwap, TakerSwap};

        setInterval(&EXECUTOR_INTERVAL.closure, 200);
        let key_pair_taker = key_pair_from_seed("spice describe gravity federal blast come thank unfair canal monkey style afraid").unwrap();
        let key_pair_maker = key_pair_from_seed("also shoot benefit prefer juice shell elder veteran woman mimic image kidney").unwrap();
        let conf = json!({
            "coins": [{
                "coin": "ETH",
                "name": "ethereum",
                "fname": "Ethereum",
                "etomic": "0x0000000000000000000000000000000000000000",
                "rpcport": 80,
                "mm2": 1
            }, {
                "coin": "JST",
                "name": "jst",
                "fname": "jst",
                "etomic": "0x2b294F029Fde858b2c62184e8390591755521d8E",
                "rpcport": 80,
                "mm2": 1
            }]
        });
        let ctx_taker = MmCtxBuilder::new().with_conf(conf.clone()).with_secp256k1_key_pair(key_pair_taker).into_mm_arc();
        let ctx_maker = MmCtxBuilder::new().with_conf(conf).with_secp256k1_key_pair(key_pair_maker).into_mm_arc();

        let req = json!({
            "urls":["http://195.201.0.6:8565"],
            "swap_contract_address":"0xa09ad3cd7e96586ebd05a2607ee56b56fb2db8fd"
        });
        let eth_taker = lp_coininit(&ctx_taker, "ETH", &req).await.unwrap();
        let jst_taker = lp_coininit(&ctx_taker, "JST", &req).await.unwrap();
        let eth_maker = lp_coininit(&ctx_maker, "ETH", &req).await.unwrap();
        let jst_maker = lp_coininit(&ctx_maker, "JST", &req).await.unwrap();
        let taker_swap = TakerSwap::new(
            ctx_taker.clone(),
            [0; 32].into(),
            eth_taker.clone(),
            jst_taker.clone(),
            1.into(),
            1.into(),
            (**ctx_taker.secp256k1_key_pair().public()).into(),
            "7c9319b2-866d-412f-bb82-a311b675fc52".to_owned(),
        );

        let maker_swap = MakerSwap::new(
            ctx_maker.clone(),
            [0; 32].into(),
            eth_maker.clone(),
            jst_maker.clone(),
            1.into(),
            1.into(),
            (**ctx_maker.secp256k1_key_pair().public()).into(),
            "7c9319b2-866d-412f-bb82-a311b675fc52".to_owned(),
        );
        join(run_taker_swap(taker_swap, None), run_maker_swap(maker_swap, None)).await;
    }
}<|MERGE_RESOLUTION|>--- conflicted
+++ resolved
@@ -2131,25 +2131,77 @@
 
 #[test]
 #[cfg(feature = "native")]
-<<<<<<< HEAD
+fn test_fill_or_kill_taker_order_should_not_transform_to_maker() {
+    let bob_passphrase = unwrap! (get_passphrase (&".env.client", "BOB_PASSPHRASE"));
+
+    let coins = json! ([
+        {"coin":"RICK","asset":"RICK","required_confirmations":0,"txversion":4,"overwintered":1},
+        {"coin":"MORTY","asset":"MORTY","required_confirmations":0,"txversion":4,"overwintered":1},
+        {"coin":"ETOMIC","asset":"ETOMIC","required_confirmations":0,"txversion":4,"overwintered":1},
+        {"coin":"ETH","name":"ethereum","etomic":"0x0000000000000000000000000000000000000000"},
+        {"coin":"JST","name":"jst","etomic":"0x2b294F029Fde858b2c62184e8390591755521d8E"}
+    ]);
+
+    let mut mm_bob = unwrap! (MarketMakerIt::start (
+        json! ({
+            "gui": "nogui",
+            "netid": 8999,
+            "dht": "on",  // Enable DHT without delay.
+            "myipaddr": env::var ("BOB_TRADE_IP") .ok(),
+            "rpcip": env::var ("BOB_TRADE_IP") .ok(),
+            "canbind": env::var ("BOB_TRADE_PORT") .ok().map (|s| unwrap! (s.parse::<i64>())),
+            "passphrase": bob_passphrase,
+            "coins": coins,
+            "rpc_password": "password",
+            "i_am_seed": true,
+        }),
+        "password".into(),
+        local_start! ("bob")
+    ));
+
+    let (_bob_dump_log, _bob_dump_dashboard) = mm_bob.mm_dump();
+    log! ({"Bob log path: {}", mm_bob.log_path.display()});
+    unwrap! (block_on (mm_bob.wait_for_log (22., |log| log.contains (">>>>>>>>> DEX stats "))));
+    log!([block_on(enable_coins_eth_electrum(&mm_bob, vec!["http://195.201.0.6:8565"]))]);
+
+    log!("Issue bob ETH/JST sell request");
+    let rc = unwrap! (block_on(mm_bob.rpc (json! ({
+        "userpass": mm_bob.userpass,
+        "method": "sell",
+        "base": "ETH",
+        "rel": "JST",
+        "price": 1,
+        "volume": 0.1,
+        "order_type": {
+            "type": "FillOrKill"
+        }
+    }))));
+    assert!(rc.0.is_success(), "!setprice: {}", rc.1);
+    log!("Wait for 40 seconds for Bob order to be cancelled");
+    thread::sleep(Duration::from_secs(40));
+
+    let rc = unwrap! (block_on(mm_bob.rpc (json! ({
+        "userpass": mm_bob.userpass,
+        "method": "my_orders",
+    }))));
+    assert!(rc.0.is_success(), "!my_orders: {}", rc.1);
+    let my_orders: Json = unwrap!(json::from_str(&rc.1));
+    let my_maker_orders: HashMap<String, Json> = unwrap!(json::from_value(my_orders["result"]["maker_orders"].clone()));
+    let my_taker_orders: HashMap<String, Json> = unwrap!(json::from_value(my_orders["result"]["taker_orders"].clone()));
+    assert!(my_maker_orders.is_empty(), "maker_orders must be empty");
+    assert!(my_taker_orders.is_empty(), "taker_orders must be empty");
+}
+
+#[test]
+#[cfg(feature = "native")]
 fn gossipsub() {
     let coins = json! ([
         {"coin":"RICK","asset":"RICK","rpcport":8923,"txversion":4,"overwintered":1},
         {"coin":"MORTY","asset":"MORTY","rpcport":11608,"txversion":4,"overwintered":1},
-=======
-fn test_fill_or_kill_taker_order_should_not_transform_to_maker() {
-    let bob_passphrase = unwrap! (get_passphrase (&".env.client", "BOB_PASSPHRASE"));
-
-    let coins = json! ([
-        {"coin":"RICK","asset":"RICK","required_confirmations":0,"txversion":4,"overwintered":1},
-        {"coin":"MORTY","asset":"MORTY","required_confirmations":0,"txversion":4,"overwintered":1},
-        {"coin":"ETOMIC","asset":"ETOMIC","required_confirmations":0,"txversion":4,"overwintered":1},
->>>>>>> 34dd28db
         {"coin":"ETH","name":"ethereum","etomic":"0x0000000000000000000000000000000000000000"},
         {"coin":"JST","name":"jst","etomic":"0x2b294F029Fde858b2c62184e8390591755521d8E"}
     ]);
 
-<<<<<<< HEAD
     let mut mm_bob = unwrap!(MarketMakerIt::start (
         json! ({
             "gui": "nogui",
@@ -2198,56 +2250,6 @@
         mm_nodes.push((mm, alice_dump_log, alice_dump_dashboard));
     }
     mm_nodes
-=======
-    let mut mm_bob = unwrap! (MarketMakerIt::start (
-        json! ({
-            "gui": "nogui",
-            "netid": 8999,
-            "dht": "on",  // Enable DHT without delay.
-            "myipaddr": env::var ("BOB_TRADE_IP") .ok(),
-            "rpcip": env::var ("BOB_TRADE_IP") .ok(),
-            "canbind": env::var ("BOB_TRADE_PORT") .ok().map (|s| unwrap! (s.parse::<i64>())),
-            "passphrase": bob_passphrase,
-            "coins": coins,
-            "rpc_password": "password",
-            "i_am_seed": true,
-        }),
-        "password".into(),
-        local_start! ("bob")
-    ));
-
-    let (_bob_dump_log, _bob_dump_dashboard) = mm_bob.mm_dump();
-    log! ({"Bob log path: {}", mm_bob.log_path.display()});
-    unwrap! (block_on (mm_bob.wait_for_log (22., |log| log.contains (">>>>>>>>> DEX stats "))));
-    log!([block_on(enable_coins_eth_electrum(&mm_bob, vec!["http://195.201.0.6:8565"]))]);
-
-    log!("Issue bob ETH/JST sell request");
-    let rc = unwrap! (block_on(mm_bob.rpc (json! ({
-        "userpass": mm_bob.userpass,
-        "method": "sell",
-        "base": "ETH",
-        "rel": "JST",
-        "price": 1,
-        "volume": 0.1,
-        "order_type": {
-            "type": "FillOrKill"
-        }
-    }))));
-    assert!(rc.0.is_success(), "!setprice: {}", rc.1);
-    log!("Wait for 40 seconds for Bob order to be cancelled");
-    thread::sleep(Duration::from_secs(40));
-
-    let rc = unwrap! (block_on(mm_bob.rpc (json! ({
-        "userpass": mm_bob.userpass,
-        "method": "my_orders",
-    }))));
-    assert!(rc.0.is_success(), "!my_orders: {}", rc.1);
-    let my_orders: Json = unwrap!(json::from_str(&rc.1));
-    let my_maker_orders: HashMap<String, Json> = unwrap!(json::from_value(my_orders["result"]["maker_orders"].clone()));
-    let my_taker_orders: HashMap<String, Json> = unwrap!(json::from_value(my_orders["result"]["taker_orders"].clone()));
-    assert!(my_maker_orders.is_empty(), "maker_orders must be empty");
-    assert!(my_taker_orders.is_empty(), "taker_orders must be empty");
->>>>>>> 34dd28db
 }
 
 // HOWTO
