use super::lp_main;
use bigdecimal::BigDecimal;
#[cfg(target_arch = "wasm32")] use common::call_back;
use common::executor::Timer;
use common::for_tests::{check_my_swap_status, check_recent_swaps, check_stats_swap_status,
                        enable_electrum as enable_electrum_impl, enable_native as enable_native_impl, enable_qrc20,
                        find_metrics_in_json, from_env_file, get_passphrase, mm_spat, LocalStart, MarketMakerIt,
                        RaiiDump, MAKER_ERROR_EVENTS, MAKER_SUCCESS_EVENTS, TAKER_ERROR_EVENTS, TAKER_SUCCESS_EVENTS};
use common::mm_metrics::{MetricType, MetricsJson};
use common::mm_number::Fraction;
use common::privkey::key_pair_from_seed;
use common::BigInt;
use common::{block_on, slurp};
use http::StatusCode;
#[cfg(not(target_arch = "wasm32"))]
use hyper::header::ACCESS_CONTROL_ALLOW_ORIGIN;
use num_rational::BigRational;
use serde_json::{self as json, Value as Json};
use std::collections::HashMap;
use std::convert::identity;
use std::env::{self, var};
use std::path::{Path, PathBuf};
use std::str::FromStr;
use std::thread;
use std::time::Duration;
use uuid::Uuid;

#[path = "mm2_tests/structs.rs"] mod structs;
use structs::*;

// TODO: Consider and/or try moving the integration tests into separate Rust files.
// "Tests in your src files should be unit tests, and tests in tests/ should be integration-style tests."
// - https://doc.rust-lang.org/cargo/guide/tests.html

async fn enable_electrum(mm: &MarketMakerIt, coin: &str, tx_history: bool, urls: &[&str]) -> EnableElectrumResponse {
    let value = enable_electrum_impl(mm, coin, tx_history, urls).await;
    json::from_value(value).unwrap()
}

async fn enable_native(mm: &MarketMakerIt, coin: &str, urls: &[&str]) -> EnableElectrumResponse {
    let value = enable_native_impl(mm, coin, urls).await;
    json::from_value(value).unwrap()
}

async fn enable_coins_eth_electrum(
    mm: &MarketMakerIt,
    eth_urls: &[&str],
) -> HashMap<&'static str, EnableElectrumResponse> {
    let mut replies = HashMap::new();
    replies.insert(
        "RICK",
        enable_electrum(mm, "RICK", false, &[
            "electrum1.cipig.net:10017",
            "electrum2.cipig.net:10017",
            "electrum3.cipig.net:10017",
        ])
        .await,
    );
    replies.insert(
        "MORTY",
        enable_electrum(mm, "MORTY", false, &[
            "electrum1.cipig.net:10018",
            "electrum2.cipig.net:10018",
            "electrum3.cipig.net:10018",
        ])
        .await,
    );
    replies.insert("ETH", enable_native(mm, "ETH", eth_urls).await);
    replies.insert("JST", enable_native(mm, "JST", eth_urls).await);
    replies
}

fn addr_from_enable<'a>(enable_response: &'a HashMap<&str, EnableElectrumResponse>, coin: &str) -> &'a str {
    &enable_response.get(coin).unwrap().address
}

fn rmd160_from_passphrase(passphrase: &str) -> [u8; 20] {
    key_pair_from_seed(passphrase).unwrap().public().address_hash().take()
}

/*
portfolio is removed from dependencies temporary
#[test]
#[ignore]
fn test_autoprice_coingecko() {portfolio::portfolio_tests::test_autoprice_coingecko (local_start())}

#[test]
#[ignore]
fn test_autoprice_coinmarketcap() {portfolio::portfolio_tests::test_autoprice_coinmarketcap (local_start())}

#[test]
fn test_fundvalue() {portfolio::portfolio_tests::test_fundvalue (local_start())}
*/

/// Integration test for RPC server.
/// Check that MM doesn't crash in case of invalid RPC requests
#[test]
#[cfg(not(target_arch = "wasm32"))]
fn test_rpc() {
    let (_, mut mm, _dump_log, _dump_dashboard) = mm_spat(local_start(), &identity);
    block_on(mm.wait_for_log(19., |log| log.contains(">>>>>>>>> DEX stats "))).unwrap();

    let no_method = block_on(mm.rpc(json! ({
        "userpass": mm.userpass,
        "coin": "RICK",
        "ipaddr": "electrum1.cipig.net",
        "port": 10017
    })))
    .unwrap();
    assert!(no_method.0.is_server_error());
    assert_eq!((no_method.2)[ACCESS_CONTROL_ALLOW_ORIGIN], "http://localhost:4000");

    let not_json = mm.rpc_str("It's just a string").unwrap();
    assert!(not_json.0.is_server_error());
    assert_eq!((not_json.2)[ACCESS_CONTROL_ALLOW_ORIGIN], "http://localhost:4000");

    let unknown_method = block_on(mm.rpc(json! ({
        "method": "unknown_method",
    })))
    .unwrap();

    assert!(unknown_method.0.is_server_error());
    assert_eq!((unknown_method.2)[ACCESS_CONTROL_ALLOW_ORIGIN], "http://localhost:4000");

    let version = block_on(mm.rpc(json! ({
        "userpass": mm.userpass,
        "method": "version",
    })))
    .unwrap();
    assert_eq!(version.0, StatusCode::OK);
    assert_eq!((version.2)[ACCESS_CONTROL_ALLOW_ORIGIN], "http://localhost:4000");

    let help = block_on(mm.rpc(json! ({
        "userpass": mm.userpass,
        "method": "help",
    })))
    .unwrap();
    assert_eq!(help.0, StatusCode::OK);
    assert_eq!((help.2)[ACCESS_CONTROL_ALLOW_ORIGIN], "http://localhost:4000");

    block_on(mm.stop()).unwrap();
    // unwrap! (mm.wait_for_log (9., &|log| log.contains ("on_stop] firing shutdown_tx!")));
    // TODO (workaround libtorrent hanging in delete) // unwrap! (mm.wait_for_log (9., &|log| log.contains ("LogState] Bye!")));
}

/// This is not a separate test but a helper used by `MarketMakerIt` to run the MarketMaker from the test binary.
#[test]
fn test_mm_start() {
    if let Ok(conf) = var("_MM2_TEST_CONF") {
        log!("test_mm_start] Starting the MarketMaker...");
        let conf: Json = json::from_str(&conf).unwrap();
        lp_main(conf, &|_ctx| ()).unwrap()
    }
}

#[allow(unused_variables)]
fn chdir(dir: &Path) {
    #[cfg(not(target_arch = "wasm32"))]
    {
        #[cfg(not(windows))]
        {
            use std::ffi::CString;
            let dir_s = dir.to_str().unwrap();
            let dir_c = CString::new(dir_s).unwrap();
            let rc = unsafe { libc::chdir(dir_c.as_ptr()) };
            assert_eq!(rc, 0, "Can not chdir to {:?}", dir);
        }

        #[cfg(windows)]
        {
            use std::ffi::CString;
            use winapi::um::processenv::SetCurrentDirectoryA;
            let dir = dir.to_str().unwrap();
            let dir = CString::new(dir).unwrap();
            // https://docs.microsoft.com/en-us/windows/desktop/api/WinBase/nf-winbase-setcurrentdirectory
            let rc = unsafe { SetCurrentDirectoryA(dir.as_ptr()) };
            assert_ne!(rc, 0);
        }
    }
}

/// Typically used when the `LOCAL_THREAD_MM` env is set, helping debug the tested MM.  
/// NB: Accessing `lp_main` this function have to reside in the mm2 binary crate. We pass a pointer to it to subcrates.
#[cfg(not(target_arch = "wasm32"))]
fn local_start_impl(folder: PathBuf, log_path: PathBuf, mut conf: Json) {
    thread::Builder::new()
        .name("MM".into())
        .spawn(move || {
            if conf["log"].is_null() {
                conf["log"] = log_path.to_str().unwrap().into();
            } else {
                let path = Path::new(conf["log"].as_str().expect("log is not a string"));
                assert_eq!(log_path, path);
            }

            log! ({"local_start] MM in a thread, log {:?}.", log_path});

            chdir(&folder);

            lp_main(conf, &|_ctx| ()).unwrap()
        })
        .unwrap();
}

/// Starts the WASM version of MM.
#[cfg(target_arch = "wasm32")]
fn wasm_start_impl(ctx: crate::common::mm_ctx::MmArc) {
    crate::mm2::rpc::init_header_slots();

    let netid = ctx.conf["netid"].as_u64().unwrap_or(0) as u16;
    let (_, pubport, _) = super::lp_ports(netid).unwrap();
    common::executor::spawn(async move {
        super::lp_init(pubport, ctx).await.unwrap();
    })
}

#[cfg(not(target_arch = "wasm32"))]
fn local_start() -> LocalStart { local_start_impl }

#[cfg(target_arch = "wasm32")]
fn local_start() -> LocalStart { wasm_start_impl }

macro_rules! local_start {
    ($who: expr) => {
        if cfg!(not(target_acrh = "wasm32")) {
            match var("LOCAL_THREAD_MM") {
                Ok(ref e) if e == $who => Some(local_start()),
                _ => None,
            }
        } else {
            Some(local_start())
        }
    };
}

/// https://github.com/artemii235/SuperNET/issues/241
#[test]
#[cfg(not(target_arch = "wasm32"))]
fn alice_can_see_the_active_order_after_connection() {
    let coins = json!([
        {"coin":"RICK","asset":"RICK","rpcport":8923,"txversion":4,"overwintered":1,"protocol":{"type":"UTXO"}},
        {"coin":"MORTY","asset":"MORTY","rpcport":11608,"txversion":4,"overwintered":1,"protocol":{"type":"UTXO"}},
        {"coin":"ETH","name":"ethereum","protocol":{"type":"ETH"},"rpcport":80},
        {"coin":"JST","name":"jst","protocol":{"type":"ERC20", "protocol_data":{"platform":"ETH","contract_address":"0xc0eb7AeD740E1796992A08962c15661bDEB58003"}}}
    ]);

    // start bob and immediately place the order
    let mut mm_bob = MarketMakerIt::start(
        json! ({
            "gui": "nogui",
            "netid": 9998,
            "myipaddr": env::var ("BOB_TRADE_IP") .ok(),
            "rpcip": env::var ("BOB_TRADE_IP") .ok(),
            "canbind": env::var ("BOB_TRADE_PORT") .ok().map (|s| s.parse::<i64>().unwrap()),
            "passphrase": "bob passphrase",
            "coins": coins,
            "rpc_password": "pass",
            "i_am_seed": true,
        }),
        "pass".into(),
        local_start!("bob"),
    )
    .unwrap();
    let (_bob_dump_log, _bob_dump_dashboard) = mm_bob.mm_dump();
    log!({"Bob log path: {}", mm_bob.log_path.display()});
    block_on(mm_bob.wait_for_log(22., |log| log.contains(">>>>>>>>> DEX stats "))).unwrap();
    // Enable coins on Bob side. Print the replies in case we need the "address".
    log!({ "enable_coins (bob): {:?}", block_on(enable_coins_eth_electrum(&mm_bob, &["https://ropsten.infura.io/v3/c01c1b4cf66642528547624e1d6d9d6b"])) });
    // issue sell request on Bob side by setting base/rel price
    log!("Issue bob sell request");
    let rc = block_on(mm_bob.rpc(json! ({
        "userpass": mm_bob.userpass,
        "method": "setprice",
        "base": "RICK",
        "rel": "MORTY",
        "price": 0.9,
        "volume": "0.9",
    })))
    .unwrap();
    assert!(rc.0.is_success(), "!setprice: {}", rc.1);
    // Bob orderbook must show the new order
    log!("Get RICK/MORTY orderbook on Bob side");
    let rc = block_on(mm_bob.rpc(json! ({
        "userpass": mm_bob.userpass,
        "method": "orderbook",
        "base": "RICK",
        "rel": "MORTY",
    })))
    .unwrap();
    assert!(rc.0.is_success(), "!orderbook: {}", rc.1);

    let bob_orderbook: OrderbookResponse = json::from_str(&rc.1).unwrap();
    log!("Bob orderbook "[bob_orderbook]);
    assert!(bob_orderbook.asks.len() > 0, "Bob RICK/MORTY asks are empty");
    assert_eq!(BigDecimal::from_str("0.9").unwrap(), bob_orderbook.asks[0].max_volume);

    // start eve and immediately place the order
    let mut mm_eve = MarketMakerIt::start(
        json! ({
            "gui": "nogui",
            "netid": 9998,
            "myipaddr": env::var ("BOB_TRADE_IP") .ok(),
            "rpcip": env::var ("BOB_TRADE_IP") .ok(),
            "canbind": env::var ("BOB_TRADE_PORT") .ok().map (|s| s.parse::<i64>().unwrap()),
            "passphrase": "eve passphrase",
            "coins": coins,
            "rpc_password": "pass",
            "seednodes": [fomat!((mm_bob.ip))],
        }),
        "pass".into(),
        local_start!("bob"),
    )
    .unwrap();
    let (_eve_dump_log, _eve_dump_dashboard) = mm_eve.mm_dump();
    log!({ "Eve log path: {}", mm_eve.log_path.display() });
    block_on(mm_eve.wait_for_log(22., |log| log.contains(">>>>>>>>> DEX stats "))).unwrap();
    // Enable coins on Eve side. Print the replies in case we need the "address".
    log!({ "enable_coins (eve): {:?}", block_on(enable_coins_eth_electrum(&mm_eve, &["https://ropsten.infura.io/v3/c01c1b4cf66642528547624e1d6d9d6b"])) });
    // issue sell request on Eve side by setting base/rel price
    log!("Issue eve sell request");
    let rc = block_on(mm_eve.rpc(json! ({
        "userpass": mm_eve.userpass,
        "method": "setprice",
        "base": "RICK",
        "rel": "MORTY",
        "price": "1",
        "volume": "0.9",
    })))
    .unwrap();
    assert!(rc.0.is_success(), "!setprice: {}", rc.1);
    // issue sell request on Eve side by setting base/rel price
    log!("Issue eve sell request");
    let rc = block_on(mm_eve.rpc(json! ({
        "userpass": mm_eve.userpass,
        "method": "setprice",
        "base": "MORTY",
        "rel": "RICK",
        "price": "1",
        "volume": "0.9",
    })))
    .unwrap();
    assert!(rc.0.is_success(), "!setprice: {}", rc.1);

    log!("Get RICK/MORTY orderbook on Eve side");
    let rc = block_on(mm_eve.rpc(json! ({
        "userpass": mm_eve.userpass,
        "method": "orderbook",
        "base": "RICK",
        "rel": "MORTY",
    })))
    .unwrap();
    assert!(rc.0.is_success(), "!orderbook: {}", rc.1);

    let eve_orderbook: OrderbookResponse = json::from_str(&rc.1).unwrap();
    log!("Eve orderbook "[eve_orderbook]);
    assert_eq!(
        eve_orderbook.asks.len(),
        2,
        "Eve RICK/MORTY orderbook must have exactly 2 asks"
    );
    assert_eq!(
        eve_orderbook.bids.len(),
        1,
        "Eve RICK/MORTY orderbook must have exactly 1 bid"
    );

    log!("Give Bob 2 seconds to import Eve order");
    thread::sleep(Duration::from_secs(2));
    log!("Get RICK/MORTY orderbook on Bob side");
    let rc = block_on(mm_bob.rpc(json! ({
        "userpass": mm_bob.userpass,
        "method": "orderbook",
        "base": "RICK",
        "rel": "MORTY",
    })))
    .unwrap();
    assert!(rc.0.is_success(), "!orderbook: {}", rc.1);

    let bob_orderbook: OrderbookResponse = json::from_str(&rc.1).unwrap();
    log!("Bob orderbook "[bob_orderbook]);
    assert_eq!(
        bob_orderbook.asks.len(),
        2,
        "Bob RICK/MORTY orderbook must have exactly 2 asks"
    );
    assert_eq!(
        bob_orderbook.bids.len(),
        1,
        "Bob RICK/MORTY orderbook must have exactly 1 bid"
    );

    let mut mm_alice = MarketMakerIt::start(
        json! ({
            "gui": "nogui",
            "netid": 9998,
            "myipaddr": env::var ("ALICE_TRADE_IP") .ok(),
            "rpcip": env::var ("ALICE_TRADE_IP") .ok(),
            "passphrase": "alice passphrase",
            "coins": coins,
            "seednodes": [fomat!((mm_bob.ip))],
            "rpc_password": "pass",
        }),
        "pass".into(),
        local_start!("alice"),
    )
    .unwrap();

    let (_alice_dump_log, _alice_dump_dashboard) = mm_alice.mm_dump();
    log!({ "Alice log path: {}", mm_alice.log_path.display() });

    block_on(mm_alice.wait_for_log(22., |log| log.contains(">>>>>>>>> DEX stats "))).unwrap();

    // Enable coins on Alice side. Print the replies in case we need the "address".
    log!({ "enable_coins (alice): {:?}", block_on(enable_coins_eth_electrum(&mm_alice, &["https://ropsten.infura.io/v3/c01c1b4cf66642528547624e1d6d9d6b"])) });

    log!("Get RICK/MORTY orderbook on Alice side");
    let rc = block_on(mm_alice.rpc(json! ({
        "userpass": mm_alice.userpass,
        "method": "orderbook",
        "base": "RICK",
        "rel": "MORTY",
    })))
    .unwrap();
    assert!(rc.0.is_success(), "!orderbook: {}", rc.1);

    let alice_orderbook: OrderbookResponse = json::from_str(&rc.1).unwrap();
    log!("Alice orderbook "[alice_orderbook]);
    assert_eq!(
        alice_orderbook.asks.len(),
        2,
        "Alice RICK/MORTY orderbook must have exactly 2 asks"
    );
    assert_eq!(
        alice_orderbook.bids.len(),
        1,
        "Alice RICK/MORTY orderbook must have exactly 1 bid"
    );

    block_on(mm_bob.stop()).unwrap();
    block_on(mm_alice.stop()).unwrap();
    block_on(mm_eve.stop()).unwrap();
}

#[test]
fn log_test_status() { common::log::tests::test_status() }

#[test]
fn log_test_printed_dashboard() { common::log::tests::test_printed_dashboard() }

#[test]
#[cfg(not(target_arch = "wasm32"))]
fn test_my_balance() {
    let coins = json!([
        {"coin":"RICK","asset":"RICK","rpcport":8923,"txversion":4,"overwintered":1,"protocol":{"type":"UTXO"}},
    ]);

    let mut mm = MarketMakerIt::start(
        json! ({
            "gui": "nogui",
            "netid": 9998,
            "myipaddr": env::var ("BOB_TRADE_IP") .ok(),
            "rpcip": env::var ("BOB_TRADE_IP") .ok(),
            "passphrase": "bob passphrase",
            "coins": coins,
            "i_am_seed": true,
            "rpc_password": "pass",
        }),
        "pass".into(),
        local_start!("bob"),
    )
    .unwrap();
    let (_dump_log, _dump_dashboard) = mm.mm_dump();
    log!({"log path: {}", mm.log_path.display()});
    block_on(mm.wait_for_log(22., |log| log.contains(">>>>>>>>> DEX stats "))).unwrap();
    // Enable RICK.
    let json = block_on(enable_electrum(&mm, "RICK", false, &[
        "electrum1.cipig.net:10017",
        "electrum2.cipig.net:10017",
        "electrum3.cipig.net:10017",
    ]));
    assert_eq!(json.balance, "7.777".parse().unwrap());

    let my_balance = block_on(mm.rpc(json! ({
        "userpass": mm.userpass,
        "method": "my_balance",
        "coin": "RICK",
    })))
    .unwrap();
    assert_eq!(
        my_balance.0,
        StatusCode::OK,
        "RPC «my_balance» failed with status «{}»",
        my_balance.0
    );
    let json: Json = json::from_str(&my_balance.1).unwrap();
    let my_balance = json["balance"].as_str().unwrap();
    assert_eq!(my_balance, "7.777");
    let my_unspendable_balance = json["unspendable_balance"].as_str().unwrap();
    assert_eq!(my_unspendable_balance, "0");
    let my_address = json["address"].as_str().unwrap();
    assert_eq!(my_address, "RRnMcSeKiLrNdbp91qNVQwwXx5azD4S4CD");
}

fn check_set_price_fails(mm: &MarketMakerIt, base: &str, rel: &str) {
    let rc = block_on(mm.rpc(json! ({
        "userpass": mm.userpass,
        "method": "setprice",
        "base": base,
        "rel": rel,
        "price": 0.9,
        "volume": 1,
    })))
    .unwrap();
    assert!(
        rc.0.is_server_error(),
        "!setprice success but should be error: {}",
        rc.1
    );
}

fn check_buy_fails(mm: &MarketMakerIt, base: &str, rel: &str, vol: f64) {
    let rc = block_on(mm.rpc(json! ({
        "userpass": mm.userpass,
        "method": "buy",
        "base": base,
        "rel": rel,
        "volume": vol,
        "price": 0.9
    })))
    .unwrap();
    assert!(rc.0.is_server_error(), "!buy success but should be error: {}", rc.1);
}

fn check_sell_fails(mm: &MarketMakerIt, base: &str, rel: &str, vol: f64) {
    let rc = block_on(mm.rpc(json! ({
        "userpass": mm.userpass,
        "method": "sell",
        "base": base,
        "rel": rel,
        "volume": vol,
        "price": 0.9
    })))
    .unwrap();
    assert!(rc.0.is_server_error(), "!sell success but should be error: {}", rc.1);
}

#[test]
#[cfg(not(target_arch = "wasm32"))]
fn test_check_balance_on_order_post() {
    let coins = json!([
        {"coin":"RICK","asset":"RICK","rpcport":8923,"txversion":4,"overwintered":1,"protocol":{"type":"UTXO"}},
        {"coin":"MORTY","asset":"MORTY","rpcport":11608,"txversion":4,"overwintered":1,"protocol":{"type":"UTXO"}},
        {"coin":"ETH","name":"ethereum","protocol":{"type":"ETH"},"rpcport":80},
        {"coin":"JST","name":"jst","protocol":{"type":"ERC20", "protocol_data":{"platform":"ETH","contract_address":"0x996a8aE0304680F6A69b8A9d7C6E37D65AB5AB56"}}}
    ]);

    // start bob and immediately place the order
    let mut mm = MarketMakerIt::start(
        json! ({
            "gui": "nogui",
            "netid": 9998,
            "myipaddr": env::var ("BOB_TRADE_IP") .ok(),
            "rpcip": env::var ("BOB_TRADE_IP") .ok(),
            "canbind": env::var ("BOB_TRADE_PORT") .ok().map (|s| s.parse::<i64>().unwrap()),
            "passphrase": "bob passphrase check balance on order post",
            "coins": coins,
            "i_am_seed": true,
            "rpc_password": "pass",
        }),
        "pass".into(),
        local_start!("bob"),
    )
    .unwrap();
    let (_dump_log, _dump_dashboard) = mm.mm_dump();
    log!({"Log path: {}", mm.log_path.display()});
    block_on(mm.wait_for_log(22., |log| log.contains(">>>>>>>>> DEX stats "))).unwrap();
    // Enable coins. Print the replies in case we need the "address".
    log! ({"enable_coins (bob): {:?}", block_on (enable_coins_eth_electrum (&mm, &["http://eth1.cipig.net:8555"]))});
    // issue sell request by setting base/rel price

    // Expect error as MORTY balance is 0
    check_set_price_fails(&mm, "MORTY", "RICK");
    // Address has enough RICK, but doesn't have ETH, so setprice call should fail because maker will not have gas to spend ETH taker payment.
    check_set_price_fails(&mm, "RICK", "ETH");
    // Address has enough RICK, but doesn't have ETH, so setprice call should fail because maker will not have gas to spend ERC20 taker payment.
    check_set_price_fails(&mm, "RICK", "JST");

    // Expect error as MORTY balance is 0
    check_buy_fails(&mm, "RICK", "MORTY", 0.1);
    // RICK balance is sufficient, but amount is too small, it will result to dust error from RPC
    check_buy_fails(&mm, "MORTY", "RICK", 0.000001);
    // Address has enough RICK, but doesn't have ETH, so buy call should fail because taker will not have gas to spend ETH maker payment.
    check_buy_fails(&mm, "ETH", "RICK", 0.1);
    // Address has enough RICK, but doesn't have ETH, so buy call should fail because taker will not have gas to spend ERC20 maker payment.
    check_buy_fails(&mm, "JST", "RICK", 0.1);

    // Expect error as MORTY balance is 0
    check_sell_fails(&mm, "MORTY", "RICK", 0.1);
    // RICK balance is sufficient, but amount is too small, the dex fee will result to dust error from RPC
    check_sell_fails(&mm, "RICK", "MORTY", 0.000001);
    // Address has enough RICK, but doesn't have ETH, so buy call should fail because taker will not have gas to spend ETH maker payment.
    check_sell_fails(&mm, "RICK", "ETH", 0.1);
    // Address has enough RICK, but doesn't have ETH, so buy call should fail because taker will not have gas to spend ERC20 maker payment.
    check_sell_fails(&mm, "RICK", "JST", 0.1);
}

#[test]
#[cfg(not(target_arch = "wasm32"))]
fn test_rpc_password_from_json() {
    let coins = json!([
        {"coin":"RICK","asset":"RICK","rpcport":8923,"txversion":4,"overwintered":1,"protocol":{"type":"UTXO"}},
        {"coin":"MORTY","asset":"MORTY","rpcport":8923,"txversion":4,"overwintered":1,"protocol":{"type":"UTXO"}},
    ]);

    // do not allow empty password
    let mut err_mm1 = MarketMakerIt::start(
        json! ({
            "gui": "nogui",
            "netid": 9998,
            "passphrase": "bob passphrase",
            "coins": coins,
            "rpc_password": "",
            "i_am_seed": true,
        }),
        "password".into(),
        local_start!("bob"),
    )
    .unwrap();
    block_on(err_mm1.wait_for_log(5., |log| log.contains("rpc_password must not be empty"))).unwrap();

    // do not allow empty password
    let mut err_mm2 = MarketMakerIt::start(
        json! ({
            "gui": "nogui",
            "netid": 9998,
            "passphrase": "bob passphrase",
            "coins": coins,
            "rpc_password": {"key":"value"},
            "i_am_seed": true,
        }),
        "password".into(),
        local_start!("bob"),
    )
    .unwrap();
    block_on(err_mm2.wait_for_log(5., |log| log.contains("rpc_password must be string"))).unwrap();

    let mut mm = MarketMakerIt::start(
        json! ({
            "gui": "nogui",
            "netid": 9998,
            "passphrase": "bob passphrase",
            "coins": coins,
            "rpc_password": "password",
            "i_am_seed": true,
        }),
        "password".into(),
        local_start!("bob"),
    )
    .unwrap();
    let (_dump_log, _dump_dashboard) = mm.mm_dump();
    log!({"Log path: {}", mm.log_path.display()});
    block_on(mm.wait_for_log(22., |log| log.contains(">>>>>>>>> DEX stats "))).unwrap();
    let electrum_invalid = block_on(mm.rpc(json! ({
        "userpass": "password1",
        "method": "electrum",
        "coin": "RICK",
        "servers": [{"url":"electrum1.cipig.net:10017"},{"url":"electrum2.cipig.net:10017"},{"url":"electrum3.cipig.net:10017"}],
        "mm2": 1,
    }))).unwrap();

    // electrum call must fail if invalid password is provided
    assert!(
        electrum_invalid.0.is_server_error(),
        "RPC «electrum» should have failed with server error, but got «{}», response «{}»",
        electrum_invalid.0,
        electrum_invalid.1
    );

    let electrum = block_on(mm.rpc (json! ({
        "userpass": mm.userpass,
        "method": "electrum",
        "coin": "RICK",
        "servers": [{"url":"electrum1.cipig.net:10017"},{"url":"electrum2.cipig.net:10017"},{"url":"electrum3.cipig.net:10017"}],
        "mm2": 1,
    }))).unwrap();

    // electrum call must be successful with RPC password from config
    assert_eq!(
        electrum.0,
        StatusCode::OK,
        "RPC «electrum» failed with status «{}», response «{}»",
        electrum.0,
        electrum.1
    );

    let electrum = block_on(mm.rpc(json! ({
        "userpass": mm.userpass,
        "method": "electrum",
        "coin": "MORTY",
        "servers": [{"url":"electrum1.cipig.net:10018"},{"url":"electrum2.cipig.net:10018"},{"url":"electrum3.cipig.net:10018"}],
        "mm2": 1,
    }))).unwrap();

    // electrum call must be successful with RPC password from config
    assert_eq!(
        electrum.0,
        StatusCode::OK,
        "RPC «electrum» failed with status «{}», response «{}»",
        electrum.0,
        electrum.1
    );

    let orderbook = block_on(mm.rpc(json! ({
        "userpass": mm.userpass,
        "method": "orderbook",
        "base": "RICK",
        "rel": "MORTY",
    })))
    .unwrap();

    // orderbook call must be successful with RPC password from config
    assert_eq!(
        orderbook.0,
        StatusCode::OK,
        "RPC «orderbook» failed with status «{}», response «{}»",
        orderbook.0,
        orderbook.1
    );
}

#[test]
#[cfg(not(target_arch = "wasm32"))]
fn test_rpc_password_from_json_no_userpass() {
    let coins = json!([
        {"coin":"RICK","asset":"RICK","rpcport":8923,"txversion":4,"protocol":{"type":"UTXO"}},
    ]);

    let mut mm = MarketMakerIt::start(
        json! ({
            "gui": "nogui",
            "netid": 9998,
            "passphrase": "bob passphrase",
            "coins": coins,
            "i_am_seed": true,
        }),
        "password".into(),
        local_start!("bob"),
    )
    .unwrap();
    let (_dump_log, _dump_dashboard) = mm.mm_dump();
    log!({"Log path: {}", mm.log_path.display()});
    block_on(mm.wait_for_log(22., |log| log.contains(">>>>>>>>> DEX stats "))).unwrap();
    let electrum = block_on(mm.rpc(json! ({
        "method": "electrum",
        "coin": "RICK",
        "urls": ["electrum2.cipig.net:10017"],
    })))
    .unwrap();

    // electrum call must return 500 status code
    assert!(
        electrum.0.is_server_error(),
        "RPC «electrum» should have failed with server error, but got «{}», response «{}»",
        electrum.0,
        electrum.1
    );
}

/// Trading test using coins with remote RPC (Electrum, ETH nodes), it needs only ENV variables to be set, coins daemons are not required.
/// Trades few pairs concurrently to speed up the process and also act like "load" test
async fn trade_base_rel_electrum(pairs: Vec<(&'static str, &'static str)>) {
    let bob_passphrase = get_passphrase(&".env.seed", "BOB_PASSPHRASE").unwrap();
    let alice_passphrase = get_passphrase(&".env.client", "ALICE_PASSPHRASE").unwrap();

    let coins = json! ([
        {"coin":"RICK","asset":"RICK","required_confirmations":0,"txversion":4,"overwintered":1,"protocol":{"type":"UTXO"}},
        {"coin":"MORTY","asset":"MORTY","required_confirmations":0,"txversion":4,"overwintered":1,"protocol":{"type":"UTXO"}},
        {"coin":"ETH","name":"ethereum","protocol":{"type":"ETH"}},
        {"coin":"JST","name":"jst","protocol":{"type":"ERC20","protocol_data":{"platform":"ETH","contract_address":"0x2b294F029Fde858b2c62184e8390591755521d8E"}}}
    ]);

    let mut mm_bob = MarketMakerIt::start(
        json! ({
            "gui": "nogui",
            "netid": 8999,
            "dht": "on",  // Enable DHT without delay.
            "myipaddr": env::var ("BOB_TRADE_IP") .ok(),
            "rpcip": env::var ("BOB_TRADE_IP") .ok(),
            "canbind": env::var ("BOB_TRADE_PORT") .ok().map (|s| s.parse::<i64>().unwrap()),
            "passphrase": bob_passphrase,
            "coins": coins,
            "rpc_password": "password",
            "i_am_seed": true,
        }),
        "password".into(),
        local_start!("bob"),
    )
    .unwrap();

    let (_bob_dump_log, _bob_dump_dashboard) = mm_bob.mm_dump();
    #[cfg(not(target_arch = "wasm32"))]
    {
        log! ({"Bob log path: {}", mm_bob.log_path.display()})
    }

    // wait until bob starts listening on the p2p port and sleep for 1 second
    wait_log_re!(mm_bob, 22., "INFO Listening on");
    Timer::sleep(1.).await;

    // Both Alice and Bob might try to bind on the "0.0.0.0:47773" DHT port in this test
    // (because the local "127.0.0.*:47773" addresses aren't that useful for DHT).
    // We want to give Bob a headstart in acquiring the port,
    // because Alice will then be able to directly reach it (thanks to "seednode").
    // Direct communication is not required in this test, but it's nice to have.
    // wait_log_re! (mm_bob, 9., "preferred port");

    let mut mm_alice = MarketMakerIt::start(
        json! ({
            "gui": "nogui",
            "netid": 8999,
            "dht": "on",  // Enable DHT without delay.
            "myipaddr": env::var ("ALICE_TRADE_IP") .ok(),
            "rpcip": env::var ("ALICE_TRADE_IP") .ok(),
            "passphrase": alice_passphrase,
            "coins": coins,
            "seednodes": [fomat!((mm_bob.ip))],
            "rpc_password": "password",
        }),
        "password".into(),
        local_start!("alice"),
    )
    .unwrap();

    let (_alice_dump_log, _alice_dump_dashboard) = mm_alice.mm_dump();
    #[cfg(not(target_arch = "wasm32"))]
    {
        log! ({"Alice log path: {}", mm_alice.log_path.display()})
    }

    // wait until both nodes RPC API is active
    wait_log_re!(mm_bob, 22., ">>>>>>>>> DEX stats ");
    wait_log_re!(mm_alice, 22., ">>>>>>>>> DEX stats ");

    // Enable coins on Bob side. Print the replies in case we need the address.
    let rc = enable_coins_eth_electrum(&mm_bob, &["http://195.201.0.6:8565"]).await;
    log! ({"enable_coins (bob): {:?}", rc});
    // Enable coins on Alice side. Print the replies in case we need the address.
    let rc = enable_coins_eth_electrum(&mm_alice, &["http://195.201.0.6:8565"]).await;
    log! ({"enable_coins (alice): {:?}", rc});

    // unwrap! (mm_alice.wait_for_log (999., &|log| log.contains ("set pubkey for ")));

    let mut uuids = vec![];

    // issue sell request on Bob side by setting base/rel price
    for (base, rel) in pairs.iter() {
        log!("Issue bob " (base) "/" (rel) " sell request");
        let rc = mm_bob
            .rpc(json! ({
                "userpass": mm_bob.userpass,
                "method": "setprice",
                "base": base,
                "rel": rel,
                "price": 1,
                "volume": 0.1
            }))
            .await
            .unwrap();
        assert!(rc.0.is_success(), "!setprice: {}", rc.1);
    }

    for (base, rel) in pairs.iter() {
        common::log::info!(
            "Trigger alice subscription to {}/{} orderbook topic first and sleep for 1 second",
            base,
            rel
        );
        let rc = mm_alice
            .rpc(json! ({
                "userpass": mm_alice.userpass,
                "method": "orderbook",
                "base": base,
                "rel": rel,
            }))
            .await
            .unwrap();
        assert!(rc.0.is_success(), "!orderbook: {}", rc.1);
        Timer::sleep(1.).await;
        common::log::info!("Issue alice {}/{} buy request", base, rel);
        let rc = mm_alice
            .rpc(json! ({
                "userpass": mm_alice.userpass,
                "method": "buy",
                "base": base,
                "rel": rel,
                "volume": 0.1,
                "price": 2
            }))
            .await
            .unwrap();
        assert!(rc.0.is_success(), "!buy: {}", rc.1);
        let buy_json: Json = serde_json::from_str(&rc.1).unwrap();
        uuids.push(buy_json["result"]["uuid"].as_str().unwrap().to_owned());
    }

    for (base, rel) in pairs.iter() {
        // ensure the swaps are started
        let expected_log = format!("Entering the taker_swap_loop {}/{}", base, rel);
        mm_alice
            .wait_for_log(5., |log| log.contains(&expected_log))
            .await
            .unwrap();
        let expected_log = format!("Entering the maker_swap_loop {}/{}", base, rel);
        mm_bob
            .wait_for_log(5., |log| log.contains(&expected_log))
            .await
            .unwrap()
    }

    for uuid in uuids.iter() {
        // ensure the swaps are indexed to the SQLite database
        let expected_log = format!("Inserting new swap {} to the SQLite database", uuid);
        mm_alice
            .wait_for_log(5., |log| log.contains(&expected_log))
            .await
            .unwrap();
        mm_bob
            .wait_for_log(5., |log| log.contains(&expected_log))
            .await
            .unwrap()
    }

    for uuid in uuids.iter() {
        mm_bob
            .wait_for_log(600., |log| log.contains(&format!("[swap uuid={}] Finished", uuid)))
            .await
            .unwrap();

        mm_alice
            .wait_for_log(600., |log| log.contains(&format!("[swap uuid={}] Finished", uuid)))
            .await
            .unwrap();

        #[cfg(target_arch = "wasm32")]
        {
            log!("Waiting a few second for the fresh swap status to be saved..");
            Timer::sleep(7.77).await;
        }

        log!("Checking alice/taker status..");
        check_my_swap_status(
            &mm_alice,
            &uuid,
            &TAKER_SUCCESS_EVENTS,
            &TAKER_ERROR_EVENTS,
            "0.1".parse().unwrap(),
            "0.1".parse().unwrap(),
        )
        .await;

        log!("Checking bob/maker status..");
        check_my_swap_status(
            &mm_bob,
            &uuid,
            &MAKER_SUCCESS_EVENTS,
            &MAKER_ERROR_EVENTS,
            "0.1".parse().unwrap(),
            "0.1".parse().unwrap(),
        )
        .await;
    }

    log!("Waiting 3 seconds for nodes to broadcast their swaps data..");
    Timer::sleep(3.).await;

    for uuid in uuids.iter() {
        log!("Checking alice status..");
        check_stats_swap_status(&mm_alice, &uuid, &MAKER_SUCCESS_EVENTS, &TAKER_SUCCESS_EVENTS).await;

        log!("Checking bob status..");
        check_stats_swap_status(&mm_bob, &uuid, &MAKER_SUCCESS_EVENTS, &TAKER_SUCCESS_EVENTS).await;
    }

    log!("Checking alice recent swaps..");
    check_recent_swaps(&mm_alice, uuids.len()).await;
    log!("Checking bob recent swaps..");
    check_recent_swaps(&mm_bob, uuids.len()).await;
    for (base, rel) in pairs.iter() {
        log!("Get " (base) "/" (rel) " orderbook");
        let rc = mm_bob
            .rpc(json! ({
                "userpass": mm_bob.userpass,
                "method": "orderbook",
                "base": base,
                "rel": rel,
            }))
            .await
            .unwrap();
        assert!(rc.0.is_success(), "!orderbook: {}", rc.1);

        let bob_orderbook: OrderbookResponse = json::from_str(&rc.1).unwrap();
        log!((base) "/" (rel) " orderbook " [bob_orderbook]);

        assert_eq!(0, bob_orderbook.bids.len(), "{} {} bids must be empty", base, rel);
        assert_eq!(0, bob_orderbook.asks.len(), "{} {} asks must be empty", base, rel);
    }
    mm_bob.stop().await.unwrap();
    mm_alice.stop().await.unwrap();
}

#[test]
#[cfg(not(target_arch = "wasm32"))]
fn trade_test_electrum_and_eth_coins() { block_on(trade_base_rel_electrum(vec![("ETH", "JST")])); }

#[cfg(target_arch = "wasm32")]
#[no_mangle]
pub extern "C" fn trade_test_electrum_and_eth_coins(cb_id: i32) {
    use std::ptr::null;

    common::executor::spawn(async move {
        let pairs = vec![("ETH", "JST")];
        trade_base_rel_electrum(pairs).await;
        call_back(cb_id, null(), 0)
    })
}

#[cfg(not(target_arch = "wasm32"))]
fn withdraw_and_send(
    mm: &MarketMakerIt,
    coin: &str,
    to: &str,
    enable_res: &HashMap<&'static str, EnableElectrumResponse>,
    expected_bal_change: &str,
) {
    let addr = addr_from_enable(enable_res, coin);

    let withdraw = block_on(mm.rpc(json! ({
        "userpass": mm.userpass,
        "method": "withdraw",
        "coin": coin,
        "to": to,
        "amount": 0.001
    })))
    .unwrap();

    assert!(withdraw.0.is_success(), "!{} withdraw: {}", coin, withdraw.1);
    let withdraw_json: Json = json::from_str(&withdraw.1).unwrap();
    assert_eq!(Some(&vec![Json::from(to)]), withdraw_json["to"].as_array());
    assert_eq!(Json::from(expected_bal_change), withdraw_json["my_balance_change"]);
    assert_eq!(Some(&vec![Json::from(addr)]), withdraw_json["from"].as_array());

    let send = block_on(mm.rpc(json! ({
        "userpass": mm.userpass,
        "method": "send_raw_transaction",
        "coin": coin,
        "tx_hex": withdraw_json["tx_hex"]
    })))
    .unwrap();
    assert!(send.0.is_success(), "!{} send: {}", coin, send.1);
    let send_json: Json = json::from_str(&send.1).unwrap();
    assert_eq!(withdraw_json["tx_hash"], send_json["tx_hash"]);
}

#[test]
#[cfg(not(target_arch = "wasm32"))]
fn test_withdraw_and_send() {
    let (alice_file_passphrase, _alice_file_userpass) = from_env_file(slurp(&".env.client").unwrap());

    let alice_passphrase = var("ALICE_PASSPHRASE")
        .ok()
        .or(alice_file_passphrase)
        .expect("No ALICE_PASSPHRASE or .env.client/PASSPHRASE");

    let coins = json! ([
        {"coin":"RICK","asset":"RICK","rpcport":8923,"txversion":4,"overwintered":1,"txfee":1000,"protocol":{"type":"UTXO"}},
        {"coin":"MORTY","asset":"MORTY","rpcport":8923,"txversion":4,"overwintered":1,"txfee":1000,"protocol":{"type":"UTXO"}},
        {"coin":"MORTY_SEGWIT","asset":"MORTY_SEGWIT","txversion":4,"overwintered":1,"segwit":true,"txfee":1000,"protocol":{"type":"UTXO"}},
        {"coin":"ETH","name":"ethereum","protocol":{"type":"ETH"}},
        {"coin":"JST","name":"jst","protocol":{"type":"ERC20","protocol_data":{"platform":"ETH","contract_address":"0x2b294F029Fde858b2c62184e8390591755521d8E"}}}
    ]);

    let mut mm_alice = MarketMakerIt::start(
        json! ({
            "gui": "nogui",
            "netid": 8100,
            "myipaddr": env::var ("ALICE_TRADE_IP") .ok(),
            "rpcip": env::var ("ALICE_TRADE_IP") .ok(),
            "passphrase": alice_passphrase,
            "coins": coins,
            "rpc_password": "password",
            "i_am_seed": true,
        }),
        "password".into(),
        match var("LOCAL_THREAD_MM") {
            Ok(ref e) if e == "alice" => Some(local_start()),
            _ => None,
        },
    )
    .unwrap();

    let (_alice_dump_log, _alice_dump_dashboard) = mm_alice.mm_dump();
    log! ({"Alice log path: {}", mm_alice.log_path.display()});

    // wait until RPC API is active
    block_on(mm_alice.wait_for_log(22., |log| log.contains(">>>>>>>>> DEX stats "))).unwrap();

    // Enable coins. Print the replies in case we need the address.
    let mut enable_res = block_on(enable_coins_eth_electrum(&mm_alice, &["http://195.201.0.6:8565"]));
    enable_res.insert(
        "MORTY_SEGWIT",
        block_on(enable_electrum(&mm_alice, "MORTY_SEGWIT", false, &[
            "electrum1.cipig.net:10018",
            "electrum2.cipig.net:10018",
            "electrum3.cipig.net:10018",
        ])),
    );

    log!("enable_coins (alice): "[enable_res]);
    withdraw_and_send(
        &mm_alice,
        "MORTY",
        "RJTYiYeJ8eVvJ53n2YbrVmxWNNMVZjDGLh",
        &enable_res,
        "-0.00101",
    );
    // dev chain gas price is 0 so ETH expected balance change doesn't include the fee
    withdraw_and_send(
        &mm_alice,
        "ETH",
        "0x657980d55733B41c0C64c06003864e1aAD917Ca7",
        &enable_res,
        "-0.001",
    );
    withdraw_and_send(
        &mm_alice,
        "JST",
        "0x657980d55733B41c0C64c06003864e1aAD917Ca7",
        &enable_res,
        "-0.001",
    );

    // must not allow to withdraw to non-P2PKH addresses
    let withdraw = block_on(mm_alice.rpc(json! ({
        "userpass": mm_alice.userpass,
        "method": "withdraw",
        "coin": "MORTY",
        "to": "bUN5nesdt1xsAjCtAaYUnNbQhGqUWwQT1Q",
        "amount": "0.001"
    })))
    .unwrap();

    assert!(withdraw.0.is_server_error(), "MORTY withdraw: {}", withdraw.1);
    let withdraw_json: Json = json::from_str(&withdraw.1).unwrap();
    assert!(withdraw_json["error"]
        .as_str()
        .unwrap()
        .contains("Address bUN5nesdt1xsAjCtAaYUnNbQhGqUWwQT1Q has invalid format"));

    // but must allow to withdraw to P2SH addresses if Segwit flag is true
    let withdraw = block_on(mm_alice.rpc(json! ({
        "userpass": mm_alice.userpass,
        "method": "withdraw",
        "coin": "MORTY_SEGWIT",
        "to": "bUN5nesdt1xsAjCtAaYUnNbQhGqUWwQT1Q",
        "amount": "0.001"
    })))
    .unwrap();

    assert!(withdraw.0.is_success(), "MORTY_SEGWIT withdraw: {}", withdraw.1);

    // must not allow to withdraw to invalid checksum address
    let withdraw = block_on(mm_alice.rpc(json! ({
        "userpass": mm_alice.userpass,
        "method": "withdraw",
        "coin": "ETH",
        "to": "0x657980d55733b41c0c64c06003864e1aad917ca7",
        "amount": "0.001"
    })))
    .unwrap();

    assert!(withdraw.0.is_server_error(), "ETH withdraw: {}", withdraw.1);
    let withdraw_json: Json = json::from_str(&withdraw.1).unwrap();
    assert!(withdraw_json["error"]
        .as_str()
        .unwrap()
        .contains("Invalid address checksum"));
    block_on(mm_alice.stop()).unwrap();
}

/// Ensure that swap status return the 404 status code if swap is not found
#[test]
#[cfg(not(target_arch = "wasm32"))]
fn test_swap_status() {
    let coins = json! ([{"coin":"RICK","asset":"RICK"},]);

    let mut mm = MarketMakerIt::start(
        json! ({
            "gui": "nogui",
            "netid": 8100,
            "myipaddr": env::var ("ALICE_TRADE_IP") .ok(),
            "rpcip": env::var ("ALICE_TRADE_IP") .ok(),
            "passphrase": "some passphrase",
            "coins": coins,
            "rpc_password": "password",
            "i_am_seed": true,
        }),
        "password".into(),
        match var("LOCAL_THREAD_MM") {
            Ok(ref e) if e == "alice" => Some(local_start()),
            _ => None,
        },
    )
    .unwrap();

    block_on(mm.wait_for_log(22., |log| log.contains(">>>>>>>>> DEX stats "))).unwrap();

    let my_swap = block_on(mm.rpc(json! ({
        "userpass": mm.userpass,
        "method": "my_swap_status",
        "params": {
            "uuid":Uuid::new_v4(),
        }
    })))
    .unwrap();

    assert_eq!(
        my_swap.0,
        StatusCode::NOT_FOUND,
        "!not found status code: {}",
        my_swap.1
    );

    let stats_swap = block_on(mm.rpc(json! ({
        "userpass": mm.userpass,
        "method": "stats_swap_status",
        "params": {
            "uuid":Uuid::new_v4(),
        }
    })))
    .unwrap();

    assert_eq!(
        stats_swap.0,
        StatusCode::NOT_FOUND,
        "!not found status code: {}",
        stats_swap.1
    );
}

/// Ensure that setprice/buy/sell calls deny base == rel
/// https://github.com/artemii235/SuperNET/issues/363
#[test]
#[cfg(not(target_arch = "wasm32"))]
fn test_order_errors_when_base_equal_rel() {
    let coins = json!([
        {"coin":"RICK","asset":"RICK","rpcport":8923,"txversion":4,"overwintered":1,"protocol":{"type":"UTXO"}},
    ]);

    let mut mm = MarketMakerIt::start(
        json! ({
            "gui": "nogui",
            "netid": 9998,
            "myipaddr": env::var ("BOB_TRADE_IP") .ok(),
            "rpcip": env::var ("BOB_TRADE_IP") .ok(),
            "canbind": env::var ("BOB_TRADE_PORT") .ok().map (|s| s.parse::<i64>().unwrap()),
            "passphrase": "bob passphrase",
            "coins": coins,
            "rpc_password": "pass",
            "i_am_seed": true,
        }),
        "pass".into(),
        match var("LOCAL_THREAD_MM") {
            Ok(ref e) if e == "bob" => Some(local_start()),
            _ => None,
        },
    )
    .unwrap();
    let (_dump_log, _dump_dashboard) = mm.mm_dump();
    log!({"Log path: {}", mm.log_path.display()});
    block_on(mm.wait_for_log(22., |log| log.contains(">>>>>>>>> DEX stats "))).unwrap();
    block_on(enable_electrum(&mm, "RICK", false, &[
        "electrum3.cipig.net:10017",
        "electrum2.cipig.net:10017",
        "electrum1.cipig.net:10017",
    ]));

    let rc = block_on(mm.rpc(json! ({
        "userpass": mm.userpass,
        "method": "setprice",
        "base": "RICK",
        "rel": "RICK",
        "price": 0.9
    })))
    .unwrap();
    assert!(rc.0.is_server_error(), "setprice should have failed, but got {:?}", rc);

    let rc = block_on(mm.rpc(json! ({
        "userpass": mm.userpass,
        "method": "buy",
        "base": "RICK",
        "rel": "RICK",
        "price": 0.9,
        "relvolume": 0.1,
    })))
    .unwrap();
    assert!(rc.0.is_server_error(), "buy should have failed, but got {:?}", rc);

    let rc = block_on(mm.rpc(json! ({
        "userpass": mm.userpass,
        "method": "sell",
        "base": "RICK",
        "rel": "RICK",
        "price": 0.9,
        "basevolume": 0.1,
    })))
    .unwrap();
    assert!(rc.0.is_server_error(), "sell should have failed, but got {:?}", rc);
}

fn startup_passphrase(passphrase: &str, expected_address: &str) {
    let coins = json!([
        {"coin":"KMD","rpcport":8923,"txversion":4,"protocol":{"type":"UTXO"}},
    ]);

    let mut mm = MarketMakerIt::start(
        json! ({
            "gui": "nogui",
            "netid": 9998,
            "myipaddr": env::var ("BOB_TRADE_IP") .ok(),
            "rpcip": env::var ("BOB_TRADE_IP") .ok(),
            "canbind": env::var ("BOB_TRADE_PORT") .ok().map (|s| s.parse::<i64>().unwrap()),
            "passphrase": passphrase,
            "coins": coins,
            "rpc_password": "pass",
            "i_am_seed": true,
        }),
        "pass".into(),
        match var("LOCAL_THREAD_MM") {
            Ok(ref e) if e == "bob" => Some(local_start()),
            _ => None,
        },
    )
    .unwrap();
    let (_dump_log, _dump_dashboard) = mm.mm_dump();
    #[cfg(not(target_arch = "wasm32"))]
    {
        log!({"Log path: {}", mm.log_path.display()})
    }
    block_on(mm.wait_for_log(22., |log| log.contains(">>>>>>>>> DEX stats "))).unwrap();
    let enable = block_on(enable_electrum(&mm, "KMD", false, &["electrum1.cipig.net:10001"]));
    assert_eq!(expected_address, enable.address);
    block_on(mm.stop()).unwrap();
}

/// MM2 should detect if passphrase is WIF or 0x-prefixed hex encoded privkey and parse it properly.
/// https://github.com/artemii235/SuperNET/issues/396
#[test]
#[cfg(not(target_arch = "wasm32"))]
fn test_startup_passphrase() {
    // seed phrase
    startup_passphrase("bob passphrase", "RRnMcSeKiLrNdbp91qNVQwwXx5azD4S4CD");

    // WIF
    assert!(key_pair_from_seed("UvCjJf4dKSs2vFGVtCnUTAhR5FTZGdg43DDRa9s7s5DV1sSDX14g").is_ok());
    startup_passphrase(
        "UvCjJf4dKSs2vFGVtCnUTAhR5FTZGdg43DDRa9s7s5DV1sSDX14g",
        "RRnMcSeKiLrNdbp91qNVQwwXx5azD4S4CD",
    );
    // WIF, Invalid network version
    assert!(key_pair_from_seed("92Qba5hnyWSn5Ffcka56yMQauaWY6ZLd91Vzxbi4a9CCetaHtYj").is_err());
    // WIF, not compressed
    assert!(key_pair_from_seed("5HpHagT65TZzG1PH3CSu63k8DbpvD8s5ip4nEB3kEsreAnchuDf").is_err());

    // 0x prefixed hex
    assert!(key_pair_from_seed("0xb8c774f071de08c7fd8f62b97f1a5726f6ce9f1bcf141b70b86689254ed6714e").is_ok());
    startup_passphrase(
        "0xb8c774f071de08c7fd8f62b97f1a5726f6ce9f1bcf141b70b86689254ed6714e",
        "RRnMcSeKiLrNdbp91qNVQwwXx5azD4S4CD",
    );
    // Out of range, https://en.bitcoin.it/wiki/Private_key#Range_of_valid_ECDSA_private_keys
    assert!(key_pair_from_seed("0xFFFFFFFFFFFFFFFFFFFFFFFFFFFFFFFEBAAEDCE6AF48A03BBFD25E8CD0364141").is_err());
}

/// MM2 should allow to issue several buy/sell calls in a row without delays.
/// https://github.com/artemii235/SuperNET/issues/245
#[test]
#[cfg(not(target_arch = "wasm32"))]
fn test_multiple_buy_sell_no_delay() {
    let coins = json!([
        {"coin":"RICK","asset":"RICK","rpcport":8923,"txversion":4,"overwintered":1,"protocol":{"type":"UTXO"}},
        {"coin":"MORTY","asset":"MORTY","rpcport":11608,"txversion":4,"overwintered":1,"protocol":{"type":"UTXO"}},
        {"coin":"ETH","name":"ethereum","protocol":{"type":"ETH"}},
        {"coin":"JST","name":"jst","protocol":{"type":"ERC20","protocol_data":{"platform":"ETH","contract_address":"0x2b294F029Fde858b2c62184e8390591755521d8E"}}}
    ]);

    let (bob_file_passphrase, _bob_file_userpass) = from_env_file(slurp(&".env.seed").unwrap());
    let bob_passphrase = var("BOB_PASSPHRASE")
        .ok()
        .or(bob_file_passphrase)
        .expect("No BOB_PASSPHRASE or .env.seed/PASSPHRASE");

    let mut mm = MarketMakerIt::start(
        json! ({
            "gui": "nogui",
            "netid": 9998,
            "myipaddr": env::var ("BOB_TRADE_IP") .ok(),
            "rpcip": env::var ("BOB_TRADE_IP") .ok(),
            "canbind": env::var ("BOB_TRADE_PORT") .ok().map (|s| s.parse::<i64>().unwrap()),
            "passphrase": bob_passphrase,
            "coins": coins,
            "rpc_password": "pass",
            "i_am_seed": true,
        }),
        "pass".into(),
        match var("LOCAL_THREAD_MM") {
            Ok(ref e) if e == "bob" => Some(local_start()),
            _ => None,
        },
    )
    .unwrap();
    let (_dump_log, _dump_dashboard) = mm.mm_dump();
    log!({"Log path: {}", mm.log_path.display()});
    block_on(mm.wait_for_log(22., |log| log.contains(">>>>>>>>> DEX stats "))).unwrap();
    log!([block_on(enable_coins_eth_electrum(&mm, &["http://195.201.0.6:8565"]))]);

    let rc = block_on(mm.rpc(json! ({
        "userpass": mm.userpass,
        "method": "buy",
        "base": "RICK",
        "rel": "MORTY",
        "price": 1,
        "volume": 0.1,
    })))
    .unwrap();
    assert!(rc.0.is_success(), "buy should have succeed, but got {:?}", rc);

    let rc = block_on(mm.rpc(json! ({
        "userpass": mm.userpass,
        "method": "buy",
        "base": "RICK",
        "rel": "ETH",
        "price": 1,
        "volume": 0.1,
    })))
    .unwrap();
    assert!(rc.0.is_success(), "buy should have succeed, but got {:?}", rc);
    thread::sleep(Duration::from_secs(40));

    log!("Get RICK/MORTY orderbook");
    let rc = block_on(mm.rpc(json! ({
        "userpass": mm.userpass,
        "method": "orderbook",
        "base": "RICK",
        "rel": "MORTY",
    })))
    .unwrap();
    assert!(rc.0.is_success(), "!orderbook: {}", rc.1);

    let bob_orderbook: OrderbookResponse = json::from_str(&rc.1).unwrap();
    log!("RICK/MORTY orderbook "[bob_orderbook]);
    assert!(bob_orderbook.bids.len() > 0, "RICK/MORTY bids are empty");
    assert_eq!(0, bob_orderbook.asks.len(), "RICK/MORTY asks are not empty");
    assert_eq!(BigDecimal::from_str("0.1").unwrap(), bob_orderbook.bids[0].max_volume);

    log!("Get RICK/ETH orderbook");
    let rc = block_on(mm.rpc(json! ({
        "userpass": mm.userpass,
        "method": "orderbook",
        "base": "RICK",
        "rel": "ETH",
    })))
    .unwrap();
    assert!(rc.0.is_success(), "!orderbook: {}", rc.1);

    let bob_orderbook: OrderbookResponse = json::from_str(&rc.1).unwrap();
    log!("RICK/ETH orderbook "[bob_orderbook]);
    assert!(bob_orderbook.bids.len() > 0, "RICK/ETH bids are empty");
    assert_eq!(bob_orderbook.asks.len(), 0, "RICK/ETH asks are not empty");
    assert_eq!(BigDecimal::from_str("0.1").unwrap(), bob_orderbook.bids[0].max_volume);
}

/// https://github.com/artemii235/SuperNET/issues/398
#[test]
#[cfg(not(target_arch = "wasm32"))]
fn test_cancel_order() {
    let coins = json!([
        {"coin":"RICK","asset":"RICK","rpcport":8923,"txversion":4,"overwintered":1,"protocol":{"type":"UTXO"}},
        {"coin":"MORTY","asset":"MORTY","rpcport":11608,"txversion":4,"overwintered":1,"protocol":{"type":"UTXO"}},
        {"coin":"ETH","name":"ethereum","rpcport":80,"protocol":{"type":"ETH"}},
        {"coin":"JST","name":"jst","protocol":{"type":"ERC20","protocol_data":{"platform":"ETH","contract_address":"0xc0eb7AeD740E1796992A08962c15661bDEB58003"}}}
    ]);
    let bob_passphrase = "bob passphrase";

    // start bob and immediately place the order
    let mut mm_bob = MarketMakerIt::start(
        json! ({
            "gui": "nogui",
            "netid": 9998,
            "dht": "on",  // Enable DHT without delay.
            "myipaddr": env::var ("BOB_TRADE_IP") .ok(),
            "rpcip": env::var ("BOB_TRADE_IP") .ok(),
            "canbind": env::var ("BOB_TRADE_PORT") .ok().map (|s| s.parse::<i64>().unwrap()),
            "passphrase": bob_passphrase,
            "coins": coins,
            "i_am_seed": true,
            "rpc_password": "pass",
        }),
        "pass".into(),
        match var("LOCAL_THREAD_MM") {
            Ok(ref e) if e == "bob" => Some(local_start()),
            _ => None,
        },
    )
    .unwrap();
    let (_bob_dump_log, _bob_dump_dashboard) = mm_bob.mm_dump();
    log!({"Bob log path: {}", mm_bob.log_path.display()});
    block_on(mm_bob.wait_for_log(22., |log| log.contains(">>>>>>>>> DEX stats "))).unwrap();
    // Enable coins on Bob side. Print the replies in case we need the "address".
    log! ({"enable_coins (bob): {:?}", block_on (enable_coins_eth_electrum (&mm_bob, &["https://ropsten.infura.io/v3/c01c1b4cf66642528547624e1d6d9d6b"]))});

    log!("Issue sell request on Bob side by setting base/rel price…");
    let rc = block_on(mm_bob.rpc(json! ({
        "userpass": mm_bob.userpass,
        "method": "setprice",
        "base": "RICK",
        "rel": "MORTY",
        "price": 0.9,
        "volume": "0.9",
    })))
    .unwrap();
    assert!(rc.0.is_success(), "!setprice: {}", rc.1);
    let setprice_json: Json = json::from_str(&rc.1).unwrap();
    log!([setprice_json]);

    let mut mm_alice = MarketMakerIt::start(
        json! ({
            "gui": "nogui",
            "netid": 9998,
            "dht": "on",  // Enable DHT without delay.
            "myipaddr": env::var ("ALICE_TRADE_IP") .ok(),
            "rpcip": env::var ("ALICE_TRADE_IP") .ok(),
            "passphrase": "alice passphrase",
            "coins": coins,
            "seednodes": [fomat!((mm_bob.ip))],
            "rpc_password": "pass",
        }),
        "pass".into(),
        match var("LOCAL_THREAD_MM") {
            Ok(ref e) if e == "alice" => Some(local_start()),
            _ => None,
        },
    )
    .unwrap();

    let (_alice_dump_log, _alice_dump_dashboard) = mm_alice.mm_dump();
    log!({"Alice log path: {}", mm_alice.log_path.display()});

    block_on(mm_alice.wait_for_log(22., |log| log.contains(">>>>>>>>> DEX stats "))).unwrap();

    // Enable coins on Alice side. Print the replies in case we need the "address".
    log! ({"enable_coins (alice): {:?}", block_on (enable_coins_eth_electrum (&mm_alice, &["https://ropsten.infura.io/v3/c01c1b4cf66642528547624e1d6d9d6b"]))});

    log!("Get RICK/MORTY orderbook on Alice side");
    let rc = block_on(mm_alice.rpc(json! ({
        "userpass": mm_alice.userpass,
        "method": "orderbook",
        "base": "RICK",
        "rel": "MORTY",
    })))
    .unwrap();
    assert!(rc.0.is_success(), "!orderbook: {}", rc.1);

    let alice_orderbook: OrderbookResponse = json::from_str(&rc.1).unwrap();
    log!("Alice orderbook "[alice_orderbook]);
    assert_eq!(
        alice_orderbook.asks.len(),
        1,
        "Alice RICK/MORTY orderbook must have exactly 1 ask"
    );

    let cancel_rc = block_on(mm_bob.rpc(json! ({
        "userpass": mm_bob.userpass,
        "method": "cancel_order",
        "uuid": setprice_json["result"]["uuid"],
    })))
    .unwrap();
    assert!(cancel_rc.0.is_success(), "!cancel_order: {}", rc.1);
    let uuid: Uuid = json::from_value(setprice_json["result"]["uuid"].clone()).unwrap();
    let order_path = mm_bob.folder.join(format!(
        "DB/{}/ORDERS/MY/MAKER/{}.json",
        hex::encode(rmd160_from_passphrase(bob_passphrase)),
        uuid
    ));
    assert!(!order_path.exists());

    let pause = 3;
    log!("Waiting (" (pause) " seconds) for Bob to cancel the order…");
    thread::sleep(Duration::from_secs(pause));

    // Bob orderbook must show no orders
    log!("Get RICK/MORTY orderbook on Bob side");
    let rc = block_on(mm_bob.rpc(json! ({
        "userpass": mm_bob.userpass,
        "method": "orderbook",
        "base": "RICK",
        "rel": "MORTY",
    })))
    .unwrap();
    assert!(rc.0.is_success(), "!orderbook: {}", rc.1);

    let bob_orderbook: OrderbookResponse = json::from_str(&rc.1).unwrap();
    log!("Bob orderbook "[bob_orderbook]);
    assert_eq!(bob_orderbook.asks.len(), 0, "Bob RICK/MORTY asks are not empty");

    // Alice orderbook must show no orders
    log!("Get RICK/MORTY orderbook on Alice side");
    let rc = block_on(mm_alice.rpc(json! ({
        "userpass": mm_alice.userpass,
        "method": "orderbook",
        "base": "RICK",
        "rel": "MORTY",
    })))
    .unwrap();
    assert!(rc.0.is_success(), "!orderbook: {}", rc.1);

    let alice_orderbook: OrderbookResponse = json::from_str(&rc.1).unwrap();
    log!("Alice orderbook "[alice_orderbook]);
    assert_eq!(alice_orderbook.asks.len(), 0, "Alice RICK/MORTY asks are not empty");
}

#[test]
#[cfg(not(target_arch = "wasm32"))]
fn test_cancel_all_orders() {
    let coins = json!([
        {"coin":"RICK","asset":"RICK","rpcport":8923,"txversion":4,"overwintered":1,"protocol":{"type":"UTXO"}},
        {"coin":"MORTY","asset":"MORTY","rpcport":11608,"txversion":4,"overwintered":1,"protocol":{"type":"UTXO"}},
        {"coin":"ETH","name":"ethereum","rpcport":80,"protocol":{"type":"ETH"}},
        {"coin":"JST","name":"jst","protocol":{"type":"ERC20","protocol_data":{"platform":"ETH","contract_address":"0xc0eb7AeD740E1796992A08962c15661bDEB58003"}}}
    ]);

    let bob_passphrase = "bob passphrase";
    // start bob and immediately place the order
    let mut mm_bob = MarketMakerIt::start(
        json! ({
            "gui": "nogui",
            "netid": 9998,
            "dht": "on",  // Enable DHT without delay.
            "myipaddr": env::var ("BOB_TRADE_IP") .ok(),
            "rpcip": env::var ("BOB_TRADE_IP") .ok(),
            "canbind": env::var ("BOB_TRADE_PORT") .ok().map (|s| s.parse::<i64>().unwrap()),
            "passphrase": bob_passphrase,
            "coins": coins,
            "i_am_seed": true,
            "rpc_password": "pass",
        }),
        "pass".into(),
        match var("LOCAL_THREAD_MM") {
            Ok(ref e) if e == "bob" => Some(local_start()),
            _ => None,
        },
    )
    .unwrap();
    let (_bob_dump_log, _bob_dump_dashboard) = mm_bob.mm_dump();
    log!({"Bob log path: {}", mm_bob.log_path.display()});
    block_on(mm_bob.wait_for_log(22., |log| log.contains(">>>>>>>>> DEX stats "))).unwrap();
    // Enable coins on Bob side. Print the replies in case we need the "address".
    log! ({"enable_coins (bob): {:?}", block_on (enable_coins_eth_electrum (&mm_bob, &["https://ropsten.infura.io/v3/c01c1b4cf66642528547624e1d6d9d6b"]))});

    log!("Issue sell request on Bob side by setting base/rel price…");
    let rc = block_on(mm_bob.rpc(json! ({
        "userpass": mm_bob.userpass,
        "method": "setprice",
        "base": "RICK",
        "rel": "MORTY",
        "price": 0.9,
        "volume": "0.9",
    })))
    .unwrap();
    assert!(rc.0.is_success(), "!setprice: {}", rc.1);
    let setprice_json: Json = json::from_str(&rc.1).unwrap();
    log!([setprice_json]);

    let mut mm_alice = MarketMakerIt::start(
        json! ({
            "gui": "nogui",
            "netid": 9998,
            "dht": "on",  // Enable DHT without delay.
            "myipaddr": env::var ("ALICE_TRADE_IP") .ok(),
            "rpcip": env::var ("ALICE_TRADE_IP") .ok(),
            "passphrase": "alice passphrase",
            "coins": coins,
            "seednodes": [fomat!((mm_bob.ip))],
            "rpc_password": "pass",
        }),
        "pass".into(),
        match var("LOCAL_THREAD_MM") {
            Ok(ref e) if e == "alice" => Some(local_start()),
            _ => None,
        },
    )
    .unwrap();

    let (_alice_dump_log, _alice_dump_dashboard) = mm_alice.mm_dump();
    log!({"Alice log path: {}", mm_alice.log_path.display()});

    block_on(mm_alice.wait_for_log(22., |log| log.contains(">>>>>>>>> DEX stats "))).unwrap();

    // Enable coins on Alice side. Print the replies in case we need the "address".
    log! ({"enable_coins (alice): {:?}", block_on (enable_coins_eth_electrum (&mm_alice, &["https://ropsten.infura.io/v3/c01c1b4cf66642528547624e1d6d9d6b"]))});

    log!("Give Alice 15 seconds to import the order…");
    thread::sleep(Duration::from_secs(15));

    log!("Get RICK/MORTY orderbook on Alice side");
    let rc = block_on(mm_alice.rpc(json! ({
        "userpass": mm_alice.userpass,
        "method": "orderbook",
        "base": "RICK",
        "rel": "MORTY",
    })))
    .unwrap();
    assert!(rc.0.is_success(), "!orderbook: {}", rc.1);

    let alice_orderbook: Json = json::from_str(&rc.1).unwrap();
    log!("Alice orderbook "[alice_orderbook]);
    let asks = alice_orderbook["asks"].as_array().unwrap();
    assert_eq!(asks.len(), 1, "Alice RICK/MORTY orderbook must have exactly 1 ask");

    let cancel_rc = block_on(mm_bob.rpc(json! ({
        "userpass": mm_bob.userpass,
        "method": "cancel_all_orders",
        "cancel_by": {
            "type": "All",
        }
    })))
    .unwrap();
    assert!(cancel_rc.0.is_success(), "!cancel_all_orders: {}", rc.1);
    let uuid: Uuid = json::from_value(setprice_json["result"]["uuid"].clone()).unwrap();
    let order_path = mm_bob.folder.join(format!(
        "DB/{}/ORDERS/MY/MAKER/{}.json",
        hex::encode(rmd160_from_passphrase(bob_passphrase)),
        uuid
    ));
    assert!(!order_path.exists());

    let pause = 3;
    log!("Waiting (" (pause) " seconds) for Bob to cancel the order…");
    thread::sleep(Duration::from_secs(pause));

    // Bob orderbook must show no orders
    log!("Get RICK/MORTY orderbook on Bob side");
    let rc = block_on(mm_bob.rpc(json! ({
        "userpass": mm_bob.userpass,
        "method": "orderbook",
        "base": "RICK",
        "rel": "MORTY",
    })))
    .unwrap();
    assert!(rc.0.is_success(), "!orderbook: {}", rc.1);

    let bob_orderbook: Json = json::from_str(&rc.1).unwrap();
    log!("Bob orderbook "[bob_orderbook]);
    let asks = bob_orderbook["asks"].as_array().unwrap();
    assert_eq!(asks.len(), 0, "Bob RICK/MORTY asks are not empty");

    // Alice orderbook must show no orders
    log!("Get RICK/MORTY orderbook on Alice side");
    let rc = block_on(mm_alice.rpc(json! ({
        "userpass": mm_alice.userpass,
        "method": "orderbook",
        "base": "RICK",
        "rel": "MORTY",
    })))
    .unwrap();
    assert!(rc.0.is_success(), "!orderbook: {}", rc.1);

    let alice_orderbook: Json = json::from_str(&rc.1).unwrap();
    log!("Alice orderbook "[alice_orderbook]);
    let asks = alice_orderbook["asks"].as_array().unwrap();
    assert_eq!(asks.len(), 0, "Alice RICK/MORTY asks are not empty");
}

/// https://github.com/artemii235/SuperNET/issues/367
/// Electrum requests should success if at least 1 server successfully connected,
/// all others might end up with DNS resolution errors, TCP connection errors, etc.
#[test]
#[cfg(not(target_arch = "wasm32"))]
fn test_electrum_enable_conn_errors() {
    let coins = json!([
        {"coin":"RICK","asset":"RICK","protocol":{"type":"UTXO"}},
        {"coin":"MORTY","asset":"MORTY","protocol":{"type":"UTXO"}},
    ]);

    let mut mm_bob = MarketMakerIt::start(
        json! ({
            "gui": "nogui",
            "netid": 9998,
            "dht": "on",  // Enable DHT without delay.
            "myipaddr": env::var ("BOB_TRADE_IP") .ok(),
            "rpcip": env::var ("BOB_TRADE_IP") .ok(),
            "canbind": env::var ("BOB_TRADE_PORT") .ok().map (|s| s.parse::<i64>().unwrap()),
            "passphrase": "bob passphrase",
            "coins": coins,
            "i_am_seed": true,
            "rpc_password": "pass",
        }),
        "pass".into(),
        match var("LOCAL_THREAD_MM") {
            Ok(ref e) if e == "bob" => Some(local_start()),
            _ => None,
        },
    )
    .unwrap();
    let (_bob_dump_log, _bob_dump_dashboard) = mm_bob.mm_dump();
    log!({"Bob log path: {}", mm_bob.log_path.display()});
    block_on(mm_bob.wait_for_log(22., |log| log.contains(">>>>>>>>> DEX stats "))).unwrap();
    // Using working servers and few else with random ports to trigger "connection refused"
    block_on(enable_electrum(&mm_bob, "RICK", false, &[
        "electrum3.cipig.net:10017",
        "electrum2.cipig.net:10017",
        "electrum1.cipig.net:10017",
        "electrum1.cipig.net:60017",
        "electrum1.cipig.net:60018",
    ]));
    // use random domain name to trigger name is not resolved
    block_on(enable_electrum(&mm_bob, "MORTY", false, &[
        "electrum3.cipig.net:10018",
        "electrum2.cipig.net:10018",
        "electrum1.cipig.net:10018",
        "random-electrum-domain-name1.net:60017",
        "random-electrum-domain-name2.net:60017",
    ]));
}

#[test]
#[cfg(not(target_arch = "wasm32"))]
fn test_order_should_not_be_displayed_when_node_is_down() {
    let coins = json!([
        {"coin":"RICK","asset":"RICK","protocol":{"type":"UTXO"}},
        {"coin":"MORTY","asset":"MORTY","protocol":{"type":"UTXO"}},
    ]);

    // start bob and immediately place the order
    let mut mm_bob = MarketMakerIt::start(
        json! ({
            "gui": "nogui",
            "netid": 9998,
            "dht": "on",  // Enable DHT without delay.
            "myipaddr": env::var ("BOB_TRADE_IP") .ok(),
            "rpcip": env::var ("BOB_TRADE_IP") .ok(),
            "canbind": env::var ("BOB_TRADE_PORT") .ok().map (|s| s.parse::<i64>().unwrap()),
            "passphrase": "bob passphrase",
            "coins": coins,
            "i_am_seed": true,
            "rpc_password": "pass",
        }),
        "pass".into(),
        match var("LOCAL_THREAD_MM") {
            Ok(ref e) if e == "bob" => Some(local_start()),
            _ => None,
        },
    )
    .unwrap();
    let (_bob_dump_log, _bob_dump_dashboard) = mm_bob.mm_dump();
    log!({"Bob log path: {}", mm_bob.log_path.display()});
    block_on(mm_bob.wait_for_log(22., |log| log.contains(">>>>>>>>> DEX stats "))).unwrap();

    log!(
        "Bob enable RICK "[block_on(enable_electrum(&mm_bob, "RICK", false, &[
            "electrum3.cipig.net:10017",
            "electrum2.cipig.net:10017",
            "electrum1.cipig.net:10017",
        ]))]
    );

    log!(
        "Bob enable MORTY "[block_on(enable_electrum(&mm_bob, "MORTY", false, &[
            "electrum3.cipig.net:10018",
            "electrum2.cipig.net:10018",
            "electrum1.cipig.net:10018",
        ]))]
    );

    let mut mm_alice = MarketMakerIt::start(
        json! ({
            "gui": "nogui",
            "netid": 9998,
            "myipaddr": env::var ("ALICE_TRADE_IP") .ok(),
            "rpcip": env::var ("ALICE_TRADE_IP") .ok(),
            "passphrase": "alice passphrase",
            "coins": coins,
            "seednodes": [fomat!((mm_bob.ip))],
            "rpc_password": "pass",
        }),
        "pass".into(),
        match var("LOCAL_THREAD_MM") {
            Ok(ref e) if e == "alice" => Some(local_start()),
            _ => None,
        },
    )
    .unwrap();

    let (_alice_dump_log, _alice_dump_dashboard) = mm_alice.mm_dump();
    log!({"Alice log path: {}", mm_alice.log_path.display()});

    block_on(mm_alice.wait_for_log(22., |log| log.contains(">>>>>>>>> DEX stats "))).unwrap();

    log!(
        "Alice enable RICK "[block_on(enable_electrum(&mm_alice, "RICK", false, &[
            "electrum3.cipig.net:10017",
            "electrum2.cipig.net:10017",
            "electrum1.cipig.net:10017",
        ]))]
    );

    log!(
        "Alice enable MORTY "[block_on(enable_electrum(&mm_alice, "MORTY", false, &[
            "electrum3.cipig.net:10018",
            "electrum2.cipig.net:10018",
            "electrum1.cipig.net:10018",
        ]))]
    );

    // issue sell request on Bob side by setting base/rel price
    log!("Issue bob sell request");
    let rc = block_on(mm_bob.rpc(json! ({
        "userpass": mm_bob.userpass,
        "method": "setprice",
        "base": "RICK",
        "rel": "MORTY",
        "price": 0.9,
        "volume": "0.9",
    })))
    .unwrap();
    assert!(rc.0.is_success(), "!setprice: {}", rc.1);

    thread::sleep(Duration::from_secs(2));

    log!("Get RICK/MORTY orderbook on Alice side");
    let rc = block_on(mm_alice.rpc(json! ({
        "userpass": mm_alice.userpass,
        "method": "orderbook",
        "base": "RICK",
        "rel": "MORTY",
    })))
    .unwrap();
    assert!(rc.0.is_success(), "!orderbook: {}", rc.1);

    let alice_orderbook: Json = json::from_str(&rc.1).unwrap();
    log!("Alice orderbook "[alice_orderbook]);
    let asks = alice_orderbook["asks"].as_array().unwrap();
    assert_eq!(asks.len(), 1, "Alice RICK/MORTY orderbook must have exactly 1 ask");

    block_on(mm_bob.stop()).unwrap();
    thread::sleep(Duration::from_secs(95));

    let rc = block_on(mm_alice.rpc(json! ({
        "userpass": mm_alice.userpass,
        "method": "orderbook",
        "base": "RICK",
        "rel": "MORTY",
    })))
    .unwrap();
    assert!(rc.0.is_success(), "!orderbook: {}", rc.1);

    let alice_orderbook: Json = json::from_str(&rc.1).unwrap();
    log!("Alice orderbook "[alice_orderbook]);
    let asks = alice_orderbook["asks"].as_array().unwrap();
    assert_eq!(asks.len(), 0, "Alice RICK/MORTY orderbook must have zero asks");

    block_on(mm_alice.stop()).unwrap();
}

#[test]
#[cfg(not(target_arch = "wasm32"))]
fn test_own_orders_should_not_be_removed_from_orderbook() {
    let coins = json!([
        {"coin":"RICK","asset":"RICK","protocol":{"type":"UTXO"}},
        {"coin":"MORTY","asset":"MORTY","protocol":{"type":"UTXO"}},
    ]);

    // start bob and immediately place the order
    let mut mm_bob = MarketMakerIt::start(
        json! ({
            "gui": "nogui",
            "netid": 9998,
            "dht": "on",  // Enable DHT without delay.
            "myipaddr": env::var ("BOB_TRADE_IP") .ok(),
            "rpcip": env::var ("BOB_TRADE_IP") .ok(),
            "canbind": env::var ("BOB_TRADE_PORT") .ok().map (|s| s.parse::<i64>().unwrap()),
            "passphrase": "bob passphrase",
            "coins": coins,
            "i_am_seed": true,
            "rpc_password": "pass",
        }),
        "pass".into(),
        match var("LOCAL_THREAD_MM") {
            Ok(ref e) if e == "bob" => Some(local_start()),
            _ => None,
        },
    )
    .unwrap();
    let (_bob_dump_log, _bob_dump_dashboard) = mm_bob.mm_dump();
    log!({"Bob log path: {}", mm_bob.log_path.display()});
    block_on(mm_bob.wait_for_log(22., |log| log.contains(">>>>>>>>> DEX stats "))).unwrap();

    log!(
        "Bob enable RICK "[block_on(enable_electrum(&mm_bob, "RICK", false, &[
            "electrum3.cipig.net:10017",
            "electrum2.cipig.net:10017",
            "electrum1.cipig.net:10017",
        ]))]
    );

    log!(
        "Bob enable MORTY "[block_on(enable_electrum(&mm_bob, "MORTY", false, &[
            "electrum3.cipig.net:10018",
            "electrum2.cipig.net:10018",
            "electrum1.cipig.net:10018",
        ]))]
    );

    // issue sell request on Bob side by setting base/rel price
    log!("Issue bob sell request");
    let rc = block_on(mm_bob.rpc(json! ({
        "userpass": mm_bob.userpass,
        "method": "setprice",
        "base": "RICK",
        "rel": "MORTY",
        "price": 0.9,
        "volume": "0.9",
    })))
    .unwrap();
    assert!(rc.0.is_success(), "!setprice: {}", rc.1);

    thread::sleep(Duration::from_secs(95));

    let rc = block_on(mm_bob.rpc(json! ({
        "userpass": mm_bob.userpass,
        "method": "orderbook",
        "base": "RICK",
        "rel": "MORTY",
    })))
    .unwrap();
    assert!(rc.0.is_success(), "!orderbook: {}", rc.1);

    let bob_orderbook: Json = json::from_str(&rc.1).unwrap();
    log!("Bob orderbook "[bob_orderbook]);
    let asks = bob_orderbook["asks"].as_array().unwrap();
    assert_eq!(asks.len(), 1, "Bob RICK/MORTY orderbook must have exactly 1 ask");

    block_on(mm_bob.stop()).unwrap();
}

#[test]
#[cfg(not(target_arch = "wasm32"))]
// https://github.com/KomodoPlatform/atomicDEX-API/issues/511
fn test_all_orders_per_pair_per_node_must_be_displayed_in_orderbook() {
    let coins = json!([
        {"coin":"RICK","asset":"RICK","protocol":{"type":"UTXO"}},
        {"coin":"MORTY","asset":"MORTY","protocol":{"type":"UTXO"}},
    ]);

    let mut mm = MarketMakerIt::start(
        json! ({
            "gui": "nogui",
            "netid": 9998,
            "myipaddr": env::var ("BOB_TRADE_IP") .ok(),
            "rpcip": env::var ("BOB_TRADE_IP") .ok(),
            "canbind": env::var ("BOB_TRADE_PORT") .ok().map (|s| s.parse::<i64>().unwrap()),
            "passphrase": "bob passphrase",
            "coins": coins,
            "rpc_password": "pass",
            "i_am_seed": true,
        }),
        "pass".into(),
        match var("LOCAL_THREAD_MM") {
            Ok(ref e) if e == "bob" => Some(local_start()),
            _ => None,
        },
    )
    .unwrap();
    let (_dump_log, _dump_dashboard) = mm.mm_dump();
    log!({"Log path: {}", mm.log_path.display()});
    block_on(mm.wait_for_log(22., |log| log.contains(">>>>>>>>> DEX stats "))).unwrap();
    block_on(enable_electrum(&mm, "RICK", false, &[
        "electrum3.cipig.net:10017",
        "electrum2.cipig.net:10017",
        "electrum1.cipig.net:10017",
    ]));
    block_on(enable_electrum(&mm, "MORTY", false, &[
        "electrum3.cipig.net:10018",
        "electrum2.cipig.net:10018",
        "electrum1.cipig.net:10018",
    ]));

    // set 2 orders with different prices
    let rc = block_on(mm.rpc(json! ({
        "userpass": mm.userpass,
        "method": "setprice",
        "base": "RICK",
        "rel": "MORTY",
        "price": 0.9,
        "volume": "0.9",
        "cancel_previous": false,
    })))
    .unwrap();
    assert!(rc.0.is_success(), "!setprice: {}", rc.1);

    let rc = block_on(mm.rpc(json! ({
        "userpass": mm.userpass,
        "method": "setprice",
        "base": "RICK",
        "rel": "MORTY",
        "price": 1,
        "volume": "0.9",
        "cancel_previous": false,
    })))
    .unwrap();
    assert!(rc.0.is_success(), "!setprice: {}", rc.1);

    thread::sleep(Duration::from_secs(12));

    log!("Get RICK/MORTY orderbook");
    let rc = block_on(mm.rpc(json! ({
        "userpass": mm.userpass,
        "method": "orderbook",
        "base": "RICK",
        "rel": "MORTY",
    })))
    .unwrap();
    assert!(rc.0.is_success(), "!orderbook: {}", rc.1);

    let orderbook: Json = json::from_str(&rc.1).unwrap();
    log!("orderbook "[orderbook]);
    let asks = orderbook["asks"].as_array().unwrap();
    assert_eq!(asks.len(), 2, "RICK/MORTY orderbook must have exactly 2 asks");
}

#[test]
#[cfg(not(target_arch = "wasm32"))]
fn orderbook_should_display_rational_amounts() {
    let coins = json!([
        {"coin":"RICK","asset":"RICK","protocol":{"type":"UTXO"}},
        {"coin":"MORTY","asset":"MORTY","protocol":{"type":"UTXO"}},
    ]);

    let mut mm = MarketMakerIt::start(
        json! ({
            "gui": "nogui",
            "netid": 9998,
            "myipaddr": env::var ("BOB_TRADE_IP") .ok(),
            "rpcip": env::var ("BOB_TRADE_IP") .ok(),
            "canbind": env::var ("BOB_TRADE_PORT") .ok().map (|s| s.parse::<i64>().unwrap()),
            "passphrase": "bob passphrase",
            "coins": coins,
            "rpc_password": "pass",
            "i_am_seed": true,
        }),
        "pass".into(),
        match var("LOCAL_THREAD_MM") {
            Ok(ref e) if e == "bob" => Some(local_start()),
            _ => None,
        },
    )
    .unwrap();
    let (_dump_log, _dump_dashboard) = &mm.mm_dump();
    log!({"Log path: {}", mm.log_path.display()});
    block_on(mm.wait_for_log(22., |log| log.contains(">>>>>>>>> DEX stats "))).unwrap();
    block_on(enable_electrum(&mm, "RICK", false, &[
        "electrum3.cipig.net:10017",
        "electrum2.cipig.net:10017",
        "electrum1.cipig.net:10017",
    ]));
    block_on(enable_electrum(&mm, "MORTY", false, &[
        "electrum3.cipig.net:10018",
        "electrum2.cipig.net:10018",
        "electrum1.cipig.net:10018",
    ]));

    let price = BigRational::new(9.into(), 10.into());
    let volume = BigRational::new(9.into(), 10.into());

    // create order with rational amount and price
    let rc = block_on(mm.rpc(json! ({
        "userpass": mm.userpass,
        "method": "setprice",
        "base": "RICK",
        "rel": "MORTY",
        "price": price,
        "volume": volume,
        "cancel_previous": false,
    })))
    .unwrap();
    assert!(rc.0.is_success(), "!setprice: {}", rc.1);

    thread::sleep(Duration::from_secs(12));
    log!("Get RICK/MORTY orderbook");
    let rc = block_on(mm.rpc(json! ({
        "userpass": mm.userpass,
        "method": "orderbook",
        "base": "RICK",
        "rel": "MORTY",
    })))
    .unwrap();
    assert!(rc.0.is_success(), "!orderbook: {}", rc.1);

    let orderbook: Json = json::from_str(&rc.1).unwrap();
    log!("orderbook "[orderbook]);
    let asks = orderbook["asks"].as_array().unwrap();
    assert_eq!(asks.len(), 1, "RICK/MORTY orderbook must have exactly 1 ask");
    let price_in_orderbook: BigRational = json::from_value(asks[0]["price_rat"].clone()).unwrap();
    let volume_in_orderbook: BigRational = json::from_value(asks[0]["max_volume_rat"].clone()).unwrap();
    assert_eq!(price, price_in_orderbook);
    assert_eq!(volume, volume_in_orderbook);

    let nine = BigInt::from(9);
    let ten = BigInt::from(10);
    // should also display fraction
    let price_in_orderbook: Fraction = json::from_value(asks[0]["price_fraction"].clone()).unwrap();
    let volume_in_orderbook: Fraction = json::from_value(asks[0]["max_volume_fraction"].clone()).unwrap();
    assert_eq!(nine, *price_in_orderbook.numer());
    assert_eq!(ten, *price_in_orderbook.denom());

    assert_eq!(nine, *volume_in_orderbook.numer());
    assert_eq!(ten, *volume_in_orderbook.denom());

    log!("Get MORTY/RICK orderbook");
    let rc = block_on(mm.rpc(json! ({
        "userpass": mm.userpass,
        "method": "orderbook",
        "base": "MORTY",
        "rel": "RICK",
    })))
    .unwrap();
    assert!(rc.0.is_success(), "!orderbook: {}", rc.1);

    let orderbook: Json = json::from_str(&rc.1).unwrap();
    log!("orderbook "[orderbook]);
    let bids = orderbook["bids"].as_array().unwrap();
    assert_eq!(bids.len(), 1, "MORTY/RICK orderbook must have exactly 1 bid");
    let price_in_orderbook: BigRational = json::from_value(bids[0]["price_rat"].clone()).unwrap();
    let volume_in_orderbook: BigRational = json::from_value(bids[0]["max_volume_rat"].clone()).unwrap();

    let price = BigRational::new(10.into(), 9.into());
    assert_eq!(price, price_in_orderbook);
    assert_eq!(volume, volume_in_orderbook);

    // should also display fraction
    let price_in_orderbook: Fraction = json::from_value(bids[0]["price_fraction"].clone()).unwrap();
    let volume_in_orderbook: Fraction = json::from_value(bids[0]["max_volume_fraction"].clone()).unwrap();
    assert_eq!(ten, *price_in_orderbook.numer());
    assert_eq!(nine, *price_in_orderbook.denom());

    assert_eq!(nine, *volume_in_orderbook.numer());
    assert_eq!(ten, *volume_in_orderbook.denom());
}

fn check_priv_key(mm: &MarketMakerIt, coin: &str, expected_priv_key: &str) {
    let rc = block_on(mm.rpc(json! ({
        "userpass": mm.userpass,
        "method": "show_priv_key",
        "coin": coin
    })))
    .unwrap();
    assert!(rc.0.is_success(), "!show_priv_key: {}", rc.1);
    let privkey: Json = json::from_str(&rc.1).unwrap();
    assert_eq!(privkey["result"]["priv_key"], Json::from(expected_priv_key))
}

#[test]
#[cfg(not(target_arch = "wasm32"))]
// https://github.com/KomodoPlatform/atomicDEX-API/issues/519#issuecomment-589149811
fn test_show_priv_key() {
    let coins = json! ([
        {"coin":"RICK","asset":"RICK","rpcport":8923,"txversion":4,"overwintered":1,"protocol":{"type":"UTXO"}},
        {"coin":"MORTY","asset":"MORTY","rpcport":11608,"txversion":4,"overwintered":1,"protocol":{"type":"UTXO"}},
        {"coin":"ETH","name":"ethereum","protocol":{"type":"ETH"}},
        {"coin":"JST","name":"jst","protocol":{"type":"ERC20","protocol_data":{"platform":"ETH","contract_address":"0x2b294F029Fde858b2c62184e8390591755521d8E"}}}
    ]);

    let mut mm = MarketMakerIt::start(
        json! ({
            "gui": "nogui",
            "netid": 9998,
            "myipaddr": env::var ("BOB_TRADE_IP") .ok(),
            "rpcip": env::var ("BOB_TRADE_IP") .ok(),
            "canbind": env::var ("BOB_TRADE_PORT") .ok().map (|s| s.parse::<i64>().unwrap()),
            "passphrase": "bob passphrase",
            "coins": coins,
            "rpc_password": "pass",
            "i_am_seed": true,
        }),
        "pass".into(),
        match var("LOCAL_THREAD_MM") {
            Ok(ref e) if e == "bob" => Some(local_start()),
            _ => None,
        },
    )
    .unwrap();

    let (_dump_log, _dump_dashboard) = mm.mm_dump();
    log!({"Log path: {}", mm.log_path.display()});
    block_on(mm.wait_for_log(22., |log| log.contains(">>>>>>>>> DEX stats "))).unwrap();
    log! ({"enable_coins: {:?}", block_on (enable_coins_eth_electrum (&mm, &["http://195.201.0.6:8565"]))});

    check_priv_key(&mm, "RICK", "UvCjJf4dKSs2vFGVtCnUTAhR5FTZGdg43DDRa9s7s5DV1sSDX14g");
    check_priv_key(
        &mm,
        "ETH",
        "0xb8c774f071de08c7fd8f62b97f1a5726f6ce9f1bcf141b70b86689254ed6714e",
    );
}

#[test]
#[cfg(not(target_arch = "wasm32"))]
// https://github.com/KomodoPlatform/atomicDEX-API/issues/586
fn test_electrum_and_enable_response() {
    let coins = json! ([
        {"coin":"RICK","asset":"RICK","rpcport":8923,"txversion":4,"overwintered":1,"protocol":{"type":"UTXO"},"mature_confirmations":101},
        {"coin":"ETH","name":"ethereum","protocol":{"type":"ETH"}},
    ]);

    let mut mm = MarketMakerIt::start(
        json! ({
            "gui": "nogui",
            "netid": 9998,
            "myipaddr": env::var ("BOB_TRADE_IP") .ok(),
            "rpcip": env::var ("BOB_TRADE_IP") .ok(),
            "canbind": env::var ("BOB_TRADE_PORT") .ok().map (|s| s.parse::<i64>().unwrap()),
            "passphrase": "bob passphrase",
            "coins": coins,
            "rpc_password": "pass",
            "i_am_seed": true,
        }),
        "pass".into(),
        match var("LOCAL_THREAD_MM") {
            Ok(ref e) if e == "bob" => Some(local_start()),
            _ => None,
        },
    )
    .unwrap();

    let (_dump_log, _dump_dashboard) = mm.mm_dump();
    log!({"Log path: {}", mm.log_path.display()});
    block_on(mm.wait_for_log(22., |log| log.contains(">>>>>>>>> DEX stats "))).unwrap();

    let electrum_rick = block_on(mm.rpc(json!({
        "userpass": mm.userpass,
        "method": "electrum",
        "coin": "RICK",
        "servers": [{"url":"electrum1.cipig.net:10017"},{"url":"electrum2.cipig.net:10017"},{"url":"electrum3.cipig.net:10017"}],
        "mm2": 1,
        "required_confirmations": 10,
        "requires_notarization": true
    }))).unwrap();
    assert_eq!(
        electrum_rick.0,
        StatusCode::OK,
        "RPC «electrum» failed with {} {}",
        electrum_rick.0,
        electrum_rick.1
    );
    let rick_response: Json = json::from_str(&electrum_rick.1).unwrap();
    assert_eq!(rick_response["unspendable_balance"], Json::from("0"));
    assert_eq!(rick_response["required_confirmations"], Json::from(10));
    assert_eq!(rick_response["requires_notarization"], Json::from(true));
    assert_eq!(rick_response["mature_confirmations"], Json::from(101));

    // should change requires notarization at runtime
    let requires_nota_rick = block_on(mm.rpc(json! ({
        "userpass": mm.userpass,
        "method": "set_requires_notarization",
        "coin": "RICK",
        "requires_notarization": false
    })))
    .unwrap();

    assert_eq!(
        requires_nota_rick.0,
        StatusCode::OK,
        "RPC «set_requires_notarization» failed with {} {}",
        requires_nota_rick.0,
        requires_nota_rick.1
    );
    let requires_nota_rick_response: Json = json::from_str(&requires_nota_rick.1).unwrap();
    assert_eq!(
        requires_nota_rick_response["result"]["requires_notarization"],
        Json::from(false)
    );

    let enable_eth = block_on(mm.rpc(json! ({
        "userpass": mm.userpass,
        "method": "enable",
        "coin": "ETH",
        "urls": ["http://195.201.0.6:8565"],
        "mm2": 1,
        "swap_contract_address": "0xa09ad3cd7e96586ebd05a2607ee56b56fb2db8fd",
        "required_confirmations": 10,
        "requires_notarization": true
    })))
    .unwrap();
    assert_eq!(
        enable_eth.0,
        StatusCode::OK,
        "RPC «enable» failed with {} {}",
        enable_eth.0,
        enable_eth.1
    );
    let eth_response: Json = json::from_str(&enable_eth.1).unwrap();
    assert_eq!(rick_response["unspendable_balance"], Json::from("0"));
    assert_eq!(eth_response["required_confirmations"], Json::from(10));
    // requires_notarization doesn't take any effect on ETH/ERC20 coins
    assert_eq!(eth_response["requires_notarization"], Json::from(false));
    // check if there is no `mature_confirmations` field
    assert_eq!(eth_response.get("mature_confirmations"), None);
}

fn check_too_low_volume_order_creation_fails(mm: &MarketMakerIt, base: &str, rel: &str) {
    let rc = block_on(mm.rpc(json! ({
        "userpass": mm.userpass,
        "method": "setprice",
        "base": base,
        "rel": rel,
        "price": "1",
        "volume": "0.00776",
        "cancel_previous": false,
    })))
    .unwrap();
    assert!(!rc.0.is_success(), "setprice success, but should be error {}", rc.1);

    let rc = block_on(mm.rpc(json! ({
        "userpass": mm.userpass,
        "method": "setprice",
        "base": base,
        "rel": rel,
        "price": "0.00776",
        "volume": "1",
        "cancel_previous": false,
    })))
    .unwrap();
    assert!(!rc.0.is_success(), "setprice success, but should be error {}", rc.1);

    let rc = block_on(mm.rpc(json! ({
        "userpass": mm.userpass,
        "method": "sell",
        "base": base,
        "rel": rel,
        "price": "1",
        "volume": "0.00776",
    })))
    .unwrap();
    assert!(!rc.0.is_success(), "sell success, but should be error {}", rc.1);

    let rc = block_on(mm.rpc(json! ({
        "userpass": mm.userpass,
        "method": "buy",
        "base": base,
        "rel": rel,
        "price": "1",
        "volume": "0.00776",
    })))
    .unwrap();
    assert!(!rc.0.is_success(), "buy success, but should be error {}", rc.1);
}

#[test]
#[cfg(not(target_arch = "wasm32"))]
// https://github.com/KomodoPlatform/atomicDEX-API/issues/481
fn setprice_buy_sell_too_low_volume() {
    let bob_passphrase = get_passphrase(&".env.seed", "BOB_PASSPHRASE").unwrap();

    let coins = json! ([
        {"coin":"RICK","asset":"RICK","rpcport":8923,"txversion":4,"overwintered":1,"protocol":{"type":"UTXO"}},
        {"coin":"MORTY","asset":"MORTY","rpcport":11608,"txversion":4,"overwintered":1,"protocol":{"type":"UTXO"}},
        {"coin":"ETH","name":"ethereum","protocol":{"type":"ETH"}},
        {"coin":"JST","name":"jst","protocol":{"type":"ERC20","protocol_data":{"platform":"ETH","contract_address":"0x2b294F029Fde858b2c62184e8390591755521d8E"}}}
    ]);

    let mut mm = MarketMakerIt::start(
        json! ({
            "gui": "nogui",
            "netid": 9998,
            "myipaddr": env::var ("BOB_TRADE_IP") .ok(),
            "rpcip": env::var ("BOB_TRADE_IP") .ok(),
            "canbind": env::var ("BOB_TRADE_PORT") .ok().map (|s| s.parse::<i64>().unwrap()),
            "passphrase": bob_passphrase,
            "coins": coins,
            "rpc_password": "pass",
            "i_am_seed": true,
        }),
        "pass".into(),
        match var("LOCAL_THREAD_MM") {
            Ok(ref e) if e == "bob" => Some(local_start()),
            _ => None,
        },
    )
    .unwrap();

    let (_dump_log, _dump_dashboard) = mm.mm_dump();
    log!({"Log path: {}", mm.log_path.display()});
    block_on(mm.wait_for_log(22., |log| log.contains(">>>>>>>>> DEX stats "))).unwrap();

    log!([block_on(enable_coins_eth_electrum(&mm, &["http://195.201.0.6:8565"]))]);

    check_too_low_volume_order_creation_fails(&mm, "MORTY", "ETH");
    check_too_low_volume_order_creation_fails(&mm, "ETH", "MORTY");
    check_too_low_volume_order_creation_fails(&mm, "JST", "MORTY");
}

#[test]
#[cfg(not(target_arch = "wasm32"))]
// https://github.com/KomodoPlatform/atomicDEX-API/issues/473
fn setprice_min_volume_should_be_displayed_in_orderbook() {
    let bob_passphrase = get_passphrase(&".env.seed", "BOB_PASSPHRASE").unwrap();

    let coins = json! ([
        {"coin":"RICK","asset":"RICK","rpcport":8923,"txversion":4,"overwintered":1,"protocol":{"type":"UTXO"}},
        {"coin":"MORTY","asset":"MORTY","rpcport":11608,"txversion":4,"overwintered":1,"protocol":{"type":"UTXO"}},
        {"coin":"ETH","name":"ethereum","protocol":{"type":"ETH"}},
        {"coin":"JST","name":"jst","protocol":{"type":"ERC20","protocol_data":{"platform":"ETH","contract_address":"0x2b294F029Fde858b2c62184e8390591755521d8E"}}}
    ]);

    let mut mm_bob = MarketMakerIt::start(
        json! ({
            "gui": "nogui",
            "netid": 9998,
            "myipaddr": env::var ("BOB_TRADE_IP") .ok(),
            "rpcip": env::var ("BOB_TRADE_IP") .ok(),
            "canbind": env::var ("BOB_TRADE_PORT") .ok().map (|s| s.parse::<i64>().unwrap()),
            "passphrase": bob_passphrase,
            "coins": coins,
            "rpc_password": "pass",
            "i_am_seed": true,
        }),
        "pass".into(),
        match var("LOCAL_THREAD_MM") {
            Ok(ref e) if e == "bob" => Some(local_start()),
            _ => None,
        },
    )
    .unwrap();

    let (_dump_log, _dump_dashboard) = mm_bob.mm_dump();
    log!({"Bob log path: {}", mm_bob.log_path.display()});
    block_on(mm_bob.wait_for_log(22., |log| log.contains(">>>>>>>>> DEX stats "))).unwrap();

    let mut mm_alice = MarketMakerIt::start(
        json! ({
            "gui": "nogui",
            "netid": 9998,
            "dht": "on",  // Enable DHT without delay.
            "myipaddr": env::var ("ALICE_TRADE_IP") .ok(),
            "rpcip": env::var ("ALICE_TRADE_IP") .ok(),
            "passphrase": "alice passphrase",
            "coins": coins,
            "seednodes": [fomat!((mm_bob.ip))],
            "rpc_password": "pass",
        }),
        "pass".into(),
        match var("LOCAL_THREAD_MM") {
            Ok(ref e) if e == "alice" => Some(local_start()),
            _ => None,
        },
    )
    .unwrap();

    let (_alice_dump_log, _alice_dump_dashboard) = mm_alice.mm_dump();
    log!({"Alice log path: {}", mm_alice.log_path.display()});

    block_on(mm_alice.wait_for_log(22., |log| log.contains(">>>>>>>>> DEX stats "))).unwrap();

    log! ({"enable_coins (bob): {:?}", block_on (enable_coins_eth_electrum (&mm_bob, &["http://195.201.0.6:8565"]))});
    log! ({"enable_coins (alice): {:?}", block_on (enable_coins_eth_electrum (&mm_alice, &["http://195.201.0.6:8565"]))});

    // issue orderbook call on Alice side to trigger subscription to a topic
    block_on(mm_alice.rpc(json! ({
        "userpass": mm_alice.userpass,
        "method": "orderbook",
        "base": "ETH",
        "rel": "JST",
    })))
    .unwrap();

    let rc = block_on(mm_bob.rpc(json! ({
        "userpass": mm_bob.userpass,
        "method": "setprice",
        "base": "ETH",
        "rel": "JST",
        "price": "1",
        "volume": "10",
        "min_volume": "1",
    })))
    .unwrap();
    assert!(rc.0.is_success(), "!setprice: {}", rc.1);

    thread::sleep(Duration::from_secs(2));
    log!("Get ETH/JST orderbook on Bob side");
    let rc = block_on(mm_bob.rpc(json! ({
        "userpass": mm_bob.userpass,
        "method": "orderbook",
        "base": "ETH",
        "rel": "JST",
    })))
    .unwrap();
    assert!(rc.0.is_success(), "!orderbook: {}", rc.1);

    let orderbook: Json = json::from_str(&rc.1).unwrap();
    log!("orderbook "[orderbook]);
    let asks = orderbook["asks"].as_array().unwrap();
    assert_eq!(asks.len(), 1, "Bob ETH/JST orderbook must have exactly 1 ask");

    let min_volume = asks[0]["min_volume"].as_str().unwrap();
    assert_eq!(min_volume, "1", "Bob ETH/JST ask must display correct min_volume");

    log!("Get ETH/JST orderbook on Alice side");
    let rc = block_on(mm_alice.rpc(json! ({
        "userpass": mm_alice.userpass,
        "method": "orderbook",
        "base": "ETH",
        "rel": "JST",
    })))
    .unwrap();
    assert!(rc.0.is_success(), "!orderbook: {}", rc.1);

    let orderbook: Json = json::from_str(&rc.1).unwrap();
    log!("orderbook "[orderbook]);
    let asks = orderbook["asks"].as_array().unwrap();
    assert_eq!(asks.len(), 1, "Alice ETH/JST orderbook must have exactly 1 ask");

    let min_volume = asks[0]["min_volume"].as_str().unwrap();
    assert_eq!(min_volume, "1", "Alice ETH/JST ask must display correct min_volume");
}

#[test]
#[cfg(not(target_arch = "wasm32"))]
// https://github.com/KomodoPlatform/atomicDEX-API/issues/670
fn orderbook_should_work_without_coins_activation() {
    let bob_passphrase = get_passphrase(&".env.seed", "BOB_PASSPHRASE").unwrap();

    let coins = json! ([
        {"coin":"RICK","asset":"RICK","rpcport":8923,"txversion":4,"overwintered":1,"protocol":{"type":"UTXO"}},
        {"coin":"MORTY","asset":"MORTY","rpcport":11608,"txversion":4,"overwintered":1,"protocol":{"type":"UTXO"}},
        {"coin":"ETH","name":"ethereum","protocol":{"type":"ETH"}},
        {"coin":"JST","name":"jst","protocol":{"type":"ERC20","protocol_data":{"platform":"ETH","contract_address":"0x2b294F029Fde858b2c62184e8390591755521d8E"}}}
    ]);

    let mut mm_bob = MarketMakerIt::start(
        json! ({
            "gui": "nogui",
            "netid": 9998,
            "myipaddr": env::var ("BOB_TRADE_IP") .ok(),
            "rpcip": env::var ("BOB_TRADE_IP") .ok(),
            "canbind": env::var ("BOB_TRADE_PORT") .ok().map (|s| s.parse::<i64>().unwrap()),
            "passphrase": bob_passphrase,
            "coins": coins,
            "rpc_password": "pass",
            "i_am_seed": true,
        }),
        "pass".into(),
        match var("LOCAL_THREAD_MM") {
            Ok(ref e) if e == "bob" => Some(local_start()),
            _ => None,
        },
    )
    .unwrap();

    let (_dump_log, _dump_dashboard) = mm_bob.mm_dump();
    log!({"Bob log path: {}", mm_bob.log_path.display()});
    block_on(mm_bob.wait_for_log(22., |log| log.contains(">>>>>>>>> DEX stats "))).unwrap();

    let mut mm_alice = MarketMakerIt::start(
        json! ({
            "gui": "nogui",
            "netid": 9998,
            "dht": "on",  // Enable DHT without delay.
            "myipaddr": env::var ("ALICE_TRADE_IP") .ok(),
            "rpcip": env::var ("ALICE_TRADE_IP") .ok(),
            "passphrase": "alice passphrase",
            "coins": coins,
            "seednodes": [fomat!((mm_bob.ip))],
            "rpc_password": "pass",
        }),
        "pass".into(),
        match var("LOCAL_THREAD_MM") {
            Ok(ref e) if e == "alice" => Some(local_start()),
            _ => None,
        },
    )
    .unwrap();

    let (_alice_dump_log, _alice_dump_dashboard) = mm_alice.mm_dump();
    log!({"Alice log path: {}", mm_alice.log_path.display()});

    block_on(mm_alice.wait_for_log(22., |log| log.contains(">>>>>>>>> DEX stats "))).unwrap();

    log! ({"enable_coins (bob): {:?}", block_on (enable_coins_eth_electrum (&mm_bob, &["http://195.201.0.6:8565"]))});

    let rc = block_on(mm_bob.rpc(json! ({
        "userpass": mm_bob.userpass,
        "method": "setprice",
        "base": "ETH",
        "rel": "JST",
        "price": "1",
        "volume": "10",
        "min_volume": "1",
    })))
    .unwrap();
    assert!(rc.0.is_success(), "!setprice: {}", rc.1);

    log!("Get ETH/JST orderbook on Alice side");
    let rc = block_on(mm_alice.rpc(json! ({
        "userpass": mm_alice.userpass,
        "method": "orderbook",
        "base": "ETH",
        "rel": "JST",
    })))
    .unwrap();
    assert!(rc.0.is_success(), "!orderbook: {}", rc.1);

    let orderbook: Json = json::from_str(&rc.1).unwrap();
    log!("orderbook "[orderbook]);
    let asks = orderbook["asks"].as_array().unwrap();
    assert_eq!(asks.len(), 1, "Alice ETH/JST orderbook must have exactly 1 ask");
}

#[test]
#[cfg(not(target_arch = "wasm32"))]
fn test_fill_or_kill_taker_order_should_not_transform_to_maker() {
    let bob_passphrase = get_passphrase(&".env.client", "BOB_PASSPHRASE").unwrap();

    let coins = json! ([
        {"coin":"RICK","asset":"RICK","required_confirmations":0,"txversion":4,"overwintered":1,"protocol":{"type":"UTXO"}},
        {"coin":"MORTY","asset":"MORTY","required_confirmations":0,"txversion":4,"overwintered":1,"protocol":{"type":"UTXO"}},
        {"coin":"ETH","name":"ethereum","protocol":{"type":"ETH"}},
        {"coin":"JST","name":"jst","protocol":{"type":"ERC20","protocol_data":{"platform":"ETH","contract_address":"0x2b294F029Fde858b2c62184e8390591755521d8E"}}}
    ]);

    let mut mm_bob = MarketMakerIt::start(
        json! ({
            "gui": "nogui",
            "netid": 8999,
            "dht": "on",  // Enable DHT without delay.
            "myipaddr": env::var ("BOB_TRADE_IP") .ok(),
            "rpcip": env::var ("BOB_TRADE_IP") .ok(),
            "canbind": env::var ("BOB_TRADE_PORT") .ok().map (|s| s.parse::<i64>().unwrap()),
            "passphrase": bob_passphrase,
            "coins": coins,
            "rpc_password": "password",
            "i_am_seed": true,
        }),
        "password".into(),
        local_start!("bob"),
    )
    .unwrap();

    let (_bob_dump_log, _bob_dump_dashboard) = mm_bob.mm_dump();
    log! ({"Bob log path: {}", mm_bob.log_path.display()});
    block_on(mm_bob.wait_for_log(22., |log| log.contains(">>>>>>>>> DEX stats "))).unwrap();
    log!([block_on(enable_coins_eth_electrum(&mm_bob, &[
        "http://195.201.0.6:8565"
    ]))]);

    log!("Issue bob ETH/JST sell request");
    let rc = block_on(mm_bob.rpc(json! ({
        "userpass": mm_bob.userpass,
        "method": "sell",
        "base": "ETH",
        "rel": "JST",
        "price": 1,
        "volume": 0.1,
        "order_type": {
            "type": "FillOrKill"
        }
    })))
    .unwrap();
    assert!(rc.0.is_success(), "!sell: {}", rc.1);
    let sell_json: Json = json::from_str(&rc.1).unwrap();
    let order_type = sell_json["result"]["order_type"]["type"].as_str();
    assert_eq!(order_type, Some("FillOrKill"));

    log!("Wait for 40 seconds for Bob order to be cancelled");
    thread::sleep(Duration::from_secs(40));

    let rc = block_on(mm_bob.rpc(json! ({
        "userpass": mm_bob.userpass,
        "method": "my_orders",
    })))
    .unwrap();
    assert!(rc.0.is_success(), "!my_orders: {}", rc.1);
    let my_orders: Json = json::from_str(&rc.1).unwrap();
    let my_maker_orders: HashMap<String, Json> = json::from_value(my_orders["result"]["maker_orders"].clone()).unwrap();
    let my_taker_orders: HashMap<String, Json> = json::from_value(my_orders["result"]["taker_orders"].clone()).unwrap();
    assert!(my_maker_orders.is_empty(), "maker_orders must be empty");
    assert!(my_taker_orders.is_empty(), "taker_orders must be empty");
}

#[test]
#[cfg(not(target_arch = "wasm32"))]
fn test_gtc_taker_order_should_transform_to_maker() {
    let bob_passphrase = get_passphrase(&".env.client", "BOB_PASSPHRASE").unwrap();

    let coins = json! ([
        {"coin":"RICK","asset":"RICK","required_confirmations":0,"txversion":4,"overwintered":1,"protocol":{"type":"UTXO"}},
        {"coin":"MORTY","asset":"MORTY","required_confirmations":0,"txversion":4,"overwintered":1,"protocol":{"type":"UTXO"}},
        {"coin":"ETH","name":"ethereum","protocol":{"type":"ETH"}},
        {"coin":"JST","name":"jst","protocol":{"type":"ERC20","protocol_data":{"platform":"ETH","contract_address":"0x2b294F029Fde858b2c62184e8390591755521d8E"}}}
    ]);

    let mut mm_bob = MarketMakerIt::start(
        json! ({
            "gui": "nogui",
            "netid": 8999,
            "dht": "on",  // Enable DHT without delay.
            "myipaddr": env::var ("BOB_TRADE_IP") .ok(),
            "rpcip": env::var ("BOB_TRADE_IP") .ok(),
            "canbind": env::var ("BOB_TRADE_PORT") .ok().map (|s| s.parse::<i64>().unwrap()),
            "passphrase": bob_passphrase,
            "coins": coins,
            "rpc_password": "password",
            "i_am_seed": true,
        }),
        "password".into(),
        local_start!("bob"),
    )
    .unwrap();

    let (_bob_dump_log, _bob_dump_dashboard) = mm_bob.mm_dump();
    log! ({"Bob log path: {}", mm_bob.log_path.display()});
    block_on(mm_bob.wait_for_log(22., |log| log.contains(">>>>>>>>> DEX stats "))).unwrap();
    log!([block_on(enable_coins_eth_electrum(&mm_bob, &[
        "http://195.201.0.6:8565"
    ]))]);

    log!("Issue bob ETH/JST sell request");
    let rc = block_on(mm_bob.rpc(json! ({
        "userpass": mm_bob.userpass,
        "method": "sell",
        "base": "ETH",
        "rel": "JST",
        "price": 1,
        "volume": 0.1,
        "order_type": {
            "type": "GoodTillCancelled"
        }
    })))
    .unwrap();
    assert!(rc.0.is_success(), "!setprice: {}", rc.1);
    let rc_json: Json = json::from_str(&rc.1).unwrap();
    let uuid: Uuid = json::from_value(rc_json["result"]["uuid"].clone()).unwrap();

    log!("Wait for 40 seconds for Bob order to be converted to maker");
    thread::sleep(Duration::from_secs(40));

    let rc = block_on(mm_bob.rpc(json! ({
        "userpass": mm_bob.userpass,
        "method": "my_orders",
    })))
    .unwrap();
    assert!(rc.0.is_success(), "!my_orders: {}", rc.1);
    let my_orders: Json = json::from_str(&rc.1).unwrap();
    let my_maker_orders: HashMap<String, Json> = json::from_value(my_orders["result"]["maker_orders"].clone()).unwrap();
    let my_taker_orders: HashMap<String, Json> = json::from_value(my_orders["result"]["taker_orders"].clone()).unwrap();
    assert_eq!(1, my_maker_orders.len(), "maker_orders must have exactly 1 order");
    assert!(my_taker_orders.is_empty(), "taker_orders must be empty");
    let order_path = mm_bob.folder.join(format!(
        "DB/{}/ORDERS/MY/MAKER/{}.json",
        hex::encode(rmd160_from_passphrase(&bob_passphrase)),
        uuid
    ));
    log!("Order path "(order_path.display()));
    assert!(order_path.exists());
}

#[test]
#[cfg(not(target_arch = "wasm32"))]
fn test_set_price_must_save_order_to_db() {
    let bob_passphrase = get_passphrase(&".env.client", "BOB_PASSPHRASE").unwrap();

    let coins = json! ([
        {"coin":"RICK","asset":"RICK","required_confirmations":0,"txversion":4,"overwintered":1,"protocol":{"type":"UTXO"}},
        {"coin":"MORTY","asset":"MORTY","required_confirmations":0,"txversion":4,"overwintered":1,"protocol":{"type":"UTXO"}},
        {"coin":"ETH","name":"ethereum","protocol":{"type":"ETH"}},
        {"coin":"JST","name":"jst","protocol":{"type":"ERC20","protocol_data":{"platform":"ETH","contract_address":"0x2b294F029Fde858b2c62184e8390591755521d8E"}}}
    ]);

    let mut mm_bob = MarketMakerIt::start(
        json! ({
            "gui": "nogui",
            "netid": 8999,
            "dht": "on",  // Enable DHT without delay.
            "myipaddr": env::var ("BOB_TRADE_IP") .ok(),
            "rpcip": env::var ("BOB_TRADE_IP") .ok(),
            "canbind": env::var ("BOB_TRADE_PORT") .ok().map (|s| s.parse::<i64>().unwrap()),
            "passphrase": bob_passphrase,
            "coins": coins,
            "rpc_password": "password",
            "i_am_seed": true,
        }),
        "password".into(),
        local_start!("bob"),
    )
    .unwrap();

    let (_bob_dump_log, _bob_dump_dashboard) = mm_bob.mm_dump();
    log! ({"Bob log path: {}", mm_bob.log_path.display()});
    block_on(mm_bob.wait_for_log(22., |log| log.contains(">>>>>>>>> DEX stats "))).unwrap();
    log!([block_on(enable_coins_eth_electrum(&mm_bob, &[
        "http://195.201.0.6:8565"
    ]))]);

    log!("Issue bob ETH/JST sell request");
    let rc = block_on(mm_bob.rpc(json! ({
        "userpass": mm_bob.userpass,
        "method": "setprice",
        "base": "ETH",
        "rel": "JST",
        "price": 1,
        "volume": 0.1
    })))
    .unwrap();
    assert!(rc.0.is_success(), "!setprice: {}", rc.1);
    let rc_json: Json = json::from_str(&rc.1).unwrap();
    let uuid: Uuid = json::from_value(rc_json["result"]["uuid"].clone()).unwrap();
    let order_path = mm_bob.folder.join(format!(
        "DB/{}/ORDERS/MY/MAKER/{}.json",
        hex::encode(rmd160_from_passphrase(&bob_passphrase)),
        uuid
    ));
    assert!(order_path.exists());
}

#[test]
#[cfg(not(target_arch = "wasm32"))]
fn test_set_price_response_format() {
    let bob_passphrase = get_passphrase(&".env.client", "BOB_PASSPHRASE").unwrap();

    let coins = json! ([
        {"coin":"RICK","asset":"RICK","required_confirmations":0,"txversion":4,"overwintered":1,"protocol":{"type":"UTXO"}},
        {"coin":"MORTY","asset":"MORTY","required_confirmations":0,"txversion":4,"overwintered":1,"protocol":{"type":"UTXO"}},
        {"coin":"ETH","name":"ethereum","protocol":{"type":"ETH"}},
        {"coin":"JST","name":"jst","protocol":{"type":"ERC20","protocol_data":{"platform":"ETH","contract_address":"0x2b294F029Fde858b2c62184e8390591755521d8E"}}}
    ]);

    let mut mm_bob = MarketMakerIt::start(
        json! ({
            "gui": "nogui",
            "netid": 8999,
            "dht": "on",  // Enable DHT without delay.
            "myipaddr": env::var ("BOB_TRADE_IP") .ok(),
            "rpcip": env::var ("BOB_TRADE_IP") .ok(),
            "canbind": env::var ("BOB_TRADE_PORT") .ok().map (|s| s.parse::<i64>().unwrap()),
            "passphrase": bob_passphrase,
            "coins": coins,
            "rpc_password": "password",
            "i_am_seed": true,
        }),
        "password".into(),
        local_start!("bob"),
    )
    .unwrap();

    let (_bob_dump_log, _bob_dump_dashboard) = mm_bob.mm_dump();
    log! ({"Bob log path: {}", mm_bob.log_path.display()});
    block_on(mm_bob.wait_for_log(22., |log| log.contains(">>>>>>>>> DEX stats "))).unwrap();
    log!([block_on(enable_coins_eth_electrum(&mm_bob, &[
        "http://195.201.0.6:8565"
    ]))]);

    log!("Issue bob ETH/JST sell request");
    let rc = block_on(mm_bob.rpc(json! ({
        "userpass": mm_bob.userpass,
        "method": "setprice",
        "base": "ETH",
        "rel": "JST",
        "price": 1,
        "volume": 0.1
    })))
    .unwrap();
    assert!(rc.0.is_success(), "!setprice: {}", rc.1);
    let rc_json: Json = json::from_str(&rc.1).unwrap();
    let _: BigDecimal = json::from_value(rc_json["result"]["max_base_vol"].clone()).unwrap();
    let _: BigDecimal = json::from_value(rc_json["result"]["min_base_vol"].clone()).unwrap();
    let _: BigDecimal = json::from_value(rc_json["result"]["price"].clone()).unwrap();

    let _: BigRational = json::from_value(rc_json["result"]["max_base_vol_rat"].clone()).unwrap();
    let _: BigRational = json::from_value(rc_json["result"]["min_base_vol_rat"].clone()).unwrap();
    let _: BigRational = json::from_value(rc_json["result"]["price_rat"].clone()).unwrap();
}

#[test]
#[cfg(not(target_arch = "wasm32"))]
// https://github.com/KomodoPlatform/atomicDEX-API/issues/635
fn set_price_with_cancel_previous_should_broadcast_cancelled_message() {
    let coins = json!([
        {"coin":"RICK","asset":"RICK","rpcport":8923,"txversion":4,"overwintered":1,"protocol":{"type":"UTXO"}},
        {"coin":"MORTY","asset":"MORTY","rpcport":11608,"txversion":4,"overwintered":1,"protocol":{"type":"UTXO"}},
        {"coin":"ETH","name":"ethereum","protocol":{"type":"ETH"},"rpcport":80},
        {"coin":"JST","name":"jst","protocol":{"type":"ERC20","protocol_data":{"platform":"ETH","contract_address":"0xc0eb7AeD740E1796992A08962c15661bDEB58003"}}}
    ]);

    // start bob and immediately place the order
    let mut mm_bob = MarketMakerIt::start(
        json! ({
            "gui": "nogui",
            "netid": 9998,
            "dht": "on",  // Enable DHT without delay.
            "myipaddr": env::var ("BOB_TRADE_IP") .ok(),
            "rpcip": env::var ("BOB_TRADE_IP") .ok(),
            "canbind": env::var ("BOB_TRADE_PORT") .ok().map (|s| s.parse::<i64>().unwrap()),
            "passphrase": "bob passphrase",
            "coins": coins,
            "i_am_seed": true,
            "rpc_password": "pass",
        }),
        "pass".into(),
        match var("LOCAL_THREAD_MM") {
            Ok(ref e) if e == "bob" => Some(local_start()),
            _ => None,
        },
    )
    .unwrap();
    let (_bob_dump_log, _bob_dump_dashboard) = mm_bob.mm_dump();
    log!({"Bob log path: {}", mm_bob.log_path.display()});
    block_on(mm_bob.wait_for_log(22., |log| log.contains(">>>>>>>>> DEX stats "))).unwrap();
    // Enable coins on Bob side. Print the replies in case we need the "address".
    log! ({"enable_coins (bob): {:?}", block_on (enable_coins_eth_electrum (&mm_bob, &["https://ropsten.infura.io/v3/c01c1b4cf66642528547624e1d6d9d6b"]))});

    let set_price_json = json! ({
        "userpass": mm_bob.userpass,
        "method": "setprice",
        "base": "RICK",
        "rel": "MORTY",
        "price": 0.9,
        "volume": "0.9",
    });
    log!("Issue sell request on Bob side by setting base/rel price…");
    let rc = block_on(mm_bob.rpc(set_price_json.clone())).unwrap();
    assert!(rc.0.is_success(), "!setprice: {}", rc.1);

    let mut mm_alice = MarketMakerIt::start(
        json! ({
            "gui": "nogui",
            "netid": 9998,
            "dht": "on",  // Enable DHT without delay.
            "myipaddr": env::var ("ALICE_TRADE_IP") .ok(),
            "rpcip": env::var ("ALICE_TRADE_IP") .ok(),
            "passphrase": "alice passphrase",
            "coins": coins,
            "seednodes": [fomat!((mm_bob.ip))],
            "rpc_password": "pass",
        }),
        "pass".into(),
        match var("LOCAL_THREAD_MM") {
            Ok(ref e) if e == "alice" => Some(local_start()),
            _ => None,
        },
    )
    .unwrap();

    let (_alice_dump_log, _alice_dump_dashboard) = mm_alice.mm_dump();
    log!({"Alice log path: {}", mm_alice.log_path.display()});

    block_on(mm_alice.wait_for_log(22., |log| log.contains(">>>>>>>>> DEX stats "))).unwrap();

    // Enable coins on Alice side. Print the replies in case we need the "address".
    log! ({"enable_coins (alice): {:?}", block_on (enable_coins_eth_electrum (&mm_alice, &["https://ropsten.infura.io/v3/c01c1b4cf66642528547624e1d6d9d6b"]))});

    log!("Get RICK/MORTY orderbook on Alice side");
    let rc = block_on(mm_alice.rpc(json! ({
        "userpass": mm_alice.userpass,
        "method": "orderbook",
        "base": "RICK",
        "rel": "MORTY",
    })))
    .unwrap();
    assert!(rc.0.is_success(), "!orderbook: {}", rc.1);

    let alice_orderbook: Json = json::from_str(&rc.1).unwrap();
    log!("Alice orderbook "[alice_orderbook]);
    let asks = alice_orderbook["asks"].as_array().unwrap();
    assert_eq!(asks.len(), 1, "Alice RICK/MORTY orderbook must have exactly 1 ask");

    log!("Issue sell request again on Bob side by setting base/rel price…");
    let rc = block_on(mm_bob.rpc(set_price_json.clone())).unwrap();
    assert!(rc.0.is_success(), "!setprice: {}", rc.1);

    let pause = 11;
    log!("Waiting (" (pause) " seconds) for Bob to broadcast messages…");
    thread::sleep(Duration::from_secs(pause));

    // Bob orderbook must show 1 order
    log!("Get RICK/MORTY orderbook on Bob side");
    let rc = block_on(mm_bob.rpc(json! ({
        "userpass": mm_bob.userpass,
        "method": "orderbook",
        "base": "RICK",
        "rel": "MORTY",
    })))
    .unwrap();
    assert!(rc.0.is_success(), "!orderbook: {}", rc.1);

    let bob_orderbook: Json = json::from_str(&rc.1).unwrap();
    log!("Bob orderbook "[bob_orderbook]);
    let asks = bob_orderbook["asks"].as_array().unwrap();
    assert_eq!(asks.len(), 1, "Bob RICK/MORTY orderbook must have exactly 1 ask");

    // Alice orderbook must have 1 order
    log!("Get RICK/MORTY orderbook on Alice side");
    let rc = block_on(mm_alice.rpc(json! ({
        "userpass": mm_alice.userpass,
        "method": "orderbook",
        "base": "RICK",
        "rel": "MORTY",
    })))
    .unwrap();
    assert!(rc.0.is_success(), "!orderbook: {}", rc.1);

    let alice_orderbook: Json = json::from_str(&rc.1).unwrap();
    log!("Alice orderbook "[alice_orderbook]);
    let asks = alice_orderbook["asks"].as_array().unwrap();
    assert_eq!(asks.len(), 1, "Alice RICK/MORTY orderbook must have exactly 1 ask");
}

#[test]
#[cfg(not(target_arch = "wasm32"))]
fn test_batch_requests() {
    let coins = json!([
        {"coin":"RICK","asset":"RICK","rpcport":8923,"txversion":4,"overwintered":1,"protocol":{"type":"UTXO"}},
        {"coin":"MORTY","asset":"MORTY","rpcport":11608,"txversion":4,"overwintered":1,"protocol":{"type":"UTXO"}},
        {"coin":"ETH","name":"ethereum","protocol":{"type":"ETH"},"rpcport":80},
        {"coin":"JST","name":"jst","protocol":{"type":"ERC20","protocol_data":{"platform":"ETH","contract_address":"0xc0eb7AeD740E1796992A08962c15661bDEB58003"}}}
    ]);

    // start bob and immediately place the order
    let mut mm_bob = MarketMakerIt::start(
        json! ({
            "gui": "nogui",
            "netid": 9998,
            "dht": "on",  // Enable DHT without delay.
            "myipaddr": env::var ("BOB_TRADE_IP") .ok(),
            "rpcip": env::var ("BOB_TRADE_IP") .ok(),
            "canbind": env::var ("BOB_TRADE_PORT") .ok().map (|s| s.parse::<i64>().unwrap()),
            "passphrase": "bob passphrase",
            "coins": coins,
            "i_am_seed": true,
            "rpc_password": "pass",
        }),
        "pass".into(),
        match var("LOCAL_THREAD_MM") {
            Ok(ref e) if e == "bob" => Some(local_start()),
            _ => None,
        },
    )
    .unwrap();
    let (_bob_dump_log, _bob_dump_dashboard) = mm_bob.mm_dump();
    log!({"Bob log path: {}", mm_bob.log_path.display()});
    block_on(mm_bob.wait_for_log(22., |log| log.contains(">>>>>>>>> DEX stats "))).unwrap();

    let batch_json = json!([
        {
            "userpass": mm_bob.userpass,
            "method": "electrum",
            "coin": "RICK",
            "servers": [{"url":"electrum1.cipig.net:10017"},{"url":"electrum2.cipig.net:10017"},{"url":"electrum3.cipig.net:10017"}],
            "mm2": 1,
        },
        {
            "userpass": mm_bob.userpass,
            "method": "electrum",
            "coin": "MORTY",
            "servers": [{"url":"electrum1.cipig.net:10018"},{"url":"electrum2.cipig.net:10018"},{"url":"electrum3.cipig.net:10018"}],
            "mm2": 1,
        },
        {
            "userpass": "error",
            "method": "electrum",
            "coin": "MORTY",
            "servers": [{"url":"electrum1.cipig.net:10018"},{"url":"electrum2.cipig.net:10018"},{"url":"electrum3.cipig.net:10018"}],
            "mm2": 1,
        },
    ]);

    let rc = block_on(mm_bob.rpc(batch_json)).unwrap();
    assert!(rc.0.is_success(), "!batch: {}", rc.1);
    log!((rc.1));
    let responses = json::from_str::<Vec<Json>>(&rc.1).unwrap();
    assert_eq!(responses[0]["coin"], Json::from("RICK"));
    assert_eq!(
        responses[0]["address"],
        Json::from("RRnMcSeKiLrNdbp91qNVQwwXx5azD4S4CD")
    );

    assert_eq!(responses[1]["coin"], Json::from("MORTY"));
    assert_eq!(
        responses[1]["address"],
        Json::from("RRnMcSeKiLrNdbp91qNVQwwXx5azD4S4CD")
    );

    assert!(responses[2]["error"].as_str().unwrap().contains("Userpass is invalid!"));
}

fn request_metrics(mm: &MarketMakerIt) -> MetricsJson {
    let (status, metrics, _headers) = block_on(mm.rpc(json!({ "method": "metrics"}))).unwrap();
    assert_eq!(status, StatusCode::OK, "RPC «metrics» failed with status «{}»", status);
    json::from_str(&metrics).unwrap()
}

#[test]
#[cfg(not(target_arch = "wasm32"))]
fn test_metrics_method() {
    let coins = json!([
        {"coin":"RICK","asset":"RICK","rpcport":8923,"txversion":4,"overwintered":1,"protocol":{"type":"UTXO"}},
    ]);

    let mut mm = MarketMakerIt::start(
        json! ({
            "gui": "nogui",
            "netid": 9998,
            "myipaddr": env::var ("BOB_TRADE_IP") .ok(),
            "rpcip": env::var ("BOB_TRADE_IP") .ok(),
            "passphrase": "face pin block number add byte put seek mime test note password sin tab multiple",
            "coins": coins,
            "i_am_seed": true,
            "rpc_password": "pass",
        }),
        "pass".into(),
        local_start!("bob"),
    )
    .unwrap();
    let (_dump_log, _dump_dashboard) = mm.mm_dump();
    log!({ "log path: {}", mm.log_path.display() });
    block_on(mm.wait_for_log(22., |log| log.contains(">>>>>>>>> DEX stats "))).unwrap();

    let _electrum = block_on(enable_electrum(&mm, "RICK", false, &[
        "electrum1.cipig.net:10017",
        "electrum2.cipig.net:10017",
        "electrum3.cipig.net:10017",
    ]));

    let metrics = request_metrics(&mm);
    assert!(!metrics.metrics.is_empty());

    log!("Received metrics:");
    log!([metrics]);

    find_metrics_in_json(metrics, "rpc_client.traffic.out", &[("coin", "RICK")])
        .expect(r#"Couldn't find a metric with key = "traffic.out" and label: coin = "RICK" in received json"#);
}

#[test]
#[ignore]
#[cfg(not(target_arch = "wasm32"))]
fn test_electrum_tx_history() {
    fn get_tx_history_request_count(mm: &MarketMakerIt) -> u64 {
        let metrics = request_metrics(&mm);
        match find_metrics_in_json(metrics, "tx.history.request.count", &[
            ("coin", "RICK"),
            ("method", "blockchain.scripthash.get_history"),
        ])
        .unwrap()
        {
            MetricType::Counter { value, .. } => value,
            _ => panic!("tx.history.request.count should be a counter"),
        }
    }

    let coins = json!([
        {"coin":"RICK","asset":"RICK","rpcport":8923,"txversion":4,"overwintered":1,"protocol":{"type":"UTXO"}},
    ]);

    let mut mm = MarketMakerIt::start(
        json! ({
            "gui": "nogui",
            "netid": 9998,
            "myipaddr": env::var ("BOB_TRADE_IP") .ok(),
            "rpcip": env::var ("BOB_TRADE_IP") .ok(),
            "passphrase": "face pin block number add byte put seek mime test note password sin tab multiple",
            "coins": coins,
            "i_am_seed": true,
            "rpc_password": "pass",
            "metrics_interval": 30.
        }),
        "pass".into(),
        local_start!("bob"),
    )
    .unwrap();
    let (_dump_log, _dump_dashboard) = mm.mm_dump();
    log!({ "log path: {}", mm.log_path.display() });
    block_on(mm.wait_for_log(22., |log| log.contains(">>>>>>>>> DEX stats "))).unwrap();

    // Enable RICK electrum client with tx_history loop.
    let electrum = block_on(enable_electrum(&mm, "RICK", true, &[
        "electrum1.cipig.net:10017",
        "electrum2.cipig.net:10017",
        "electrum3.cipig.net:10017",
    ]));

    // Wait till tx_history will not be loaded
    block_on(mm.wait_for_log(500., |log| log.contains("history has been loaded successfully"))).unwrap();

    // tx_history is requested every 30 seconds, wait another iteration
    thread::sleep(Duration::from_secs(31));

    // Balance is not changed, therefore tx_history shouldn't be reloaded.
    // Request metrics and check if the MarketMaker has requested tx_history only once
    assert_eq!(get_tx_history_request_count(&mm), 1);

    // make a transaction to change balance
    let mut enable_res = HashMap::new();
    enable_res.insert("RICK", electrum);
    log!("enable_coins: "[enable_res]);
    withdraw_and_send(
        &mm,
        "RICK",
        "RRYmiZSDo3UdHHqj1rLKf8cbJroyv9NxXw",
        &enable_res,
        "-0.00001",
    );

    // Wait another iteration
    thread::sleep(Duration::from_secs(31));

    // tx_history should be reloaded on next loop iteration
    assert_eq!(get_tx_history_request_count(&mm), 2);
}

#[cfg(not(target_arch = "wasm32"))]
#[allow(dead_code)]
fn spin_n_nodes(seednodes: &[&str], coins: &Json, n: usize) -> Vec<(MarketMakerIt, RaiiDump, RaiiDump)> {
    let mut mm_nodes = Vec::with_capacity(n);
    for i in 0..n {
        let mut mm = MarketMakerIt::start(
            json! ({
                "gui": "nogui",
                "netid": 9998,
                "myipaddr": env::var ("ALICE_TRADE_IP") .ok(),
                "rpcip": env::var ("ALICE_TRADE_IP") .ok(),
                "passphrase": format!("alice passphrase {}", i),
                "coins": coins,
                "seednodes": seednodes,
                "rpc_password": "pass",
            }),
            "pass".into(),
            local_start!("alice"),
        )
        .unwrap();

        let (alice_dump_log, alice_dump_dashboard) = mm.mm_dump();
        log!({ "Alice {} log path: {}", i, mm.log_path.display() });
        for seednode in seednodes.iter() {
            block_on(mm.wait_for_log(22., |log| log.contains(&format!("Dialed {}", seednode)))).unwrap();
        }
        mm_nodes.push((mm, alice_dump_log, alice_dump_dashboard));
    }
    mm_nodes
}

#[test]
#[cfg(not(target_arch = "wasm32"))]
fn test_withdraw_cashaddresses() {
    let coins = json!([
        {"coin":"BCH","pubtype":0,"p2shtype":5,"mm2":1,"protocol":{"type":"UTXO"},
         "address_format":{"format":"cashaddress","network":"bchtest"}},
    ]);

    let mut mm = MarketMakerIt::start(
        json! ({
            "gui": "nogui",
            "netid": 9998,
            "myipaddr": env::var ("BOB_TRADE_IP") .ok(),
            "rpcip": env::var ("BOB_TRADE_IP") .ok(),
            "passphrase": "face pin lock number add byte put seek mime test note password sin tab multiple",
            "coins": coins,
            "i_am_seed": true,
            "rpc_password": "pass",
        }),
        "pass".into(),
        local_start!("bob"),
    )
    .unwrap();
    let (_dump_log, _dump_dashboard) = mm.mm_dump();
    log!({ "log path: {}", mm.log_path.display() });
    block_on(mm.wait_for_log(22., |log| log.contains(">>>>>>>>> DEX stats "))).unwrap();

    let electrum = block_on(mm.rpc(json! ({
        "userpass": mm.userpass,
        "method": "electrum",
        "coin": "BCH",
        "servers": [{"url":"blackie.c3-soft.com:60001"},{"url":"testnet.imaginary.cash:50001"}],
        "mm2": 1,
    })))
    .unwrap();

    assert_eq!(
        electrum.0,
        StatusCode::OK,
        "RPC «electrum» failed with {} {}",
        electrum.0,
        electrum.1
    );
    let electrum: Json = json::from_str(&electrum.1).unwrap();
    log!([electrum]);

    // make withdraw
    let withdraw = block_on(mm.rpc(json! ({
        "userpass": mm.userpass,
        "method": "withdraw",
        "coin": "BCH",
        "to": "bchtest:qr39na5d25wdeecgw3euh9fkd4ygvd4pnsury96597",
        "amount": 0.00001,
    })))
    .unwrap();

    assert!(withdraw.0.is_success(), "BCH withdraw: {}", withdraw.1);
    let withdraw_json: Json = json::from_str(&withdraw.1).unwrap();
    log!((withdraw_json));

    // check "from" addresses
    let from: Vec<&str> = withdraw_json["from"]
        .as_array()
        .unwrap()
        .iter()
        .map(|v| v.as_str().unwrap())
        .collect();
    assert_eq!(from, vec!["bchtest:qqgp9xh3435xamv7ghct8emer2s2erzj8gx3gnhwkq"]);

    // check "to" addresses
    let to: Vec<&str> = withdraw_json["to"]
        .as_array()
        .unwrap()
        .iter()
        .map(|v| v.as_str().unwrap())
        .collect();
    assert_eq!(to, vec!["bchtest:qr39na5d25wdeecgw3euh9fkd4ygvd4pnsury96597"]);

    // send the transaction
    let send_tx = block_on(mm.rpc(json! ({
        "userpass": mm.userpass,
        "method": "send_raw_transaction",
        "coin": "BCH",
        "tx_hex": withdraw_json["tx_hex"],
    })))
    .unwrap();
    assert!(send_tx.0.is_success(), "BCH send_raw_transaction: {}", send_tx.1);
    log!((send_tx.1));
}

#[test]
#[cfg(not(target_arch = "wasm32"))]
fn test_common_cashaddresses() {
    let coins = json!([
        {"coin":"BCH","pubtype":0,"p2shtype":5,"mm2":1,"protocol":{"type":"UTXO"},
         "address_format":{"format":"cashaddress","network":"bchtest"}},
    ]);

    let mut mm = MarketMakerIt::start(
        json! ({
            "gui": "nogui",
            "netid": 9998,
            "myipaddr": env::var ("BOB_TRADE_IP") .ok(),
            "rpcip": env::var ("BOB_TRADE_IP") .ok(),
            "passphrase": "face pin block number add byte put seek mime test note password sin tab multiple",
            "coins": coins,
            "i_am_seed": true,
            "rpc_password": "pass",
        }),
        "pass".into(),
        local_start!("bob"),
    )
    .unwrap();
    let (_dump_log, _dump_dashboard) = mm.mm_dump();
    log!({ "log path: {}", mm.log_path.display() });
    block_on(mm.wait_for_log(22., |log| log.contains(">>>>>>>>> DEX stats "))).unwrap();

    // Enable BCH electrum client with tx_history loop.
    // Enable RICK electrum client with tx_history loop.
    let electrum = block_on(mm.rpc (json! ({
        "userpass": mm.userpass,
        "method": "electrum",
        "coin": "BCH",
        "servers": [{"url":"blackie.c3-soft.com:60001"}, {"url":"bch0.kister.net:51001"}, {"url":"testnet.imaginary.cash:50001"}],
        "mm2": 1,
    }))).unwrap();

    assert_eq!(
        electrum.0,
        StatusCode::OK,
        "RPC «electrum» failed with {} {}",
        electrum.0,
        electrum.1
    );
    let electrum: Json = json::from_str(&electrum.1).unwrap();
    log!([electrum]);

    assert_eq!(
        electrum["address"].as_str().unwrap(),
        "bchtest:qze8g4gx3z428jjcxzpycpxl7ke7d947gca2a7n2la"
    );

    // check my_balance
    let rc = block_on(mm.rpc(json! ({
        "userpass": mm.userpass,
        "method": "my_balance",
        "coin": "BCH",
    })))
    .unwrap();
    assert_eq!(rc.0, StatusCode::OK, "RPC «my_balance» failed with status «{}»", rc.0);
    let json: Json = json::from_str(&rc.1).unwrap();
    let my_balance_address = json["address"].as_str().unwrap();
    assert_eq!(my_balance_address, "bchtest:qze8g4gx3z428jjcxzpycpxl7ke7d947gca2a7n2la");

    // check get_enabled_coins
    let rc = block_on(mm.rpc(json! ({
        "userpass": mm.userpass,
        "method": "get_enabled_coins",
    })))
    .unwrap();
    assert_eq!(
        rc.0,
        StatusCode::OK,
        "RPC «get_enabled_coins» failed with status «{}»",
        rc.0
    );
    let json: Json = json::from_str(&rc.1).unwrap();

    let obj = &json["result"].as_array().unwrap()[0];
    assert_eq!(obj["ticker"].as_str().unwrap(), "BCH");
    assert_eq!(
        obj["address"].as_str().unwrap(),
        "bchtest:qze8g4gx3z428jjcxzpycpxl7ke7d947gca2a7n2la"
    );
}

#[test]
#[cfg(not(target_arch = "wasm32"))]
fn test_convert_utxo_address() {
    let coins = json!([
        {"coin":"BCH","pubtype":0,"p2shtype":5,"mm2":1,"protocol":{"type":"UTXO"}},
    ]);

    let mut mm = MarketMakerIt::start(
        json! ({
            "gui": "nogui",
            "netid": 9998,
            "myipaddr": env::var ("BOB_TRADE_IP") .ok(),
            "rpcip": env::var ("BOB_TRADE_IP") .ok(),
            "passphrase": "face pin block number add byte put seek mime test note password sin tab multiple",
            "coins": coins,
            "i_am_seed": true,
            "rpc_password": "pass",
        }),
        "pass".into(),
        local_start!("bob"),
    )
    .unwrap();
    let (_dump_log, _dump_dashboard) = mm.mm_dump();
    log!({ "log path: {}", mm.log_path.display() });
    block_on(mm.wait_for_log(22., |log| log.contains(">>>>>>>>> DEX stats "))).unwrap();

    let _electrum = block_on(enable_electrum(&mm, "BCH", false, &[
        "electrum1.cipig.net:10017",
        "electrum2.cipig.net:10017",
        "electrum3.cipig.net:10017",
    ]));

    // test standard to cashaddress
    let rc = block_on(mm.rpc(json! ({
        "userpass": mm.userpass,
        "method": "convertaddress",
        "coin": "BCH",
        "from": "1DmFp16U73RrVZtYUbo2Ectt8mAnYScpqM",
        "to_address_format":{"format":"cashaddress","network":"bitcoincash"},
    })))
    .unwrap();
    assert_eq!(
        rc.0,
        StatusCode::OK,
        "RPC «convertaddress» failed with status «{}»",
        rc.0
    );
    let actual: Json = json::from_str(&rc.1).unwrap();

    let expected = json!({
        "result": {
            "address": "bitcoincash:qzxqqt9lh4feptf0mplnk58gnajfepzwcq9f2rxk55",
        },
    });
    assert_eq!(actual, expected);

    // test cashaddress to standard
    let rc = block_on(mm.rpc(json! ({
        "userpass": mm.userpass,
        "method": "convertaddress",
        "coin": "BCH",
        "from": "bitcoincash:qzxqqt9lh4feptf0mplnk58gnajfepzwcq9f2rxk55",
        "to_address_format":{"format":"standard"},
    })))
    .unwrap();
    assert_eq!(
        rc.0,
        StatusCode::OK,
        "RPC «convertaddress» failed with status «{}»",
        rc.0
    );
    let actual: Json = json::from_str(&rc.1).unwrap();

    let expected = json!({
        "result": {
            "address": "1DmFp16U73RrVZtYUbo2Ectt8mAnYScpqM",
        },
    });
    assert_eq!(actual, expected);

    // test standard to standard
    let rc = block_on(mm.rpc(json! ({
        "userpass": mm.userpass,
        "method": "convertaddress",
        "coin": "BCH",
        "from": "1DmFp16U73RrVZtYUbo2Ectt8mAnYScpqM",
        "to_address_format":{"format":"standard"},
    })))
    .unwrap();
    assert_eq!(
        rc.0,
        StatusCode::OK,
        "RPC «convertaddress» failed with status «{}»",
        rc.0
    );
    let actual: Json = json::from_str(&rc.1).unwrap();

    let expected = json!({
        "result": {
            "address": "1DmFp16U73RrVZtYUbo2Ectt8mAnYScpqM",
        },
    });
    assert_eq!(actual, expected);

    // test invalid address
    let rc = block_on(mm.rpc(json! ({
        "userpass": mm.userpass,
        "method": "convertaddress",
        "coin": "BCH",
        "from": "0000000000000000000000000000000000",
        "to_address_format":{"format":"standard"},
    })))
    .unwrap();
    assert!(
        rc.0.is_server_error(),
        "!convertaddress success but should be error: {}",
        rc.1
    );
}

#[test]
#[cfg(not(target_arch = "wasm32"))]
fn test_convert_eth_address() {
    let coins = json!([
        {"coin":"ETH","name":"ethereum","protocol":{"type":"ETH"}},
    ]);

    // start mm and immediately place the order
    let mut mm = MarketMakerIt::start(
        json! ({
            "gui": "nogui",
            "netid": 9998,
            "dht": "on",  // Enable DHT without delay.
            "myipaddr": env::var ("BOB_TRADE_IP") .ok(),
            "rpcip": env::var ("BOB_TRADE_IP") .ok(),
            "canbind": env::var ("BOB_TRADE_PORT") .ok().map (|s| s.parse::<i64>().unwrap()),
            "passphrase": "bob passphrase",
            "coins": coins,
            "i_am_seed": true,
            "rpc_password": "pass",
        }),
        "pass".into(),
        match var("LOCAL_THREAD_MM") {
            Ok(ref e) if e == "bob" => Some(local_start()),
            _ => None,
        },
    )
    .unwrap();
    let (_dump_log, _dump_dashboard) = mm.mm_dump();
    log!({ "log path: {}", mm.log_path.display() });
    block_on(mm.wait_for_log(22., |log| log.contains(">>>>>>>>> DEX stats "))).unwrap();

    block_on(enable_native(&mm, "ETH", &["http://195.201.0.6:8565"]));

    // test single-case to mixed-case
    let rc = block_on(mm.rpc(json! ({
        "userpass": mm.userpass,
        "method": "convertaddress",
        "coin": "ETH",
        "from": "0xfb6916095ca1df60bb79ce92ce3ea74c37c5d359",
        "to_address_format":{"format":"mixedcase"},
    })))
    .unwrap();
    assert_eq!(
        rc.0,
        StatusCode::OK,
        "RPC «convertaddress» failed with status «{}»",
        rc.0
    );
    let actual: Json = json::from_str(&rc.1).unwrap();

    let expected = json!({
        "result": {
            "address": "0xfB6916095ca1df60bB79Ce92cE3Ea74c37c5d359",
        },
    });
    assert_eq!(actual, expected);

    // test mixed-case to mixed-case (expect error)
    let rc = block_on(mm.rpc(json! ({
        "userpass": mm.userpass,
        "method": "convertaddress",
        "coin": "ETH",
        "from": "0xfB6916095ca1df60bB79Ce92cE3Ea74c37c5d359",
        "to_address_format":{"format":"mixedcase"},
    })))
    .unwrap();
    assert_eq!(
        rc.0,
        StatusCode::OK,
        "RPC «convertaddress» failed with status «{}»",
        rc.0
    );
    let actual: Json = json::from_str(&rc.1).unwrap();

    let expected = json!({
        "result": {
            "address": "0xfB6916095ca1df60bB79Ce92cE3Ea74c37c5d359",
        },
    });
    assert_eq!(actual, expected);

    // test invalid address
    let rc = block_on(mm.rpc(json! ({
        "userpass": mm.userpass,
        "method": "convertaddress",
        "coin": "ETH",
        "from": "fB6916095ca1df60bB79Ce92cE3Ea74c37c5d359",
        "to_address_format":{"format":"mixedcase"},
    })))
    .unwrap();
    assert!(
        rc.0.is_server_error(),
        "!convertaddress success but should be error: {}",
        rc.1
    );
    assert!(rc.1.contains("Address must be prefixed with 0x"));
}

#[test]
#[cfg(not(target_arch = "wasm32"))]
fn test_convert_qrc20_address() {
    let passphrase = "cV463HpebE2djP9ugJry5wZ9st5cc6AbkHXGryZVPXMH1XJK8cVU";
    let coins = json! ([
        {"coin":"QRC20","required_confirmations":0,"pubtype": 120,"p2shtype": 50,"wiftype": 128,"segwit": true,"txfee": 0,"mm2": 1,"mature_confirmations":500,
         "protocol":{"type":"QRC20","protocol_data":{"platform":"QTUM","contract_address":"0xd362e096e873eb7907e205fadc6175c6fec7bc44"}}},
    ]);

    let mut mm = MarketMakerIt::start(
        json! ({
            "gui": "nogui",
            "netid": 8999,
            "dht": "on",  // Enable DHT without delay.
            "myipaddr": env::var ("BOB_TRADE_IP") .ok(),
            "rpcip": env::var ("BOB_TRADE_IP") .ok(),
            "canbind": env::var ("BOB_TRADE_PORT") .ok().map (|s| s.parse::<i64>().unwrap()),
            "passphrase": passphrase,
            "coins": coins,
            "rpc_password": "password",
            "i_am_seed": true,
        }),
        "password".into(),
        local_start!("bob"),
    )
    .unwrap();

    let (_bob_dump_log, _bob_dump_dashboard) = mm.mm_dump();
    log! ({"Bob log path: {}", mm.log_path.display()});
    block_on(mm.wait_for_log(22., |log| log.contains(">>>>>>>>> DEX stats "))).unwrap();
    let _electrum = block_on(enable_qrc20(
        &mm,
        "QRC20",
        &["95.217.83.126:10001"],
        "0xba8b71f3544b93e2f681f996da519a98ace0107a",
    ));

    // test wallet to contract
    let rc = block_on(mm.rpc(json! ({
        "userpass": mm.userpass,
        "method": "convertaddress",
        "coin": "QRC20",
        "from": "qKVvtDqpnFGDxsDzck5jmLwdnD2jRH6aM8",
        "to_address_format":{"format":"contract"},
    })))
    .unwrap();
    assert_eq!(
        rc.0,
        StatusCode::OK,
        "RPC «convertaddress» failed with status «{}»",
        rc.0
    );
    let actual: Json = json::from_str(&rc.1).unwrap();

    let expected = json!({
        "result": {
            "address": "0x1549128bbfb33b997949b4105b6a6371c998e212",
        },
    });
    assert_eq!(actual, expected);

    // test contract to wallet
    let rc = block_on(mm.rpc(json! ({
        "userpass": mm.userpass,
        "method": "convertaddress",
        "coin": "QRC20",
        "from": "0x1549128bbfb33b997949b4105b6a6371c998e212",
        "to_address_format":{"format":"wallet"},
    })))
    .unwrap();
    assert_eq!(
        rc.0,
        StatusCode::OK,
        "RPC «convertaddress» failed with status «{}»",
        rc.0
    );
    let actual: Json = json::from_str(&rc.1).unwrap();

    let expected = json!({
        "result": {
            "address": "qKVvtDqpnFGDxsDzck5jmLwdnD2jRH6aM8",
        },
    });
    assert_eq!(actual, expected);

    // test wallet to wallet
    let rc = block_on(mm.rpc(json! ({
        "userpass": mm.userpass,
        "method": "convertaddress",
        "coin": "QRC20",
        "from": "qKVvtDqpnFGDxsDzck5jmLwdnD2jRH6aM8",
        "to_address_format":{"format":"wallet"},
    })))
    .unwrap();
    assert_eq!(
        rc.0,
        StatusCode::OK,
        "RPC «convertaddress» failed with status «{}»",
        rc.0
    );
    let actual: Json = json::from_str(&rc.1).unwrap();

    let expected = json!({
        "result": {
            "address": "qKVvtDqpnFGDxsDzck5jmLwdnD2jRH6aM8",
        },
    });
    assert_eq!(actual, expected);

    // test invalid address (invalid prefixes)
    let rc = block_on(mm.rpc(json! ({
        "userpass": mm.userpass,
        "method": "convertaddress",
        "coin": "QRC20",
        "from": "RRnMcSeKiLrNdbp91qNVQwwXx5azD4S4CD",
        "to_address_format":{"format":"contract"},
    })))
    .unwrap();
    assert!(
        rc.0.is_server_error(),
        "!convertaddress success but should be error: {}",
        rc.1
    );
    log!((rc.1));
    assert!(rc.1.contains("Address has invalid prefixes"));

    // test invalid address
    let rc = block_on(mm.rpc(json! ({
        "userpass": mm.userpass,
        "method": "convertaddress",
        "coin": "QRC20",
        "from": "0000000000000000000000000000000000",
        "to_address_format":{"format":"wallet"},
    })))
    .unwrap();
    assert!(
        rc.0.is_server_error(),
        "!convertaddress success but should be error: {}",
        rc.1
    );
}

#[test]
#[cfg(not(target_arch = "wasm32"))]
fn test_validateaddress() {
    let coins = json!([
        {"coin":"RICK","asset":"RICK","rpcport":8923,"txversion":4,"overwintered":1,"protocol":{"type":"UTXO"}},
        {"coin":"MORTY","asset":"MORTY","rpcport":11608,"txversion":4,"overwintered":1,"protocol":{"type":"UTXO"}},
        {"coin":"ETH","name":"ethereum","protocol":{"type":"ETH"}},
        {"coin":"JST","name":"jst","protocol":{"type":"ERC20","protocol_data":{"platform":"ETH","contract_address":"0x2b294F029Fde858b2c62184e8390591755521d8E"}}}
    ]);

    let (bob_file_passphrase, _bob_file_userpass) = from_env_file(slurp(&".env.seed").unwrap());
    let bob_passphrase = var("BOB_PASSPHRASE")
        .ok()
        .or(bob_file_passphrase)
        .expect("No BOB_PASSPHRASE or .env.seed/PASSPHRASE");

    let mut mm = MarketMakerIt::start(
        json!({
            "gui": "nogui",
            "netid": 9998,
            "myipaddr": env::var("BOB_TRADE_IP").ok(),
            "rpcip": env::var("BOB_TRADE_IP").ok(),
            "canbind": env::var("BOB_TRADE_PORT").ok().map(|s| s.parse::<i64>().unwrap()),
            "passphrase": bob_passphrase,
            "coins": coins,
            "rpc_password": "pass",
            "i_am_seed": true,
        }),
        "pass".into(),
        match var("LOCAL_THREAD_MM") {
            Ok(ref e) if e == "bob" => Some(local_start()),
            _ => None,
        },
    )
    .unwrap();
    let (_dump_log, _dump_dashboard) = mm.mm_dump();
    log!({"Log path: {}", mm.log_path.display()});
    block_on(mm.wait_for_log(22., |log| log.contains(">>>>>>>>> DEX stats "))).unwrap();
    log!([block_on(enable_coins_eth_electrum(&mm, &["http://195.201.0.6:8565"]))]);

    // test valid RICK address

    let rc = block_on(mm.rpc(json!({
        "userpass": mm.userpass,
        "method": "validateaddress",
        "coin": "RICK",
        "address": "RRnMcSeKiLrNdbp91qNVQwwXx5azD4S4CD",
    })))
    .unwrap();
    assert_eq!(
        rc.0,
        StatusCode::OK,
        "RPC «validateaddress» failed with status «{}»",
        rc.0
    );
    let actual: Json = json::from_str(&rc.1).unwrap();

    let expected = json!({
        "result": {
            "is_valid": true,
        },
    });
    assert_eq!(actual, expected);

    // test valid ETH address

    let rc = block_on(mm.rpc(json! ({
        "userpass": mm.userpass,
        "method": "validateaddress",
        "coin": "ETH",
        "address": "0x7Bc1bBDD6A0a722fC9bffC49c921B685ECB84b94",
    })))
    .unwrap();
    assert_eq!(
        rc.0,
        StatusCode::OK,
        "RPC «validateaddress» failed with status «{}»",
        rc.0
    );
    let actual: Json = json::from_str(&rc.1).unwrap();

    let expected = json!({
        "result": {
            "is_valid": true,
        },
    });
    assert_eq!(actual, expected);

    // test invalid RICK address (legacy address format activated)

    let rc = block_on(mm.rpc(json! ({
        "userpass": mm.userpass,
        "method": "validateaddress",
        "coin": "RICK",
        "address": "bchtest:qr39na5d25wdeecgw3euh9fkd4ygvd4pnsury96597",
    })))
    .unwrap();
    assert_eq!(
        rc.0,
        StatusCode::OK,
        "RPC «validateaddress» failed with status «{}»",
        rc.0
    );
    let json: Json = json::from_str(&rc.1).unwrap();
    let result = &json["result"];

    assert!(!result["is_valid"].as_bool().unwrap());
    let reason = result["reason"].as_str().unwrap();
    log!((reason));
    assert!(reason.contains("Legacy address format activated for RICK, but cashaddress format used instead"));

    // test invalid RICK address (invalid prefixes)

    let rc = block_on(mm.rpc(json! ({
        "userpass": mm.userpass,
        "method": "validateaddress",
        "coin": "RICK",
        "address": "1DmFp16U73RrVZtYUbo2Ectt8mAnYScpqM",
    })))
    .unwrap();
    assert_eq!(
        rc.0,
        StatusCode::OK,
        "RPC «validateaddress» failed with status «{}»",
        rc.0
    );

    let json: Json = json::from_str(&rc.1).unwrap();
    let result = &json["result"];

    assert!(!result["is_valid"].as_bool().unwrap());
    let reason = result["reason"].as_str().unwrap();
    log!((reason));
    assert!(reason.contains("Address 1DmFp16U73RrVZtYUbo2Ectt8mAnYScpqM has invalid"));

    // test invalid ETH address

    let rc = block_on(mm.rpc(json! ({
        "userpass": mm.userpass,
        "method": "validateaddress",
        "coin": "ETH",
        "address": "7Bc1bBDD6A0a722fC9bffC49c921B685ECB84b94",
    })))
    .unwrap();
    assert_eq!(
        rc.0,
        StatusCode::OK,
        "RPC «validateaddress» failed with status «{}»",
        rc.0
    );
    let json: Json = json::from_str(&rc.1).unwrap();
    let result = &json["result"];

    assert!(!result["is_valid"].as_bool().unwrap());
    let reason = result["reason"].as_str().unwrap();
    log!((reason));
    assert!(reason.contains("Address must be prefixed with 0x"));
}

#[test]
#[cfg(not(target_arch = "wasm32"))]
fn qrc20_activate_electrum() {
    let passphrase = "cV463HpebE2djP9ugJry5wZ9st5cc6AbkHXGryZVPXMH1XJK8cVU";
    let coins = json! ([
        {"coin":"QRC20","required_confirmations":0,"pubtype": 120,"p2shtype": 50,"wiftype": 128,"segwit": true,"txfee": 0,"mm2": 1,"mature_confirmations":500,
         "protocol":{"type":"QRC20","protocol_data":{"platform":"QTUM","contract_address":"0xd362e096e873eb7907e205fadc6175c6fec7bc44"}}},
    ]);

    let mut mm = MarketMakerIt::start(
        json! ({
            "gui": "nogui",
            "netid": 8999,
            "dht": "on",  // Enable DHT without delay.
            "myipaddr": env::var ("BOB_TRADE_IP") .ok(),
            "rpcip": env::var ("BOB_TRADE_IP") .ok(),
            "canbind": env::var ("BOB_TRADE_PORT") .ok().map (|s| s.parse::<i64>().unwrap()),
            "passphrase": passphrase,
            "coins": coins,
            "rpc_password": "password",
            "i_am_seed": true,
        }),
        "password".into(),
        local_start!("bob"),
    )
    .unwrap();

    let (_bob_dump_log, _bob_dump_dashboard) = mm.mm_dump();
    log! ({"Bob log path: {}", mm.log_path.display()});
    block_on(mm.wait_for_log(22., |log| log.contains(">>>>>>>>> DEX stats "))).unwrap();
    let electrum_json = block_on(enable_qrc20(
        &mm,
        "QRC20",
        &["95.217.83.126:10001"],
        "0xba8b71f3544b93e2f681f996da519a98ace0107a",
    ));
    assert_eq!(
        electrum_json["address"].as_str(),
        Some("qKEDGuogDhtH9zBnc71QtqT1KDamaR1KJ3")
    );
    assert_eq!(electrum_json["balance"].as_str(), Some("139"));
}

#[test]
#[cfg(not(target_arch = "wasm32"))]
fn test_qrc20_withdraw() {
    // corresponding private key: [3, 98, 177, 3, 108, 39, 234, 144, 131, 178, 103, 103, 127, 80, 230, 166, 53, 68, 147, 215, 42, 216, 144, 72, 172, 110, 180, 13, 123, 179, 10, 49]
    let passphrase = "cMhHM3PMpMrChygR4bLF7QsTdenhWpFrrmf2UezBG3eeFsz41rtL";
    let coins = json!([
        {"coin":"QRC20","required_confirmations":0,"pubtype": 120,"p2shtype": 50,"wiftype": 128,"segwit": true,"txfee": 0,"mm2": 1,"mature_confirmations":500,
         "protocol":{"type":"QRC20","protocol_data":{"platform":"QTUM","contract_address":"0xd362e096e873eb7907e205fadc6175c6fec7bc44"}}},
    ]);

    let mut mm = MarketMakerIt::start(
        json! ({
            "gui": "nogui",
            "netid": 8999,
            "dht": "on",  // Enable DHT without delay.
            "myipaddr": env::var ("BOB_TRADE_IP") .ok(),
            "rpcip": env::var ("BOB_TRADE_IP") .ok(),
            "canbind": env::var ("BOB_TRADE_PORT") .ok().map (|s| s.parse::<i64>().unwrap()),
            "passphrase": passphrase,
            "coins": coins,
            "rpc_password": "password",
            "i_am_seed": true,
        }),
        "password".into(),
        local_start!("bob"),
    )
    .unwrap();

    let (_bob_dump_log, _bob_dump_dashboard) = mm.mm_dump();
    log!({ "Bob log path: {}", mm.log_path.display() });
    block_on(mm.wait_for_log(22., |log| log.contains(">>>>>>>>> DEX stats "))).unwrap();

    let electrum_json = block_on(enable_qrc20(
        &mm,
        "QRC20",
        &["95.217.83.126:10001"],
        "0xba8b71f3544b93e2f681f996da519a98ace0107a",
    ));
    assert_eq!(
        electrum_json["address"].as_str(),
        Some("qXxsj5RtciAby9T7m98AgAATL4zTi4UwDG")
    );
    log!("electrum_json: "[electrum_json]);
    let balance: f64 = electrum_json["balance"].as_str().unwrap().parse().unwrap();
    log!("Balance "(balance));

    let amount = 10;

    let withdraw = block_on(mm.rpc(json! ({
        "userpass": mm.userpass,
        "method": "withdraw",
        "coin": "QRC20",
        "to": "qHmJ3KA6ZAjR9wGjpFASn4gtUSeFAqdZgs",
        "amount": amount,
        "fee": {
            "type": "Qrc20Gas",
            "gas_limit": 2_500_000,
            "gas_price": 40,
        }
    })))
    .unwrap();

    let withdraw_json: Json = json::from_str(&withdraw.1).unwrap();
    assert!(withdraw.0.is_success(), "QRC20 withdraw: {}", withdraw.1);

    log!((withdraw_json));
    assert!(withdraw_json["tx_hex"].as_str().unwrap().contains("5403a02526012844a9059cbb0000000000000000000000000240b898276ad2cc0d2fe6f527e8e31104e7fde3000000000000000000000000000000000000000000000000000000003b9aca0014d362e096e873eb7907e205fadc6175c6fec7bc44c2"));

    let send_tx = block_on(mm.rpc(json! ({
        "userpass": mm.userpass,
        "method": "send_raw_transaction",
        "coin": "QRC20",
        "tx_hex": withdraw_json["tx_hex"],
    })))
    .unwrap();
    assert!(send_tx.0.is_success(), "QRC20 send_raw_transaction: {}", send_tx.1);
    log!((send_tx.1));
}

#[test]
#[cfg(not(target_arch = "wasm32"))]
fn test_qrc20_withdraw_error() {
    let passphrase = "album hollow help heart use bird response large lounge fat elbow coral";
    let coins = json!([
        {"coin":"QRC20","required_confirmations":0,"pubtype": 120,"p2shtype": 50,"wiftype": 128,"segwit": true,"txfee": 0,"mm2": 1,"mature_confirmations":500,
         "protocol":{"type":"QRC20","protocol_data":{"platform":"QTUM","contract_address":"0xd362e096e873eb7907e205fadc6175c6fec7bc44"}}},
    ]);

    let mut mm = MarketMakerIt::start(
        json! ({
            "gui": "nogui",
            "netid": 8999,
            "dht": "on",  // Enable DHT without delay.
            "myipaddr": env::var ("BOB_TRADE_IP") .ok(),
            "rpcip": env::var ("BOB_TRADE_IP") .ok(),
            "canbind": env::var ("BOB_TRADE_PORT") .ok().map (|s| s.parse::<i64>().unwrap()),
            "passphrase": passphrase,
            "coins": coins,
            "rpc_password": "password",
            "i_am_seed": true,
        }),
        "password".into(),
        local_start!("bob"),
    )
    .unwrap();
    let (_dump_log, _dump_dashboard) = mm.mm_dump();
    log!({ "log path: {}", mm.log_path.display() });
    block_on(mm.wait_for_log(22., |log| log.contains(">>>>>>>>> DEX stats "))).unwrap();

    let electrum_json = block_on(enable_qrc20(
        &mm,
        "QRC20",
        &["95.217.83.126:10001"],
        "0xba8b71f3544b93e2f681f996da519a98ace0107a",
    ));
    let balance = electrum_json["balance"].as_str().unwrap();
    assert_eq!(balance, "10");

    // try to transfer too low amount
    let withdraw = block_on(mm.rpc(json! ({
        "userpass": mm.userpass,
        "method": "withdraw",
        "coin": "QRC20",
        "to": "qHmJ3KA6ZAjR9wGjpFASn4gtUSeFAqdZgs",
        "amount": 0,
    })))
    .unwrap();
    assert!(
        withdraw.0.is_server_error(),
        "withdraw should have failed, but got {:?}",
        withdraw
    );
    log!([withdraw.1]);
    assert!(withdraw.1.contains("The amount 0 is too small"));

    // try to transfer amount with more than 8 decimals
    let withdraw = block_on(mm.rpc(json! ({
        "userpass": mm.userpass,
        "method": "withdraw",
        "coin": "QRC20",
        "to": "qHmJ3KA6ZAjR9wGjpFASn4gtUSeFAqdZgs",
        "amount": "0.0000000001",
    })))
    .unwrap();
    assert!(
        withdraw.0.is_server_error(),
        "withdraw should have failed, but got {:?}",
        withdraw
    );
    log!([withdraw.1]);
    assert!(withdraw.1.contains("The amount 0.0000000001 is too small"));

    // try to transfer more than balance
    let withdraw = block_on(mm.rpc(json! ({
        "userpass": mm.userpass,
        "method": "withdraw",
        "coin": "QRC20",
        "to": "qHmJ3KA6ZAjR9wGjpFASn4gtUSeFAqdZgs",
        "amount": "11",
    })))
    .unwrap();
    assert!(
        withdraw.0.is_server_error(),
        "withdraw should have failed, but got {:?}",
        withdraw
    );
    log!([withdraw.1]);
    assert!(withdraw
        .1
        .contains("The amount 11 to withdraw is larger than balance 10"));

    // try to transfer with zero QTUM balance
    let withdraw = block_on(mm.rpc(json! ({
        "userpass": mm.userpass,
        "method": "withdraw",
        "coin": "QRC20",
        "to": "qHmJ3KA6ZAjR9wGjpFASn4gtUSeFAqdZgs",
        "amount": "2",
    })))
    .unwrap();
    assert!(
        withdraw.0.is_server_error(),
        "withdraw should have failed, but got {:?}",
        withdraw
    );
    log!([withdraw.1]);
    assert!(withdraw
        .1
        .contains("Not enough QTUM to Pay Fee: Couldn't generate tx from empty UTXOs set"));
}

#[test]
#[cfg(not(target_arch = "wasm32"))]
fn test_qrc20_tx_history() {
    let passphrase = "daring blind measure rebuild grab boost fix favorite nurse stereo april rookie";
    let coins = json!([
        {"coin":"QRC20","required_confirmations":0,"pubtype": 120,"p2shtype": 50,"wiftype": 128,"segwit": true,"txfee": 0,"mm2": 1,"mature_confirmations":500,
         "protocol":{"type":"QRC20","protocol_data":{"platform":"QTUM","contract_address":"0xd362e096e873eb7907e205fadc6175c6fec7bc44"}}},
    ]);

    let mut mm = MarketMakerIt::start(
        json! ({
            "gui": "nogui",
            "netid": 9998,
            "myipaddr": env::var ("BOB_TRADE_IP") .ok(),
            "rpcip": env::var ("BOB_TRADE_IP") .ok(),
            "passphrase": passphrase,
            "coins": coins,
            "i_am_seed": true,
            "rpc_password": "pass",
            "metrics_interval": 30.,
        }),
        "pass".into(),
        local_start!("bob"),
    )
    .unwrap();
    let (_dump_log, _dump_dashboard) = mm.mm_dump();
    log!({ "log path: {}", mm.log_path.display() });
    block_on(mm.wait_for_log(22., |log| log.contains(">>>>>>>>> DEX stats "))).unwrap();

    let electrum = block_on(mm.rpc(json!({
        "userpass": mm.userpass,
        "method": "electrum",
        "coin": "QRC20",
        "servers": [{"url":"95.217.83.126:10001"}],
        "mm2": 1,
        "tx_history": true,
        "swap_contract_address": "0xd362e096e873eb7907e205fadc6175c6fec7bc44",
    })))
    .unwrap();
    assert_eq!(
        electrum.0,
        StatusCode::OK,
        "RPC «electrum» failed with status «{}», response «{}»",
        electrum.0,
        electrum.1
    );
    let electrum_json: Json = json::from_str(&electrum.1).unwrap();
    assert_eq!(
        electrum_json["address"].as_str(),
        Some("qfkXE2cNFEwPFQqvBcqs8m9KrkNa9KV4xi")
    );

    // Wait till tx_history will not be loaded
    block_on(mm.wait_for_log(22., |log| log.contains("history has been loaded successfully"))).unwrap();

    let tx_history = block_on(mm.rpc(json!({
        "userpass": mm.userpass,
        "method": "my_tx_history",
        "coin": "QRC20",
        "limit": 100,
    })))
    .unwrap();
    assert_eq!(
        tx_history.0,
        StatusCode::OK,
        "RPC «my_tx_history» failed with status «{}», response «{}»",
        tx_history.0,
        tx_history.1
    );
    log!([tx_history.1]);
    let tx_history_json: Json = json::from_str(&tx_history.1).unwrap();
    let tx_history_result = &tx_history_json["result"];

    let mut expected = vec![
        // https://testnet.qtum.info/tx/45d722e615feb853d608033ffc20fd51c9ee86e2321cfa814ba5961190fb57d2
        "45d722e615feb853d608033ffc20fd51c9ee86e2321cfa814ba5961190fb57d200000000000000020000000000000000",
        // https://testnet.qtum.info/tx/45d722e615feb853d608033ffc20fd51c9ee86e2321cfa814ba5961190fb57d2
        "45d722e615feb853d608033ffc20fd51c9ee86e2321cfa814ba5961190fb57d200000000000000020000000000000001",
        // https://testnet.qtum.info/tx/abcb51963e720fdfed7b889cea79947ba3cabd7b8b384f6b5adb41a3f4b5d61b
        "abcb51963e720fdfed7b889cea79947ba3cabd7b8b384f6b5adb41a3f4b5d61b00000000000000020000000000000000",
        // https://testnet.qtum.info/tx/4ea5392d03a9c35126d2d5a8294c3c3102cfc6d65235897c92ca04c5515f6be5
        "4ea5392d03a9c35126d2d5a8294c3c3102cfc6d65235897c92ca04c5515f6be500000000000000020000000000000000",
        // https://testnet.qtum.info/tx/9156f5f1d3652c27dca0216c63177da38de5c9e9f03a5cfa278bf82882d2d3d8
        "9156f5f1d3652c27dca0216c63177da38de5c9e9f03a5cfa278bf82882d2d3d800000000000000020000000000000000",
        // https://testnet.qtum.info/tx/35e03bc529528a853ee75dde28f27eec8ed7b152b6af7ab6dfa5d55ea46f25ac
        "35e03bc529528a853ee75dde28f27eec8ed7b152b6af7ab6dfa5d55ea46f25ac00000000000000010000000000000000",
        // https://testnet.qtum.info/tx/39104d29d77ba83c5c6c63ab7a0f096301c443b4538dc6b30140453a40caa80a
        "39104d29d77ba83c5c6c63ab7a0f096301c443b4538dc6b30140453a40caa80a00000000000000000000000000000000",
        // https://testnet.qtum.info/tx/d9965e3496a8a4af2d462424b989694b3146d78c61654b99bbadba64464f75cb
        "d9965e3496a8a4af2d462424b989694b3146d78c61654b99bbadba64464f75cb00000000000000000000000000000000",
        // https://testnet.qtum.info/tx/c2f346d3d2aadc35f5343d0d493a139b2579175496d685ec30734d161e62f7a1
        "c2f346d3d2aadc35f5343d0d493a139b2579175496d685ec30734d161e62f7a100000000000000000000000000000000",
    ];

    assert_eq!(tx_history_result["total"].as_u64().unwrap(), expected.len() as u64);
    for tx in tx_history_result["transactions"].as_array().unwrap() {
        // pop front item
        let expected_tx = expected.remove(0);
        assert_eq!(tx["internal_id"].as_str().unwrap(), expected_tx);
    }
}

#[test]
#[cfg(not(target_arch = "wasm32"))]
fn test_buy_conf_settings() {
    let bob_passphrase = get_passphrase(&".env.client", "BOB_PASSPHRASE").unwrap();

    let coins = json! ([
        {"coin":"RICK","asset":"RICK","required_confirmations":0,"txversion":4,"overwintered":1,"protocol":{"type":"UTXO"}},
        {"coin":"MORTY","asset":"MORTY","required_confirmations":0,"txversion":4,"overwintered":1,"protocol":{"type":"UTXO"}},
        {"coin":"ETH","name":"ethereum","protocol":{"type":"ETH"}},
        {"coin":"JST","name":"jst","protocol":{"type":"ERC20","protocol_data":{"platform":"ETH","contract_address":"0x2b294F029Fde858b2c62184e8390591755521d8E"}},"required_confirmations":2}
    ]);

    let mut mm_bob = MarketMakerIt::start(
        json! ({
            "gui": "nogui",
            "netid": 8999,
            "dht": "on",  // Enable DHT without delay.
            "myipaddr": env::var ("BOB_TRADE_IP") .ok(),
            "rpcip": env::var ("BOB_TRADE_IP") .ok(),
            "canbind": env::var ("BOB_TRADE_PORT") .ok().map (|s| s.parse::<i64>().unwrap()),
            "passphrase": bob_passphrase,
            "coins": coins,
            "rpc_password": "password",
            "i_am_seed": true,
        }),
        "password".into(),
        local_start!("bob"),
    )
    .unwrap();

    let (_bob_dump_log, _bob_dump_dashboard) = mm_bob.mm_dump();
    log! ({"Bob log path: {}", mm_bob.log_path.display()});
    block_on(mm_bob.wait_for_log(22., |log| log.contains(">>>>>>>>> DEX stats "))).unwrap();
    log!([block_on(enable_coins_eth_electrum(&mm_bob, &[
        "http://195.201.0.6:8565"
    ]))]);

    log!("Issue bob buy request");
    let rc = block_on(mm_bob.rpc(json! ({
        "userpass": mm_bob.userpass,
        "method": "buy",
        "base": "ETH",
        "rel": "JST",
        "price": 1,
        "volume": 0.1,
        "base_confs": 5,
        "base_nota": true,
        "rel_confs": 4,
        "rel_nota": false,
    })))
    .unwrap();
    assert!(rc.0.is_success(), "!buy: {}", rc.1);
    let json: Json = json::from_str(&rc.1).unwrap();
    assert_eq!(json["result"]["conf_settings"]["base_confs"], Json::from(5));
    assert_eq!(json["result"]["conf_settings"]["base_nota"], Json::from(true));
    assert_eq!(json["result"]["conf_settings"]["rel_confs"], Json::from(4));
    assert_eq!(json["result"]["conf_settings"]["rel_nota"], Json::from(false));

    // must use coin config as defaults if not set in request
    log!("Issue bob buy request");
    let rc = block_on(mm_bob.rpc(json! ({
        "userpass": mm_bob.userpass,
        "method": "buy",
        "base": "ETH",
        "rel": "JST",
        "price": 1,
        "volume": 0.1,
    })))
    .unwrap();
    assert!(rc.0.is_success(), "!buy: {}", rc.1);
    let json: Json = json::from_str(&rc.1).unwrap();
    assert_eq!(json["result"]["conf_settings"]["base_confs"], Json::from(1));
    assert_eq!(json["result"]["conf_settings"]["base_nota"], Json::from(false));
    assert_eq!(json["result"]["conf_settings"]["rel_confs"], Json::from(2));
    assert_eq!(json["result"]["conf_settings"]["rel_nota"], Json::from(false));
}

#[test]
#[cfg(not(target_arch = "wasm32"))]
fn test_buy_response_format() {
    let bob_passphrase = get_passphrase(&".env.client", "BOB_PASSPHRASE").unwrap();

    let coins = json! ([
        {"coin":"RICK","asset":"RICK","required_confirmations":0,"txversion":4,"overwintered":1,"protocol":{"type":"UTXO"}},
        {"coin":"MORTY","asset":"MORTY","required_confirmations":0,"txversion":4,"overwintered":1,"protocol":{"type":"UTXO"}},
        {"coin":"ETH","name":"ethereum","protocol":{"type":"ETH"}},
        {"coin":"JST","name":"jst","protocol":{"type":"ERC20","protocol_data":{"platform":"ETH","contract_address":"0x2b294F029Fde858b2c62184e8390591755521d8E"}},"required_confirmations":2}
    ]);

    let mut mm_bob = MarketMakerIt::start(
        json! ({
            "gui": "nogui",
            "netid": 8999,
            "dht": "on",  // Enable DHT without delay.
            "myipaddr": env::var ("BOB_TRADE_IP") .ok(),
            "rpcip": env::var ("BOB_TRADE_IP") .ok(),
            "canbind": env::var ("BOB_TRADE_PORT") .ok().map (|s| s.parse::<i64>().unwrap()),
            "passphrase": bob_passphrase,
            "coins": coins,
            "rpc_password": "password",
            "i_am_seed": true,
        }),
        "password".into(),
        local_start!("bob"),
    )
    .unwrap();

    let (_bob_dump_log, _bob_dump_dashboard) = mm_bob.mm_dump();
    log! ({"Bob log path: {}", mm_bob.log_path.display()});
    block_on(mm_bob.wait_for_log(22., |log| log.contains(">>>>>>>>> DEX stats "))).unwrap();
    log!([block_on(enable_coins_eth_electrum(&mm_bob, &[
        "http://195.201.0.6:8565"
    ]))]);

    log!("Issue bob buy request");
    let rc = block_on(mm_bob.rpc(json! ({
        "userpass": mm_bob.userpass,
        "method": "buy",
        "base": "ETH",
        "rel": "JST",
        "price": 1,
        "volume": 0.1,
        "base_confs": 5,
        "base_nota": true,
        "rel_confs": 4,
        "rel_nota": false,
    })))
    .unwrap();
    assert!(rc.0.is_success(), "!buy: {}", rc.1);
    let _: BuyOrSellRpcResult = json::from_str(&rc.1).unwrap();
}

#[test]
#[cfg(not(target_arch = "wasm32"))]
fn test_sell_response_format() {
    let bob_passphrase = get_passphrase(&".env.client", "BOB_PASSPHRASE").unwrap();

    let coins = json! ([
        {"coin":"RICK","asset":"RICK","required_confirmations":0,"txversion":4,"overwintered":1,"protocol":{"type":"UTXO"}},
        {"coin":"MORTY","asset":"MORTY","required_confirmations":0,"txversion":4,"overwintered":1,"protocol":{"type":"UTXO"}},
        {"coin":"ETH","name":"ethereum","protocol":{"type":"ETH"}},
        {"coin":"JST","name":"jst","protocol":{"type":"ERC20","protocol_data":{"platform":"ETH","contract_address":"0x2b294F029Fde858b2c62184e8390591755521d8E"}},"required_confirmations":2}
    ]);

    let mut mm_bob = MarketMakerIt::start(
        json! ({
            "gui": "nogui",
            "netid": 8999,
            "dht": "on",  // Enable DHT without delay.
            "myipaddr": env::var ("BOB_TRADE_IP") .ok(),
            "rpcip": env::var ("BOB_TRADE_IP") .ok(),
            "canbind": env::var ("BOB_TRADE_PORT") .ok().map (|s| s.parse::<i64>().unwrap()),
            "passphrase": bob_passphrase,
            "coins": coins,
            "rpc_password": "password",
            "i_am_seed": true,
        }),
        "password".into(),
        local_start!("bob"),
    )
    .unwrap();

    let (_bob_dump_log, _bob_dump_dashboard) = mm_bob.mm_dump();
    log! ({"Bob log path: {}", mm_bob.log_path.display()});
    block_on(mm_bob.wait_for_log(22., |log| log.contains(">>>>>>>>> DEX stats "))).unwrap();
    log!([block_on(enable_coins_eth_electrum(&mm_bob, &[
        "http://195.201.0.6:8565"
    ]))]);

    log!("Issue bob sell request");
    let rc = block_on(mm_bob.rpc(json! ({
        "userpass": mm_bob.userpass,
        "method": "sell",
        "base": "ETH",
        "rel": "JST",
        "price": 1,
        "volume": 0.1,
        "base_confs": 5,
        "base_nota": true,
        "rel_confs": 4,
        "rel_nota": false,
    })))
    .unwrap();
    assert!(rc.0.is_success(), "!sell: {}", rc.1);
    let _: BuyOrSellRpcResult = json::from_str(&rc.1).unwrap();
}

#[test]
#[cfg(not(target_arch = "wasm32"))]
fn test_my_orders_response_format() {
    let bob_passphrase = get_passphrase(&".env.client", "BOB_PASSPHRASE").unwrap();

    let coins = json! ([
        {"coin":"RICK","asset":"RICK","required_confirmations":0,"txversion":4,"overwintered":1,"protocol":{"type":"UTXO"}},
        {"coin":"MORTY","asset":"MORTY","required_confirmations":0,"txversion":4,"overwintered":1,"protocol":{"type":"UTXO"}},
        {"coin":"ETH","name":"ethereum","protocol":{"type":"ETH"}},
        {"coin":"JST","name":"jst","protocol":{"type":"ERC20","protocol_data":{"platform":"ETH","contract_address":"0x2b294F029Fde858b2c62184e8390591755521d8E"}},"required_confirmations":2}
    ]);

    let mut mm_bob = MarketMakerIt::start(
        json! ({
            "gui": "nogui",
            "netid": 8999,
            "dht": "on",  // Enable DHT without delay.
            "myipaddr": env::var ("BOB_TRADE_IP") .ok(),
            "rpcip": env::var ("BOB_TRADE_IP") .ok(),
            "canbind": env::var ("BOB_TRADE_PORT") .ok().map (|s| s.parse::<i64>().unwrap()),
            "passphrase": bob_passphrase,
            "coins": coins,
            "rpc_password": "password",
            "i_am_seed": true,
        }),
        "password".into(),
        local_start!("bob"),
    )
    .unwrap();

    let (_bob_dump_log, _bob_dump_dashboard) = mm_bob.mm_dump();
    log! ({"Bob log path: {}", mm_bob.log_path.display()});
    block_on(mm_bob.wait_for_log(22., |log| log.contains(">>>>>>>>> DEX stats "))).unwrap();
    log!([block_on(enable_coins_eth_electrum(&mm_bob, &[
        "http://195.201.0.6:8565"
    ]))]);

    log!("Issue bob buy request");
    let rc = block_on(mm_bob.rpc(json! ({
        "userpass": mm_bob.userpass,
        "method": "buy",
        "base": "ETH",
        "rel": "JST",
        "price": 1,
        "volume": 0.1,
        "base_confs": 5,
        "base_nota": true,
        "rel_confs": 4,
        "rel_nota": false,
    })))
    .unwrap();
    assert!(rc.0.is_success(), "!buy: {}", rc.1);

    log!("Issue bob setprice request");
    let rc = block_on(mm_bob.rpc(json! ({
        "userpass": mm_bob.userpass,
        "method": "setprice",
        "base": "ETH",
        "rel": "JST",
        "price": 1,
        "volume": 0.1,
        "base_confs": 5,
        "base_nota": true,
        "rel_confs": 4,
        "rel_nota": false,
    })))
    .unwrap();
    assert!(rc.0.is_success(), "!setprice: {}", rc.1);

    log!("Issue bob my_orders request");
    let rc = block_on(mm_bob.rpc(json! ({
        "userpass": mm_bob.userpass,
        "method": "my_orders",
    })))
    .unwrap();
    assert!(rc.0.is_success(), "!my_orders: {}", rc.1);

    let json: Json = json::from_str(&rc.1).unwrap();
    let _: MyOrdersRpcResult = json::from_value(json["result"].clone()).unwrap();
}

#[test]
#[cfg(not(target_arch = "wasm32"))]
fn test_my_orders_after_matched() {
    let bob_passphrase = get_passphrase(&".env.seed", "BOB_PASSPHRASE").unwrap();
    let alice_passphrase = get_passphrase(&".env.client", "ALICE_PASSPHRASE").unwrap();

    let coins = json! ([
        {"coin":"RICK","asset":"RICK","required_confirmations":0,"txversion":4,"overwintered":1,"protocol":{"type":"UTXO"}},
        {"coin":"MORTY","asset":"MORTY","required_confirmations":0,"txversion":4,"overwintered":1,"protocol":{"type":"UTXO"}},
        {"coin":"ETH","name":"ethereum","protocol":{"type":"ETH"}},
        {"coin":"JST","name":"jst","protocol":{"type":"ERC20","protocol_data":{"platform":"ETH","contract_address":"0x2b294F029Fde858b2c62184e8390591755521d8E"}}}
    ]);

    let mut mm_bob = MarketMakerIt::start(
        json! ({
            "gui": "nogui",
            "netid": 9000,
            "dht": "on",  // Enable DHT without delay.
            "passphrase": bob_passphrase,
            "coins": coins,
            "rpc_password": "pass",
            "i_am_seed": true,
        }),
        "pass".to_string(),
        None,
    )
    .unwrap();
    let (_bob_dump_log, _bob_dump_dashboard) = mm_bob.mm_dump();
    block_on(mm_bob.wait_for_log(22., |log| log.contains(">>>>>>>>> DEX stats "))).unwrap();

    let mut mm_alice = MarketMakerIt::start(
        json! ({
            "gui": "nogui",
            "netid": 9000,
            "dht": "on",  // Enable DHT without delay.
            "passphrase": alice_passphrase,
            "coins": coins,
            "rpc_password": "pass",
            "seednodes": vec![format!("{}", mm_bob.ip)],
        }),
        "pass".to_string(),
        None,
    )
    .unwrap();
    let (_alice_dump_log, _alice_dump_dashboard) = mm_alice.mm_dump();
    block_on(mm_alice.wait_for_log(22., |log| log.contains(">>>>>>>>> DEX stats "))).unwrap();

    // Enable coins on Bob side. Print the replies in case we need the address.
    let rc = block_on(enable_coins_eth_electrum(&mm_bob, &["http://195.201.0.6:8565"]));
    log! ({"enable_coins (bob): {:?}", rc});
    // Enable coins on Alice side. Print the replies in case we need the address.
    let rc = block_on(enable_coins_eth_electrum(&mm_alice, &["http://195.201.0.6:8565"]));
    log! ({"enable_coins (alice): {:?}", rc});

    let rc = block_on(mm_bob.rpc(json! ({
        "userpass": mm_bob.userpass,
        "method": "setprice",
        "base": "ETH",
        "rel": "JST",
        "price": 1,
        "volume": 2,
    })))
    .unwrap();
    assert!(rc.0.is_success(), "!setprice: {}", rc.1);

    let rc = block_on(mm_alice.rpc(json! ({
        "userpass": mm_alice.userpass,
        "method": "buy",
        "base": "ETH",
        "rel": "JST",
        "price": 1,
        "volume": 1,
    })))
    .unwrap();
    assert!(rc.0.is_success(), "!buy: {}", rc.1);

    block_on(mm_bob.wait_for_log(22., |log| log.contains("Entering the maker_swap_loop ETH/JST"))).unwrap();
    block_on(mm_alice.wait_for_log(22., |log| log.contains("Entering the taker_swap_loop ETH/JST"))).unwrap();

    log!("Issue bob my_orders request");
    let rc = block_on(mm_bob.rpc(json! ({
        "userpass": mm_bob.userpass,
        "method": "my_orders",
    })))
    .unwrap();
    assert!(rc.0.is_success(), "!my_orders: {}", rc.1);

    let json: Json = json::from_str(&rc.1).unwrap();
    let _: MyOrdersRpcResult = json::from_value(json["result"].clone()).unwrap();
    block_on(mm_bob.stop()).unwrap();
    block_on(mm_alice.stop()).unwrap();
}

#[test]
#[cfg(not(target_arch = "wasm32"))]
fn test_sell_conf_settings() {
    let bob_passphrase = get_passphrase(&".env.client", "BOB_PASSPHRASE").unwrap();

    let coins = json! ([
        {"coin":"RICK","asset":"RICK","required_confirmations":0,"txversion":4,"overwintered":1,"protocol":{"type":"UTXO"}},
        {"coin":"MORTY","asset":"MORTY","required_confirmations":0,"txversion":4,"overwintered":1,"protocol":{"type":"UTXO"}},
        {"coin":"ETH","name":"ethereum","protocol":{"type":"ETH"}},
        {"coin":"JST","name":"jst","protocol":{"type":"ERC20","protocol_data":{"platform":"ETH","contract_address":"0x2b294F029Fde858b2c62184e8390591755521d8E"}},"required_confirmations":2}
    ]);

    let mut mm_bob = MarketMakerIt::start(
        json! ({
            "gui": "nogui",
            "netid": 8999,
            "dht": "on",  // Enable DHT without delay.
            "myipaddr": env::var ("BOB_TRADE_IP") .ok(),
            "rpcip": env::var ("BOB_TRADE_IP") .ok(),
            "canbind": env::var ("BOB_TRADE_PORT") .ok().map (|s| s.parse::<i64>().unwrap()),
            "passphrase": bob_passphrase,
            "coins": coins,
            "rpc_password": "password",
            "i_am_seed": true,
        }),
        "password".into(),
        local_start!("bob"),
    )
    .unwrap();

    let (_bob_dump_log, _bob_dump_dashboard) = mm_bob.mm_dump();
    log! ({"Bob log path: {}", mm_bob.log_path.display()});
    block_on(mm_bob.wait_for_log(22., |log| log.contains(">>>>>>>>> DEX stats "))).unwrap();
    log!([block_on(enable_coins_eth_electrum(&mm_bob, &[
        "http://195.201.0.6:8565"
    ]))]);

    log!("Issue bob sell request");
    let rc = block_on(mm_bob.rpc(json! ({
        "userpass": mm_bob.userpass,
        "method": "sell",
        "base": "ETH",
        "rel": "JST",
        "price": 1,
        "volume": 0.1,
        "base_confs": 5,
        "base_nota": true,
        "rel_confs": 4,
        "rel_nota": false,
    })))
    .unwrap();
    assert!(rc.0.is_success(), "!sell: {}", rc.1);
    let json: Json = json::from_str(&rc.1).unwrap();
    assert_eq!(json["result"]["conf_settings"]["base_confs"], Json::from(5));
    assert_eq!(json["result"]["conf_settings"]["base_nota"], Json::from(true));
    assert_eq!(json["result"]["conf_settings"]["rel_confs"], Json::from(4));
    assert_eq!(json["result"]["conf_settings"]["rel_nota"], Json::from(false));

    // must use coin config as defaults if not set in request
    log!("Issue bob sell request");
    let rc = block_on(mm_bob.rpc(json! ({
        "userpass": mm_bob.userpass,
        "method": "sell",
        "base": "ETH",
        "rel": "JST",
        "price": 1,
        "volume": 0.1,
    })))
    .unwrap();
    assert!(rc.0.is_success(), "!sell: {}", rc.1);
    let json: Json = json::from_str(&rc.1).unwrap();
    assert_eq!(json["result"]["conf_settings"]["base_confs"], Json::from(1));
    assert_eq!(json["result"]["conf_settings"]["base_nota"], Json::from(false));
    assert_eq!(json["result"]["conf_settings"]["rel_confs"], Json::from(2));
    assert_eq!(json["result"]["conf_settings"]["rel_nota"], Json::from(false));
}

#[test]
#[cfg(not(target_arch = "wasm32"))]
fn test_set_price_conf_settings() {
    let bob_passphrase = get_passphrase(&".env.client", "BOB_PASSPHRASE").unwrap();

    let coins = json! ([
        {"coin":"RICK","asset":"RICK","required_confirmations":0,"txversion":4,"overwintered":1,"protocol":{"type":"UTXO"}},
        {"coin":"MORTY","asset":"MORTY","required_confirmations":0,"txversion":4,"overwintered":1,"protocol":{"type":"UTXO"}},
        {"coin":"ETH","name":"ethereum","protocol":{"type":"ETH"}},
        {"coin":"JST","name":"jst","protocol":{"type":"ERC20","protocol_data":{"platform":"ETH","contract_address":"0x2b294F029Fde858b2c62184e8390591755521d8E"}},"required_confirmations":2}
    ]);

    let mut mm_bob = MarketMakerIt::start(
        json! ({
            "gui": "nogui",
            "netid": 8999,
            "dht": "on",  // Enable DHT without delay.
            "myipaddr": env::var ("BOB_TRADE_IP") .ok(),
            "rpcip": env::var ("BOB_TRADE_IP") .ok(),
            "canbind": env::var ("BOB_TRADE_PORT") .ok().map (|s| s.parse::<i64>().unwrap()),
            "passphrase": bob_passphrase,
            "coins": coins,
            "rpc_password": "password",
            "i_am_seed": true,
        }),
        "password".into(),
        local_start!("bob"),
    )
    .unwrap();

    let (_bob_dump_log, _bob_dump_dashboard) = mm_bob.mm_dump();
    log! ({"Bob log path: {}", mm_bob.log_path.display()});
    block_on(mm_bob.wait_for_log(22., |log| log.contains(">>>>>>>>> DEX stats "))).unwrap();
    log!([block_on(enable_coins_eth_electrum(&mm_bob, &[
        "http://195.201.0.6:8565"
    ]))]);

    log!("Issue bob sell request");
    let rc = block_on(mm_bob.rpc(json! ({
        "userpass": mm_bob.userpass,
        "method": "setprice",
        "base": "ETH",
        "rel": "JST",
        "price": 1,
        "volume": 0.1,
        "base_confs": 5,
        "base_nota": true,
        "rel_confs": 4,
        "rel_nota": false,
    })))
    .unwrap();
    assert!(rc.0.is_success(), "!setprice: {}", rc.1);
    let json: Json = json::from_str(&rc.1).unwrap();
    assert_eq!(json["result"]["conf_settings"]["base_confs"], Json::from(5));
    assert_eq!(json["result"]["conf_settings"]["base_nota"], Json::from(true));
    assert_eq!(json["result"]["conf_settings"]["rel_confs"], Json::from(4));
    assert_eq!(json["result"]["conf_settings"]["rel_nota"], Json::from(false));

    // must use coin config as defaults if not set in request
    log!("Issue bob sell request");
    let rc = block_on(mm_bob.rpc(json! ({
        "userpass": mm_bob.userpass,
        "method": "setprice",
        "base": "ETH",
        "rel": "JST",
        "price": 1,
        "volume": 0.1,
    })))
    .unwrap();
    assert!(rc.0.is_success(), "!setprice: {}", rc.1);
    let json: Json = json::from_str(&rc.1).unwrap();
    assert_eq!(json["result"]["conf_settings"]["base_confs"], Json::from(1));
    assert_eq!(json["result"]["conf_settings"]["base_nota"], Json::from(false));
    assert_eq!(json["result"]["conf_settings"]["rel_confs"], Json::from(2));
    assert_eq!(json["result"]["conf_settings"]["rel_nota"], Json::from(false));
}

// https://github.com/KomodoPlatform/atomicDEX-API/issues/683
// trade fee should return numbers in all 3 available formats and
// "amount" must be always in decimal representation for backwards compatibility
#[test]
#[cfg(not(target_arch = "wasm32"))]
fn test_trade_fee_returns_numbers_in_various_formats() {
    let coins = json!([
        {"coin":"RICK","asset":"RICK","rpcport":8923,"txversion":4,"overwintered":1,"protocol":{"type":"UTXO"}},
        {"coin":"MORTY","asset":"MORTY","rpcport":11608,"txversion":4,"overwintered":1,"protocol":{"type":"UTXO"}},
        {"coin":"ETH","name":"ethereum","protocol":{"type":"ETH"},"rpcport":80},
        {"coin":"JST","name":"jst","protocol":{"type":"ERC20","protocol_data":{"platform":"ETH","contract_address":"0xc0eb7AeD740E1796992A08962c15661bDEB58003"}}}
    ]);

    // start bob and immediately place the order
    let mut mm_bob = MarketMakerIt::start(
        json! ({
            "gui": "nogui",
            "netid": 9998,
            "dht": "on",  // Enable DHT without delay.
            "myipaddr": env::var ("BOB_TRADE_IP") .ok(),
            "rpcip": env::var ("BOB_TRADE_IP") .ok(),
            "canbind": env::var ("BOB_TRADE_PORT") .ok().map (|s| s.parse::<i64>().unwrap()),
            "passphrase": "bob passphrase",
            "coins": coins,
            "i_am_seed": true,
            "rpc_password": "pass",
        }),
        "pass".into(),
        match var("LOCAL_THREAD_MM") {
            Ok(ref e) if e == "bob" => Some(local_start()),
            _ => None,
        },
    )
    .unwrap();
    let (_bob_dump_log, _bob_dump_dashboard) = mm_bob.mm_dump();
    log!({"Bob log path: {}", mm_bob.log_path.display()});
    block_on(mm_bob.wait_for_log(22., |log| log.contains(">>>>>>>>> DEX stats "))).unwrap();
    block_on(enable_coins_eth_electrum(&mm_bob, &[
        "https://ropsten.infura.io/v3/c01c1b4cf66642528547624e1d6d9d6b",
    ]));

    let rc = block_on(mm_bob.rpc(json! ({
        "userpass": mm_bob.userpass,
        "method": "get_trade_fee",
        "coin": "RICK",
    })))
    .unwrap();
    assert!(rc.0.is_success(), "!get_trade_fee: {}", rc.1);
    let trade_fee_json: Json = json::from_str(&rc.1).unwrap();
    let _amount_dec: BigDecimal = json::from_value(trade_fee_json["result"]["amount"].clone()).unwrap();
    let _amount_rat: BigRational = json::from_value(trade_fee_json["result"]["amount_rat"].clone()).unwrap();
    let _amount_fraction: Fraction = json::from_value(trade_fee_json["result"]["amount_fraction"].clone()).unwrap();
}

#[test]
#[cfg(not(target_arch = "wasm32"))]
fn test_orderbook_is_mine_orders() {
    let coins = json!([{"coin":"RICK","asset":"RICK","rpcport":8923,"txversion":4,"overwintered":1,"protocol":{"type":"UTXO"}},
        {"coin":"MORTY","asset":"MORTY","rpcport":11608,"txversion":4,"overwintered":1,"protocol":{"type":"UTXO"}},
        {"coin":"ETH","name":"ethereum","protocol":{"type":"ETH"},"rpcport":80},
        {"coin":"JST","name":"jst","protocol":{"type":"ERC20","protocol_data":{"platform":"ETH","contract_address":"0xc0eb7AeD740E1796992A08962c15661bDEB58003"}}}
    ]);

    // start bob and immediately place the order
    let mut mm_bob = MarketMakerIt::start(
        json! ({
            "gui": "nogui",
            "netid": 9998,
            "dht": "on",  // Enable DHT without delay.
            "myipaddr": env::var ("BOB_TRADE_IP") .ok(),
            "rpcip": env::var ("BOB_TRADE_IP") .ok(),
            "canbind": env::var ("BOB_TRADE_PORT") .ok().map (|s| s.parse::<i64>().unwrap()),
            "passphrase": "bob passphrase",
            "coins": coins,
            "i_am_seed": true,
            "rpc_password": "pass",
        }),
        "pass".into(),
        match var("LOCAL_THREAD_MM") {
            Ok(ref e) if e == "bob" => Some(local_start()),
            _ => None,
        },
    )
    .unwrap();
    let (_bob_dump_log, _bob_dump_dashboard) = mm_bob.mm_dump();
    log!({"Bob log path: {}", mm_bob.log_path.display()});
    block_on(mm_bob.wait_for_log(22., |log| log.contains(">>>>>>>>> DEX stats "))).unwrap();
    // Enable coins on Bob side. Print the replies in case we need the "address".
    log! ({"enable_coins (bob): {:?}", block_on (enable_coins_eth_electrum (&mm_bob, &["https://ropsten.infura.io/v3/c01c1b4cf66642528547624e1d6d9d6b"]))});

    let rc = block_on(mm_bob.rpc(json! ({
        "userpass": mm_bob.userpass,
        "method": "setprice",
        "base": "RICK",
        "rel": "MORTY",
        "price": 0.9,
        "volume": "0.9",
    })))
    .unwrap();
    assert!(rc.0.is_success(), "!setprice: {}", rc.1);
    let _bob_setprice: Json = json::from_str(&rc.1).unwrap();

    let mut mm_alice = MarketMakerIt::start(
        json! ({
            "gui": "nogui",
            "netid": 9998,
            "dht": "on",  // Enable DHT without delay.
            "myipaddr": env::var ("ALICE_TRADE_IP") .ok(),
            "rpcip": env::var ("ALICE_TRADE_IP") .ok(),
            "passphrase": "alice passphrase",
            "coins": coins,
            "seednodes": [fomat!((mm_bob.ip))],
            "rpc_password": "pass",
        }),
        "pass".into(),
        match var("LOCAL_THREAD_MM") {
            Ok(ref e) if e == "alice" => Some(local_start()),
            _ => None,
        },
    )
    .unwrap();

    let (_alice_dump_log, _alice_dump_dashboard) = mm_alice.mm_dump();
    log!({"Alice log path: {}", mm_alice.log_path.display()});

    block_on(mm_alice.wait_for_log(22., |log| log.contains(">>>>>>>>> DEX stats "))).unwrap();

    // Enable coins on Alice side. Print the replies in case we need the "address".
    log! ({"enable_coins (alice): {:?}", block_on (enable_coins_eth_electrum (&mm_alice, &["https://ropsten.infura.io/v3/c01c1b4cf66642528547624e1d6d9d6b"]))});

    log!("Give Alice 15 seconds to import the order…");
    thread::sleep(Duration::from_secs(15));

    // Bob orderbook must show 1 mine order
    log!("Get RICK/MORTY orderbook on Bob side");
    let rc = block_on(mm_bob.rpc(json! ({
        "userpass": mm_bob.userpass,
        "method": "orderbook",
        "base": "RICK",
        "rel": "MORTY",
    })))
    .unwrap();
    assert!(rc.0.is_success(), "!orderbook: {}", rc.1);

    let bob_orderbook: Json = json::from_str(&rc.1).unwrap();
    log!("Bob orderbook "[bob_orderbook]);
    let asks = bob_orderbook["asks"].as_array().unwrap();
    assert_eq!(asks.len(), 1, "Bob RICK/MORTY orderbook must have exactly 1 ask");
    let is_mine = asks[0]["is_mine"].as_bool().unwrap();
    assert_eq!(is_mine, true);

    // Alice orderbook must show 1 not-mine order
    log!("Get RICK/MORTY orderbook on Alice side");
    let rc = block_on(mm_alice.rpc(json! ({
        "userpass": mm_alice.userpass,
        "method": "orderbook",
        "base": "RICK",
        "rel": "MORTY",
    })))
    .unwrap();
    assert!(rc.0.is_success(), "!orderbook: {}", rc.1);

    let alice_orderbook: Json = json::from_str(&rc.1).unwrap();
    log!("Alice orderbook "[alice_orderbook]);
    let asks = alice_orderbook["asks"].as_array().unwrap();
    assert_eq!(asks.len(), 1, "Alice RICK/MORTY orderbook must have exactly 1 ask");
    let is_mine = asks[0]["is_mine"].as_bool().unwrap();
    assert_eq!(is_mine, false);

    // make another order by Alice
    let rc = block_on(mm_alice.rpc(json! ({
        "userpass": mm_alice.userpass,
        "method": "setprice",
        "base": "RICK",
        "rel": "MORTY",
        "price": 1,
        "volume": 0.1,
    })))
    .unwrap();
    assert!(rc.0.is_success(), "!buy: {}", rc.1);

    log!("Give Bob 15 seconds to import the order…");
    thread::sleep(Duration::from_secs(15));

    // Bob orderbook must show 1 mine and 1 non-mine orders.
    // Request orderbook with reverse base and rel coins to check bids instead of asks
    log!("Get RICK/MORTY orderbook on Bob side");
    let rc = block_on(mm_bob.rpc(json! ({
        "userpass": mm_bob.userpass,
        "method": "orderbook",
        "base": "MORTY",
        "rel": "RICK",
    })))
    .unwrap();
    assert!(rc.0.is_success(), "!orderbook: {}", rc.1);

    let bob_orderbook: Json = json::from_str(&rc.1).unwrap();
    log!("Bob orderbook "[bob_orderbook]);
    let asks = bob_orderbook["asks"].as_array().unwrap();
    let bids = bob_orderbook["bids"].as_array().unwrap();
    assert!(asks.is_empty(), "Bob MORTY/RICK orderbook must contain an empty asks");
    assert_eq!(bids.len(), 2, "Bob MORTY/RICK orderbook must have exactly 2 bids");
    let mine_orders = bids.iter().filter(|bid| bid["is_mine"].as_bool().unwrap()).count();
    assert_eq!(mine_orders, 1, "Bob RICK/MORTY orderbook must have exactly 1 mine bid");

    // Alice orderbook must show 1 mine and 1 non-mine orders
    log!("Get RICK/MORTY orderbook on Alice side");
    let rc = block_on(mm_bob.rpc(json! ({
        "userpass": mm_bob.userpass,
        "method": "orderbook",
        "base": "RICK",
        "rel": "MORTY",
    })))
    .unwrap();
    assert!(rc.0.is_success(), "!orderbook: {}", rc.1);

    let alice_orderbook: Json = json::from_str(&rc.1).unwrap();
    log!("Alice orderbook "[alice_orderbook]);
    let asks = alice_orderbook["asks"].as_array().unwrap();
    let bids = alice_orderbook["bids"].as_array().unwrap();
    assert!(bids.is_empty(), "Alice MORTY/RICK orderbook must contain an empty bids");
    assert_eq!(asks.len(), 2, "Alice MORTY/RICK orderbook must have exactly 2 asks");
    let mine_orders = asks.iter().filter(|ask| ask["is_mine"].as_bool().unwrap()).count();
    assert_eq!(
        mine_orders, 1,
        "Alice RICK/MORTY orderbook must have exactly 1 mine bid"
    );
}

#[test]
#[cfg(not(target_arch = "wasm32"))]
fn test_sell_min_volume() {
    let bob_passphrase = get_passphrase(&".env.client", "BOB_PASSPHRASE").unwrap();

    let coins = json! ([
        {"coin":"RICK","asset":"RICK","required_confirmations":0,"txversion":4,"overwintered":1,"protocol":{"type":"UTXO"}},
        {"coin":"MORTY","asset":"MORTY","required_confirmations":0,"txversion":4,"overwintered":1,"protocol":{"type":"UTXO"}},
        {"coin":"ETH","name":"ethereum","protocol":{"type":"ETH"}},
        {"coin":"JST","name":"jst","protocol":{"type":"ERC20","protocol_data":{"platform":"ETH","contract_address":"0x2b294F029Fde858b2c62184e8390591755521d8E"}}}
    ]);

    let mut mm_bob = MarketMakerIt::start(
        json! ({
            "gui": "nogui",
            "netid": 8999,
            "dht": "on",  // Enable DHT without delay.
            "myipaddr": env::var ("BOB_TRADE_IP") .ok(),
            "rpcip": env::var ("BOB_TRADE_IP") .ok(),
            "canbind": env::var ("BOB_TRADE_PORT") .ok().map (|s| s.parse::<i64>().unwrap()),
            "passphrase": bob_passphrase,
            "coins": coins,
            "rpc_password": "password",
            "i_am_seed": true,
        }),
        "password".into(),
        local_start!("bob"),
    )
    .unwrap();

    let (_bob_dump_log, _bob_dump_dashboard) = mm_bob.mm_dump();
    log! ({"Bob log path: {}", mm_bob.log_path.display()});
    block_on(mm_bob.wait_for_log(22., |log| log.contains(">>>>>>>>> DEX stats "))).unwrap();
    log!([block_on(enable_coins_eth_electrum(&mm_bob, &[
        "http://195.201.0.6:8565"
    ]))]);

    let min_volume: BigDecimal = "0.1".parse().unwrap();
    log!("Issue bob ETH/JST sell request");
    let rc = block_on(mm_bob.rpc(json! ({
        "userpass": mm_bob.userpass,
        "method": "sell",
        "base": "ETH",
        "rel": "JST",
        "price": "1",
        "volume": "1",
        "min_volume": min_volume,
        "order_type": {
            "type": "GoodTillCancelled"
        }
    })))
    .unwrap();
    assert!(rc.0.is_success(), "!sell: {}", rc.1);
    let rc_json: Json = json::from_str(&rc.1).unwrap();
    let uuid: Uuid = json::from_value(rc_json["result"]["uuid"].clone()).unwrap();
    let min_volume_response: BigDecimal = json::from_value(rc_json["result"]["min_volume"].clone()).unwrap();
    assert_eq!(min_volume, min_volume_response);

    log!("Wait for 40 seconds for Bob order to be converted to maker");
    thread::sleep(Duration::from_secs(40));

    let rc = block_on(mm_bob.rpc(json! ({
        "userpass": mm_bob.userpass,
        "method": "my_orders",
    })))
    .unwrap();
    assert!(rc.0.is_success(), "!my_orders: {}", rc.1);
    let my_orders: Json = json::from_str(&rc.1).unwrap();
    let my_maker_orders: HashMap<Uuid, Json> = json::from_value(my_orders["result"]["maker_orders"].clone()).unwrap();
    let my_taker_orders: HashMap<Uuid, Json> = json::from_value(my_orders["result"]["taker_orders"].clone()).unwrap();
    assert_eq!(1, my_maker_orders.len(), "maker_orders must have exactly 1 order");
    assert!(my_taker_orders.is_empty(), "taker_orders must be empty");
    let maker_order = my_maker_orders.get(&uuid).unwrap();
    let min_volume_maker: BigDecimal = json::from_value(maker_order["min_base_vol"].clone()).unwrap();
    assert_eq!(min_volume, min_volume_maker);
}

#[test]
<<<<<<< HEAD
fn test_sell_min_volume_dust() {
    let bob_passphrase = get_passphrase(&".env.client", "BOB_PASSPHRASE").unwrap();

    let coins = json! ([
        {"coin":"RICK","asset":"RICK","dust":10000000,"required_confirmations":0,"txversion":4,"overwintered":1,"protocol":{"type":"UTXO"}},
        {"coin":"MORTY","asset":"MORTY","required_confirmations":0,"txversion":4,"overwintered":1,"protocol":{"type":"UTXO"}},
        {"coin":"ETH","name":"ethereum","protocol":{"type":"ETH"}},
        {"coin":"JST","name":"jst","protocol":{"type":"ERC20","protocol_data":{"platform":"ETH","contract_address":"0x2b294F029Fde858b2c62184e8390591755521d8E"}}}
    ]);

    let mut mm_bob = MarketMakerIt::start(
        json! ({
            "gui": "nogui",
            "netid": 8999,
            "dht": "on",  // Enable DHT without delay.
            "myipaddr": env::var ("BOB_TRADE_IP") .ok(),
            "rpcip": env::var ("BOB_TRADE_IP") .ok(),
            "canbind": env::var ("BOB_TRADE_PORT") .ok().map (|s| s.parse::<i64>().unwrap()),
            "passphrase": bob_passphrase,
            "coins": coins,
            "rpc_password": "password",
            "i_am_seed": true,
        }),
        "password".into(),
        local_start!("bob"),
    )
    .unwrap();

    let (_bob_dump_log, _bob_dump_dashboard) = mm_bob.mm_dump();
    log! ({"Bob log path: {}", mm_bob.log_path.display()});
    block_on(mm_bob.wait_for_log(22., |log| log.contains(">>>>>>>>> DEX stats "))).unwrap();
    log!([block_on(enable_coins_eth_electrum(&mm_bob, &[
        "http://195.201.0.6:8565"
    ]))]);

    log!("Issue bob ETH/JST sell request");
    let rc = block_on(mm_bob.rpc(json! ({
        "userpass": mm_bob.userpass,
        "method": "sell",
        "base": "RICK",
        "rel": "MORTY",
        "price": "1",
        "volume": "1",
        "order_type": {
            "type": "FillOrKill"
        }
    })))
    .unwrap();
    assert!(rc.0.is_success(), "!sell: {}", rc.1);
    let response: BuyOrSellRpcResult = json::from_str(&rc.1).unwrap();
    let expected_min = BigDecimal::from(1);
    assert_eq!(response.result.min_volume, expected_min);
}

#[test]
=======
#[cfg(not(target_arch = "wasm32"))]
>>>>>>> 9e4b9b94
fn test_buy_min_volume() {
    let bob_passphrase = get_passphrase(&".env.client", "BOB_PASSPHRASE").unwrap();

    let coins = json! ([
        {"coin":"RICK","asset":"RICK","required_confirmations":0,"txversion":4,"overwintered":1,"protocol":{"type":"UTXO"}},
        {"coin":"MORTY","asset":"MORTY","required_confirmations":0,"txversion":4,"overwintered":1,"protocol":{"type":"UTXO"}},
        {"coin":"ETH","name":"ethereum","protocol":{"type":"ETH"}},
        {"coin":"JST","name":"jst","protocol":{"type":"ERC20","protocol_data":{"platform":"ETH","contract_address":"0x2b294F029Fde858b2c62184e8390591755521d8E"}}}
    ]);

    let mut mm_bob = MarketMakerIt::start(
        json! ({
            "gui": "nogui",
            "netid": 8999,
            "dht": "on",  // Enable DHT without delay.
            "myipaddr": env::var ("BOB_TRADE_IP") .ok(),
            "rpcip": env::var ("BOB_TRADE_IP") .ok(),
            "canbind": env::var ("BOB_TRADE_PORT") .ok().map (|s| s.parse::<i64>().unwrap()),
            "passphrase": bob_passphrase,
            "coins": coins,
            "rpc_password": "password",
            "i_am_seed": true,
        }),
        "password".into(),
        local_start!("bob"),
    )
    .unwrap();

    let (_bob_dump_log, _bob_dump_dashboard) = mm_bob.mm_dump();
    log! ({"Bob log path: {}", mm_bob.log_path.display()});
    block_on(mm_bob.wait_for_log(22., |log| log.contains(">>>>>>>>> DEX stats "))).unwrap();
    log!([block_on(enable_coins_eth_electrum(&mm_bob, &[
        "http://195.201.0.6:8565"
    ]))]);

    let min_volume: BigDecimal = "0.1".parse().unwrap();
    log!("Issue bob ETH/JST sell request");
    let rc = block_on(mm_bob.rpc(json! ({
        "userpass": mm_bob.userpass,
        "method": "buy",
        "base": "ETH",
        "rel": "JST",
        "price": "2",
        "volume": "1",
        "min_volume": min_volume,
        "order_type": {
            "type": "GoodTillCancelled"
        }
    })))
    .unwrap();
    assert!(rc.0.is_success(), "!sell: {}", rc.1);
    let response: BuyOrSellRpcResult = json::from_str(&rc.1).unwrap();
    assert_eq!(min_volume, response.result.min_volume);

    log!("Wait for 40 seconds for Bob order to be converted to maker");
    thread::sleep(Duration::from_secs(40));

    let rc = block_on(mm_bob.rpc(json! ({
        "userpass": mm_bob.userpass,
        "method": "my_orders",
    })))
    .unwrap();
    assert!(rc.0.is_success(), "!my_orders: {}", rc.1);
    let my_orders: Json = json::from_str(&rc.1).unwrap();
    let my_maker_orders: HashMap<Uuid, Json> = json::from_value(my_orders["result"]["maker_orders"].clone()).unwrap();
    let my_taker_orders: HashMap<Uuid, Json> = json::from_value(my_orders["result"]["taker_orders"].clone()).unwrap();
    assert_eq!(1, my_maker_orders.len(), "maker_orders must have exactly 1 order");
    assert!(my_taker_orders.is_empty(), "taker_orders must be empty");
    let maker_order = my_maker_orders.get(&response.result.uuid).unwrap();

    let expected_min_volume: BigDecimal = "0.2".parse().unwrap();
    let min_volume_maker: BigDecimal = json::from_value(maker_order["min_base_vol"].clone()).unwrap();
    assert_eq!(expected_min_volume, min_volume_maker);
}

#[test]
#[cfg(not(target_arch = "wasm32"))]
fn test_best_orders() {
    use common::log::LogLevel;
    common::for_tests::require_log_level(&[LogLevel::Debug, LogLevel::Trace]);

    let bob_passphrase = get_passphrase(&".env.seed", "BOB_PASSPHRASE").unwrap();

    let coins = json!([
        {"coin":"RICK","asset":"RICK","rpcport":8923,"txversion":4,"overwintered":1,"protocol":{"type":"UTXO"}},
        {"coin":"MORTY","asset":"MORTY","rpcport":11608,"txversion":4,"overwintered":1,"protocol":{"type":"UTXO"}},
        {"coin":"ETH","name":"ethereum","protocol":{"type":"ETH"},"rpcport":80},
        {"coin":"JST","name":"jst","protocol":{"type":"ERC20", "protocol_data":{"platform":"ETH","contract_address":"0x2b294F029Fde858b2c62184e8390591755521d8E"}}}
    ]);

    // start bob and immediately place the orders
    let mut mm_bob = MarketMakerIt::start(
        json! ({
            "gui": "nogui",
            "netid": 9998,
            "myipaddr": env::var ("BOB_TRADE_IP") .ok(),
            "rpcip": env::var ("BOB_TRADE_IP") .ok(),
            "canbind": env::var ("BOB_TRADE_PORT") .ok().map (|s| s.parse::<i64>().unwrap()),
            "passphrase": bob_passphrase,
            "coins": coins,
            "rpc_password": "pass",
            "i_am_seed": true,
        }),
        "pass".into(),
        local_start!("bob"),
    )
    .unwrap();
    let (_bob_dump_log, _bob_dump_dashboard) = mm_bob.mm_dump();
    log!({"Bob log path: {}", mm_bob.log_path.display()});
    block_on(mm_bob.wait_for_log(22., |log| log.contains("INFO Listening on"))).unwrap();
    block_on(mm_bob.wait_for_log(22., |log| log.contains(">>>>>>>>> DEX stats "))).unwrap();
    // Enable coins on Bob side. Print the replies in case we need the "address".
    let bob_coins = block_on(enable_coins_eth_electrum(&mm_bob, &["http://195.201.0.6:8565"]));
    log!({ "enable_coins (bob): {:?}", bob_coins });
    // issue sell request on Bob side by setting base/rel price
    log!("Issue bob sell requests");

    let bob_orders = [
        // (base, rel, price, volume, min_volume)
        ("RICK", "MORTY", "0.9", "0.9", None),
        ("RICK", "MORTY", "0.8", "0.9", None),
        ("RICK", "MORTY", "0.7", "0.9", Some("0.9")),
        ("RICK", "ETH", "0.8", "0.9", None),
        ("MORTY", "RICK", "0.8", "0.9", None),
        ("MORTY", "RICK", "0.9", "0.9", None),
        ("ETH", "RICK", "0.8", "0.9", None),
    ];
    for (base, rel, price, volume, min_volume) in bob_orders.iter() {
        let rc = block_on(mm_bob.rpc(json! ({
            "userpass": mm_bob.userpass,
            "method": "setprice",
            "base": base,
            "rel": rel,
            "price": price,
            "volume": volume,
            "min_volume": min_volume.unwrap_or("0.00777"),
            "cancel_previous": false,
        })))
        .unwrap();
        assert!(rc.0.is_success(), "!setprice: {}", rc.1);
    }

    let mut mm_alice = MarketMakerIt::start(
        json! ({
            "gui": "nogui",
            "netid": 9998,
            "myipaddr": env::var ("ALICE_TRADE_IP") .ok(),
            "rpcip": env::var ("ALICE_TRADE_IP") .ok(),
            "passphrase": "alice passphrase",
            "coins": coins,
            "seednodes": [fomat!((mm_bob.ip))],
            "rpc_password": "pass",
        }),
        "pass".into(),
        local_start!("alice"),
    )
    .unwrap();

    let (_alice_dump_log, _alice_dump_dashboard) = mm_alice.mm_dump();
    log!({ "Alice log path: {}", mm_alice.log_path.display() });

    block_on(mm_bob.wait_for_log(22., |log| {
        log.contains("DEBUG Handling IncludedTorelaysMesh message for peer")
    }))
    .unwrap();
    block_on(mm_alice.wait_for_log(22., |log| log.contains(">>>>>>>>> DEX stats "))).unwrap();

    let rc = block_on(mm_alice.rpc(json! ({
        "userpass": mm_alice.userpass,
        "method": "best_orders",
        "coin": "RICK",
        "action": "buy",
        "volume": "0.1",
    })))
    .unwrap();
    assert!(rc.0.is_success(), "!best_orders: {}", rc.1);
    let response: BestOrdersResponse = json::from_str(&rc.1).unwrap();
    let best_morty_orders = response.result.get("MORTY").unwrap();
    assert_eq!(1, best_morty_orders.len());
    let expected_price: BigDecimal = "0.8".parse().unwrap();
    assert_eq!(expected_price, best_morty_orders[0].price);

    let rc = block_on(mm_alice.rpc(json! ({
        "userpass": mm_alice.userpass,
        "method": "best_orders",
        "coin": "RICK",
        "action": "buy",
        "volume": "1.7",
    })))
    .unwrap();
    assert!(rc.0.is_success(), "!best_orders: {}", rc.1);
    let response: BestOrdersResponse = json::from_str(&rc.1).unwrap();
    // MORTY
    let best_morty_orders = response.result.get("MORTY").unwrap();
    let expected_price: BigDecimal = "0.7".parse().unwrap();
    let bob_morty_addr = addr_from_enable(&bob_coins, "MORTY");
    assert_eq!(expected_price, best_morty_orders[0].price);
    assert_eq!(bob_morty_addr, best_morty_orders[0].address);
    let expected_price: BigDecimal = "0.8".parse().unwrap();
    assert_eq!(expected_price, best_morty_orders[1].price);
    assert_eq!(bob_morty_addr, best_morty_orders[1].address);
    // ETH
    let expected_price: BigDecimal = "0.8".parse().unwrap();
    let best_eth_orders = response.result.get("ETH").unwrap();
    assert_eq!(expected_price, best_eth_orders[0].price);

    let rc = block_on(mm_alice.rpc(json! ({
        "userpass": mm_alice.userpass,
        "method": "best_orders",
        "coin": "RICK",
        "action": "sell",
        "volume": "0.1",
    })))
    .unwrap();
    assert!(rc.0.is_success(), "!best_orders: {}", rc.1);
    let response: BestOrdersResponse = json::from_str(&rc.1).unwrap();

    let expected_price: BigDecimal = "1.25".parse().unwrap();

    let best_morty_orders = response.result.get("MORTY").unwrap();
    assert_eq!(expected_price, best_morty_orders[0].price);
    assert_eq!(1, best_morty_orders.len());

    let best_eth_orders = response.result.get("ETH").unwrap();
    assert_eq!(expected_price, best_eth_orders[0].price);

    block_on(mm_bob.stop()).unwrap();
    block_on(mm_alice.stop()).unwrap();
}

fn request_and_check_orderbook_depth(mm_alice: &MarketMakerIt) {
    let rc = block_on(mm_alice.rpc(json! ({
        "userpass": mm_alice.userpass,
        "method": "orderbook_depth",
        "pairs": [("RICK", "MORTY"), ("RICK", "ETH"), ("MORTY", "ETH")],
    })))
    .unwrap();
    assert!(rc.0.is_success(), "!orderbook_depth: {}", rc.1);
    let response: OrderbookDepthResponse = json::from_str(&rc.1).unwrap();
    let rick_morty = response
        .result
        .iter()
        .find(|pair_depth| pair_depth.pair.0 == "RICK" && pair_depth.pair.1 == "MORTY")
        .unwrap();
    assert_eq!(3, rick_morty.depth.asks);
    assert_eq!(2, rick_morty.depth.bids);

    let rick_eth = response
        .result
        .iter()
        .find(|pair_depth| pair_depth.pair.0 == "RICK" && pair_depth.pair.1 == "ETH")
        .unwrap();
    assert_eq!(1, rick_eth.depth.asks);
    assert_eq!(1, rick_eth.depth.bids);

    let morty_eth = response
        .result
        .iter()
        .find(|pair_depth| pair_depth.pair.0 == "MORTY" && pair_depth.pair.1 == "ETH")
        .unwrap();
    assert_eq!(0, morty_eth.depth.asks);
    assert_eq!(0, morty_eth.depth.bids);
}

#[test]
#[cfg(not(target_arch = "wasm32"))]
fn test_orderbook_depth() {
    let bob_passphrase = get_passphrase(&".env.seed", "BOB_PASSPHRASE").unwrap();

    let coins = json!([
        {"coin":"RICK","asset":"RICK","rpcport":8923,"txversion":4,"overwintered":1,"protocol":{"type":"UTXO"}},
        {"coin":"MORTY","asset":"MORTY","rpcport":11608,"txversion":4,"overwintered":1,"protocol":{"type":"UTXO"}},
        {"coin":"ETH","name":"ethereum","protocol":{"type":"ETH"},"rpcport":80},
        {"coin":"JST","name":"jst","protocol":{"type":"ERC20", "protocol_data":{"platform":"ETH","contract_address":"0x2b294F029Fde858b2c62184e8390591755521d8E"}}}
    ]);

    // start bob and immediately place the orders
    let mut mm_bob = MarketMakerIt::start(
        json! ({
            "gui": "nogui",
            "netid": 9998,
            "myipaddr": env::var ("BOB_TRADE_IP") .ok(),
            "rpcip": env::var ("BOB_TRADE_IP") .ok(),
            "canbind": env::var ("BOB_TRADE_PORT") .ok().map (|s| s.parse::<i64>().unwrap()),
            "passphrase": bob_passphrase,
            "coins": coins,
            "rpc_password": "pass",
            "i_am_seed": true,
        }),
        "pass".into(),
        local_start!("bob"),
    )
    .unwrap();
    let (_bob_dump_log, _bob_dump_dashboard) = mm_bob.mm_dump();
    log!({"Bob log path: {}", mm_bob.log_path.display()});
    block_on(mm_bob.wait_for_log(22., |log| log.contains("INFO Listening on"))).unwrap();
    block_on(mm_bob.wait_for_log(22., |log| log.contains(">>>>>>>>> DEX stats "))).unwrap();
    // Enable coins on Bob side. Print the replies in case we need the "address".
    let bob_coins = block_on(enable_coins_eth_electrum(&mm_bob, &["http://195.201.0.6:8565"]));
    log!({ "enable_coins (bob): {:?}", bob_coins });
    // issue sell request on Bob side by setting base/rel price
    log!("Issue bob sell requests");

    let bob_orders = [
        // (base, rel, price, volume, min_volume)
        ("RICK", "MORTY", "0.9", "0.9", None),
        ("RICK", "MORTY", "0.8", "0.9", None),
        ("RICK", "MORTY", "0.7", "0.9", Some("0.9")),
        ("RICK", "ETH", "0.8", "0.9", None),
        ("MORTY", "RICK", "0.8", "0.9", None),
        ("MORTY", "RICK", "0.9", "0.9", None),
        ("ETH", "RICK", "0.8", "0.9", None),
    ];
    for (base, rel, price, volume, min_volume) in bob_orders.iter() {
        let rc = block_on(mm_bob.rpc(json! ({
            "userpass": mm_bob.userpass,
            "method": "setprice",
            "base": base,
            "rel": rel,
            "price": price,
            "volume": volume,
            "min_volume": min_volume.unwrap_or("0.00777"),
            "cancel_previous": false,
        })))
        .unwrap();
        assert!(rc.0.is_success(), "!setprice: {}", rc.1);
    }

    let mut mm_alice = MarketMakerIt::start(
        json! ({
            "gui": "nogui",
            "netid": 9998,
            "myipaddr": env::var ("ALICE_TRADE_IP") .ok(),
            "rpcip": env::var ("ALICE_TRADE_IP") .ok(),
            "passphrase": "alice passphrase",
            "coins": coins,
            "seednodes": [fomat!((mm_bob.ip))],
            "rpc_password": "pass",
        }),
        "pass".into(),
        local_start!("alice"),
    )
    .unwrap();

    let (_alice_dump_log, _alice_dump_dashboard) = mm_alice.mm_dump();
    log!({ "Alice log path: {}", mm_alice.log_path.display() });

    block_on(mm_bob.wait_for_log(22., |log| {
        log.contains("DEBUG Handling IncludedTorelaysMesh message for peer")
    }))
    .unwrap();
    block_on(mm_alice.wait_for_log(22., |log| log.contains(">>>>>>>>> DEX stats "))).unwrap();

    request_and_check_orderbook_depth(&mm_alice);
    // request RICK/MORTY orderbook to subscribe Alice
    let rc = block_on(mm_alice.rpc(json! ({
        "userpass": mm_alice.userpass,
        "method": "orderbook",
        "base": "RICK",
        "rel": "MORTY",
    })))
    .unwrap();
    assert!(rc.0.is_success(), "!orderbook: {}", rc.1);

    request_and_check_orderbook_depth(&mm_alice);

    block_on(mm_bob.stop()).unwrap();
    block_on(mm_alice.stop()).unwrap();
}

// HOWTO
// 1. Install Firefox.
// 2. Install wasm-bindgen-cli: cargo install wasm-bindgen-cli
// 3. Download Gecko driver for your OS: https://github.com/mozilla/geckodriver/releases
// 4. Run WASM_BINDGEN_TEST_TIMEOUT=120 GECKODRIVER=PATH_TO_GECKO_DRIVER_BIN cargo test --target wasm32-unknown-unknown
#[cfg(target_arch = "wasm32")]
mod wasm_bindgen_tests {
    use super::*;
    use futures01::Future;
    use js_sys::Promise;
    use lazy_static::lazy_static;
    use wasm_bindgen::prelude::*;
    use wasm_bindgen_futures::JsFuture;
    use wasm_bindgen_test::*;
    use web_sys::console;

    wasm_bindgen_test_configure!(run_in_browser);

    #[wasm_bindgen]
    extern "C" {
        fn setInterval(closure: &Closure<dyn FnMut()>, millis: u32) -> f64;
        fn cancelInterval(token: f64);
    }

    pub struct Interval {
        closure: Closure<dyn FnMut()>,
    }

    impl Interval {
        fn new() -> Interval {
            let closure = Closure::new(common::executor::run);
            Interval { closure }
        }
    }

    unsafe impl Send for Interval {}
    unsafe impl Sync for Interval {}

    lazy_static! {
        static ref EXECUTOR_INTERVAL: Interval = Interval::new();
    }

    #[wasm_bindgen(raw_module = "./js/defined-in-js.js")]
    extern "C" {
        fn sleep(ms: u32) -> Promise;
    }

    #[wasm_bindgen_test]
    async fn test_swap() {
        use crate::mm2::lp_swap::{run_maker_swap, run_taker_swap, MakerSwap, RunMakerSwapInput, RunTakerSwapInput,
                                  SwapConfirmationsSettings, TakerSwap, PAYMENT_LOCKTIME};
        use coins::lp_coininit;
        use common::mm_ctx::MmCtxBuilder;
        use common::new_uuid;
        use common::now_ms;
        use futures::future::join;
        use futures::{Future, TryFutureExt};

        let conf_settings = SwapConfirmationsSettings {
            maker_coin_confs: 0,
            maker_coin_nota: false,
            taker_coin_confs: 0,
            taker_coin_nota: false,
        };
        setInterval(&EXECUTOR_INTERVAL.closure, 200);
        let uuid = new_uuid();
        let key_pair_taker =
            key_pair_from_seed("spice describe gravity federal blast come thank unfair canal monkey style afraid")
                .unwrap();
        let key_pair_maker =
            key_pair_from_seed("also shoot benefit prefer juice shell elder veteran woman mimic image kidney").unwrap();
        let conf = json!({
            "coins":[
               {"coin":"ETH","name":"ethereum","protocol":{"type":"ETH"},"rpcport":80,"mm2":1},
               {"coin":"JST","name":"jst","rpcport":80,"mm2":1,"protocol":{"type":"ERC20","protocol_data":{"platform":"ETH","contract_address":"0x2b294F029Fde858b2c62184e8390591755521d8E"}}}
            ]
        });
        let ctx_taker = MmCtxBuilder::new()
            .with_conf(conf.clone())
            .with_secp256k1_key_pair(key_pair_taker)
            .into_mm_arc();
        let ctx_maker = MmCtxBuilder::new()
            .with_conf(conf)
            .with_secp256k1_key_pair(key_pair_maker)
            .into_mm_arc();
        let taker_persistent_pub = (**ctx_taker.secp256k1_key_pair().public()).into();
        let maker_persistent_pub = (**ctx_maker.secp256k1_key_pair().public()).into();

        let req = json!({
            "urls":["http://195.201.0.6:8565"],
            "swap_contract_address":"0xa09ad3cd7e96586ebd05a2607ee56b56fb2db8fd"
        });
        let eth_taker = lp_coininit(&ctx_taker, "ETH", &req).await.unwrap();
        let jst_taker = lp_coininit(&ctx_taker, "JST", &req).await.unwrap();
        let eth_maker = lp_coininit(&ctx_maker, "ETH", &req).await.unwrap();
        let jst_maker = lp_coininit(&ctx_maker, "JST", &req).await.unwrap();
        let taker_swap = TakerSwap::new(
            ctx_taker.clone(),
            [0; 32].into(),
            1.into(),
            1.into(),
            taker_persistent_pub,
            uuid,
            conf_settings.clone(),
            eth_taker,
            jst_taker,
            PAYMENT_LOCKTIME,
        );

        let maker_swap = MakerSwap::new(
            ctx_maker.clone(),
            [0; 32].into(),
            1.into(),
            1.into(),
            maker_persistent_pub,
            uuid,
            conf_settings,
            eth_maker,
            jst_maker,
            PAYMENT_LOCKTIME,
        );

        let taker_swap_fut = run_taker_swap(RunTakerSwapInput::StartNew(taker_swap), ctx_taker);
        let maker_swap_fut = run_maker_swap(RunMakerSwapInput::StartNew(maker_swap), ctx_maker);
        join(taker_swap_fut, maker_swap_fut).await;
    }
}<|MERGE_RESOLUTION|>--- conflicted
+++ resolved
@@ -5210,7 +5210,6 @@
 }
 
 #[test]
-<<<<<<< HEAD
 fn test_sell_min_volume_dust() {
     let bob_passphrase = get_passphrase(&".env.client", "BOB_PASSPHRASE").unwrap();
 
@@ -5266,9 +5265,7 @@
 }
 
 #[test]
-=======
-#[cfg(not(target_arch = "wasm32"))]
->>>>>>> 9e4b9b94
+#[cfg(not(target_arch = "wasm32"))]
 fn test_buy_min_volume() {
     let bob_passphrase = get_passphrase(&".env.client", "BOB_PASSPHRASE").unwrap();
 
