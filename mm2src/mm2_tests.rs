use bigdecimal::BigDecimal;
use common::slurp;
#[cfg(not(feature = "native"))]
use common::call_back;
use common::for_tests::{enable_electrum, from_env_file, get_passphrase, mm_spat, LocalStart, MarketMakerIt};
#[cfg(feature = "native")]
use common::for_tests::mm_dump;
use common::privkey::key_pair_from_seed;
#[cfg(not(feature = "native"))]
use common::mm_ctx::MmArc;
use futures::executor::block_on;
#[cfg(feature = "native")]
use hyper::StatusCode;
#[cfg(feature = "native")]
use hyper::header::ACCESS_CONTROL_ALLOW_ORIGIN;
use peers;
use serde_json::{self as json, Value as Json};
use std::collections::HashMap;
use std::convert::identity;
use std::env::{self, var};
use std::path::{Path, PathBuf};
use std::thread;
use std::time::Duration;
<<<<<<< HEAD
use super::{lp_main};
=======
use super::lp_main;
>>>>>>> f252ced1

// TODO: Consider and/or try moving the integration tests into separate Rust files.
// "Tests in your src files should be unit tests, and tests in tests/ should be integration-style tests."
// - https://doc.rust-lang.org/cargo/guide/tests.html

/// Asks MM to enable the given currency in native mode.  
/// Returns the RPC reply containing the corresponding wallet address.
#[cfg(feature = "native")]
fn enable_native(mm: &MarketMakerIt, coin: &str, urls: Vec<&str>) -> Json {
    let native = unwrap! (mm.rpc (json! ({
        "userpass": mm.userpass,
        "method": "enable",
        "coin": coin,
        "urls": urls,
        // Dev chain swap contract address
        "swap_contract_address": "0xa09ad3cd7e96586ebd05a2607ee56b56fb2db8fd",
        "mm2": 1,
    })));
    assert_eq! (native.0, StatusCode::OK, "'enable' failed: {}", native.1);
    unwrap!(json::from_str(&native.1))
}

#[cfg(not(feature = "native"))]
fn enable_native(_mm: &MarketMakerIt, _coin: &str, _urls: Vec<&str>) -> Json {
    unimplemented!()
}

/// Enables BEER, PIZZA, ETOMIC and ETH.
/// Returns the RPC replies containing the corresponding wallet addresses.
#[cfg(feature = "native")]
fn enable_coins(mm: &MarketMakerIt) -> Vec<(&'static str, Json)> {
    let mut replies = Vec::new();
    replies.push (("BEER", enable_native (mm, "BEER", vec![])));
    replies.push (("PIZZA", enable_native (mm, "PIZZA", vec![])));
    replies.push (("ETOMIC", enable_native(mm, "ETOMIC", vec![])));
    replies.push (("ETH", enable_native (mm, "ETH", vec!["http://195.201.0.6:8545"])));
    replies
}

fn enable_coins_eth_electrum(mm: &MarketMakerIt, eth_urls: Vec<&str>) -> HashMap<&'static str, Json> {
    let mut replies = HashMap::new();
    replies.insert ("BEER", enable_electrum (mm, "BEER", vec!["test1.cipig.net:10022","test2.cipig.net:10022","test3.cipig.net:10022"]));
    replies.insert ("PIZZA", enable_electrum (mm, "PIZZA", vec!["test1.cipig.net:10024","test2.cipig.net:10024","test3.cipig.net:10024"]));
    replies.insert ("ETOMIC", enable_electrum (mm, "ETOMIC", vec!["test1.cipig.net:10025","test2.cipig.net:10025"]));
    replies.insert ("ETH", enable_native (mm, "ETH", eth_urls.clone()));
    replies.insert ("JST", enable_native (mm, "JST", eth_urls));
    replies
}

fn addr_from_enable(enable_response: &Json) -> Json {
    enable_response["address"].clone()
}

/*
portfolio is removed from dependencies temporary
#[test]
#[ignore]
fn test_autoprice_coingecko() {portfolio::portfolio_tests::test_autoprice_coingecko (local_start())}

#[test]
#[ignore]
fn test_autoprice_coinmarketcap() {portfolio::portfolio_tests::test_autoprice_coinmarketcap (local_start())}

#[test]
fn test_fundvalue() {portfolio::portfolio_tests::test_fundvalue (local_start())}
*/

/// Integration test for RPC server.
/// Check that MM doesn't crash in case of invalid RPC requests
#[test]
fn test_rpc() {
    let (_, mut mm, _dump_log, _dump_dashboard) = mm_spat (local_start(), &identity);
    unwrap! (block_on (mm.wait_for_log (19., |log| log.contains (">>>>>>>>> DEX stats "))));

    let no_method = unwrap! (mm.rpc (json! ({
        "userpass": mm.userpass,
        "coin": "BEER",
        "ipaddr": "test1.cipig.net",
        "port": 10022
    })));
    assert! (no_method.0.is_server_error());
    assert_eq!((no_method.2)[ACCESS_CONTROL_ALLOW_ORIGIN], "http://localhost:4000");

    let not_json = unwrap! (mm.rpc_str("It's just a string"));
    assert! (not_json.0.is_server_error());
    assert_eq!((not_json.2)[ACCESS_CONTROL_ALLOW_ORIGIN], "http://localhost:4000");

    let unknown_method = unwrap! (mm.rpc (json! ({
        "method": "unknown_method",
    })));

    assert! (unknown_method.0.is_server_error());
    assert_eq!((unknown_method.2)[ACCESS_CONTROL_ALLOW_ORIGIN], "http://localhost:4000");

    let version = unwrap! (mm.rpc (json! ({
        "userpass": mm.userpass,
        "method": "version",
    })));
    assert_eq!(version.0, StatusCode::OK);
    assert_eq!((version.2)[ACCESS_CONTROL_ALLOW_ORIGIN], "http://localhost:4000");

    let help = unwrap! (mm.rpc (json! ({
        "userpass": mm.userpass,
        "method": "help",
    })));
    assert_eq!(help.0, StatusCode::OK);
    assert_eq!((help.2)[ACCESS_CONTROL_ALLOW_ORIGIN], "http://localhost:4000");

    unwrap! (mm.stop());
    // unwrap! (mm.wait_for_log (9., &|log| log.contains ("on_stop] firing shutdown_tx!")));
    // TODO (workaround libtorrent hanging in delete) // unwrap! (mm.wait_for_log (9., &|log| log.contains ("LogState] Bye!")));
}

/// This is not a separate test but a helper used by `MarketMakerIt` to run the MarketMaker from the test binary.
#[test]
fn test_mm_start() {
    if let Ok (conf) = var ("_MM2_TEST_CONF") {
        log! ("test_mm_start] Starting the MarketMaker...");
        let conf: Json = unwrap! (json::from_str (&conf));
        unwrap! (lp_main (conf, &|_ctx|()))
    }
}

#[allow(unused_variables)]
fn chdir (dir: &Path) {
    #[cfg(feature = "native")] {
        #[cfg(not(windows))] {
            use std::ffi::CString;
            let dirˢ = unwrap! (dir.to_str());
            let dirᶜ = unwrap! (CString::new (dirˢ));
            let rc = unsafe {libc::chdir (dirᶜ.as_ptr())};
            assert_eq! (rc, 0, "Can not chdir to {:?}", dir);
        }

        #[cfg(windows)] {
            use std::ffi::CString;
            use winapi::um::processenv::SetCurrentDirectoryA;
            let dir = unwrap! (dir.to_str());
            let dir = unwrap! (CString::new (dir));
            // https://docs.microsoft.com/en-us/windows/desktop/api/WinBase/nf-winbase-setcurrentdirectory
            let rc = unsafe {SetCurrentDirectoryA (dir.as_ptr())};
            assert_ne! (rc, 0);
        }
    }
}

/// Typically used when the `LOCAL_THREAD_MM` env is set, helping debug the tested MM.  
/// NB: Accessing `lp_main` this function have to reside in the mm2 binary crate. We pass a pointer to it to subcrates.
#[cfg(feature = "native")]
fn local_start_impl (folder: PathBuf, log_path: PathBuf, mut conf: Json) {
    unwrap! (thread::Builder::new().name ("MM".into()) .spawn (move || {
        if conf["log"].is_null() {
            conf["log"] = unwrap! (log_path.to_str()) .into();
        } else {
            let path = Path::new (unwrap! (conf["log"].as_str(), "log is not a string"));
            assert_eq! (log_path, path);
        }

        log! ({"local_start] MM in a thread, log {:?}.", log_path});

        chdir (&folder);

        unwrap! (lp_main (conf, &|_ctx|()))
    }));
}

/// Starts the WASM version of MM.
#[cfg(not(feature = "native"))]
fn wasm_start_impl (ctx: MmArc) {
    let netid = ctx.conf["netid"].as_u64().unwrap_or (0) as u16;
    let (_, pubport, _) = unwrap! (super::lp_ports (netid));
    common::executor::spawn (async move {
        unwrap! (super::lp_init (pubport, ctx) .await);
    })
}

#[cfg(feature = "native")]
fn local_start() -> LocalStart {local_start_impl}

#[cfg(not(feature = "native"))]
fn local_start() -> LocalStart {wasm_start_impl}

macro_rules! local_start {
    ($who: expr) => {
        if cfg!(feature = "native") {
            match var ("LOCAL_THREAD_MM") {Ok (ref e) if e == $who => Some (local_start()), _ => None}
        } else {
            Some (local_start())
        }
    };
}

/// Invokes the RPC "notify" method, adding a node to the peer-to-peer ring.
#[test]
fn test_notify() {
    let (_passphrase, mut mm, _dump_log, _dump_dashboard) = mm_spat (local_start(), &identity);
    unwrap! (block_on (mm.wait_for_log (19., |log| log.contains (">>>>>>>>> DEX stats "))));

    let notify = unwrap! (mm.rpc (json! ({
        "method": "notify",
        "rmd160": "9562c4033b6ac1ea2378636a782ce5fdf7ee9a2d",
        "pub": "5eb48483573d44f1b24e33414273384c2f0ae15ecab7f700fb3042f904b09820",
        "pubsecp": "0342407c81e408d9d6cdec35576d7284b712ee4062cb908574b5bc6bb46406f8ad",
        "timestamp": 1541434098,
        "sig":  "1f1e2198d890eeb2fc0004d092ff1266c1be10ca16a0cbe169652c2dc1b3150e5918fd9c7fc5161a8f05f4384eb05fc92e4e9c1abb551795f447b0433954f29990",
        "isLP": "45.32.19.196",
        "session": 1540419658,
    })));
    assert_eq! (notify.0, StatusCode::OK, "notify reply: {:?}", notify);
    //unwrap! (mm.wait_for_log (9., &|log| log.contains ("lp_notify_recv] hailed by peer: 45.32.19.196")));
}

/// https://github.com/artemii235/SuperNET/issues/241
#[test]
fn alice_can_see_the_active_order_after_connection() {
    let coins = json!([
        {"coin":"BEER","asset":"BEER","rpcport":8923,"txversion":4},
        {"coin":"PIZZA","asset":"PIZZA","rpcport":11608,"txversion":4},
        {"coin":"ETOMIC","asset":"ETOMIC","rpcport":10271,"txversion":4},
        {"coin":"ETH","name":"ethereum","etomic":"0x0000000000000000000000000000000000000000","rpcport":80},
        {"coin":"JST","name":"jst","etomic":"0xc0eb7AeD740E1796992A08962c15661bDEB58003"}
    ]);

    // start bob and immediately place the order
    let mut mm_bob = unwrap! (MarketMakerIt::start (
        json! ({
            "gui": "nogui",
            "netid": 9998,
            "myipaddr": env::var ("BOB_TRADE_IP") .ok(),
            "rpcip": env::var ("BOB_TRADE_IP") .ok(),
            "canbind": env::var ("BOB_TRADE_PORT") .ok().map (|s| unwrap! (s.parse::<i64>())),
            "passphrase": "bob passphrase",
            "coins": coins,
            "rpc_password": "pass",
            "i_am_seed": true,
        }),
        "pass".into(),
        local_start! ("bob")
    ));
    let (_bob_dump_log, _bob_dump_dashboard) = mm_dump (&mm_bob.log_path);
    log!({"Bob log path: {}", mm_bob.log_path.display()});
    unwrap! (block_on (mm_bob.wait_for_log (22., |log| log.contains (">>>>>>>>> DEX stats "))));
    // Enable coins on Bob side. Print the replies in case we need the "address".
    log! ({"enable_coins (bob): {:?}", enable_coins_eth_electrum (&mm_bob, vec!["http://195.201.0.6:8545"])});
    // issue sell request on Bob side by setting base/rel price
    log!("Issue bob sell request");
    let rc = unwrap! (mm_bob.rpc (json! ({
        "userpass": mm_bob.userpass,
        "method": "setprice",
        "base": "BEER",
        "rel": "PIZZA",
        "price": 0.9,
        "volume": "0.9",
    })));
    assert! (rc.0.is_success(), "!setprice: {}", rc.1);

    thread::sleep(Duration::from_secs(12));

    // Bob orderbook must show the new order
    log!("Get BEER/PIZZA orderbook on Bob side");
    let rc = unwrap! (mm_bob.rpc (json! ({
        "userpass": mm_bob.userpass,
        "method": "orderbook",
        "base": "BEER",
        "rel": "PIZZA",
    })));
    assert! (rc.0.is_success(), "!orderbook: {}", rc.1);

    let bob_orderbook: Json = unwrap!(json::from_str(&rc.1));
    log!("Bob orderbook " [bob_orderbook]);
    let asks = bob_orderbook["asks"].as_array().unwrap();
    assert!(asks.len() > 0, "Bob BEER/PIZZA asks are empty");
    let vol = asks[0]["maxvolume"].as_f64().unwrap();
    assert_eq!(vol, 0.9);

    let mut mm_alice = unwrap! (MarketMakerIt::start (
        json! ({
            "gui": "nogui",
            "netid": 9998,
            "myipaddr": env::var ("ALICE_TRADE_IP") .ok(),
            "rpcip": env::var ("ALICE_TRADE_IP") .ok(),
            "passphrase": "alice passphrase",
            "coins": coins,
            "seednodes": [fomat!((mm_bob.ip))],
            "rpc_password": "pass",
        }),
        "pass".into(),
        local_start! ("alice")
    ));

    let (_alice_dump_log, _alice_dump_dashboard) = mm_dump (&mm_alice.log_path);
    log!({"Alice log path: {}", mm_alice.log_path.display()});

    unwrap! (block_on (mm_alice.wait_for_log (22., |log| log.contains (">>>>>>>>> DEX stats "))));

    // Enable coins on Alice side. Print the replies in case we need the "address".
    log! ({"enable_coins (alice): {:?}", enable_coins_eth_electrum (&mm_alice, vec!["http://195.201.0.6:8545"])});

    for _ in 0..2 {
        // Alice should be able to see the order no later than 10 seconds after connecting to bob
        thread::sleep(Duration::from_secs(10));
        log!("Get BEER/PIZZA orderbook on Alice side");
        let rc = unwrap!(mm_alice.rpc (json! ({
            "userpass": mm_alice.userpass,
            "method": "orderbook",
            "base": "BEER",
            "rel": "PIZZA",
        })));
        assert!(rc.0.is_success(), "!orderbook: {}", rc.1);

        let alice_orderbook: Json = unwrap!(json::from_str(&rc.1));
        log!("Alice orderbook " [alice_orderbook]);
        let asks = alice_orderbook["asks"].as_array().unwrap();
        assert_eq!(asks.len(), 1, "Alice BEER/PIZZA orderbook must have exactly 1 ask");
        let vol = asks[0]["maxvolume"].as_f64().unwrap();
        assert_eq!(vol, 0.9);
        // orderbook must display valid Bob address
        let address = asks[0]["address"].as_str().unwrap();
        assert_eq!("RRnMcSeKiLrNdbp91qNVQwwXx5azD4S4CD", address);
    }

    unwrap! (mm_bob.stop());
    unwrap! (mm_alice.stop());
}

#[test]
fn test_status() {common::log::tests::test_status()}

#[test]
fn peers_dht() {
    block_on (peers::peers_tests::peers_dht())
}

#[test]
#[ignore]
fn peers_direct_send() {peers::peers_tests::peers_direct_send()}

#[test]
fn peers_http_fallback_recv() {peers::peers_tests::peers_http_fallback_recv()}

#[test]
fn peers_http_fallback_kv() {peers::peers_tests::peers_http_fallback_kv()}

#[test]
fn test_my_balance() {
    let coins = json!([
        {"coin":"BEER","asset":"BEER","rpcport":8923,"txversion":4},
    ]);

    let mut mm = unwrap! (MarketMakerIt::start (
        json! ({
            "gui": "nogui",
            "netid": 9998,
            "myipaddr": env::var ("BOB_TRADE_IP") .ok(),
            "rpcip": env::var ("BOB_TRADE_IP") .ok(),
            "passphrase": "bob passphrase",
            "coins": coins,
            "i_am_seed": true,
            "rpc_password": "pass",
        }),
        "pass".into(),
        local_start! ("bob")
    ));
    let (_dump_log, _dump_dashboard) = mm_dump (&mm.log_path);
    log!({"log path: {}", mm.log_path.display()});
    unwrap! (block_on (mm.wait_for_log (22., |log| log.contains (">>>>>>>>> DEX stats "))));
    // Enable BEER.
    let json = enable_electrum(&mm, "BEER", vec!["test1.cipig.net:10022","test2.cipig.net:10022","test3.cipig.net:10022"]);
    let balance_on_enable = unwrap!(json["balance"].as_str());
    assert_eq!(balance_on_enable, "1");

    let my_balance = unwrap! (mm.rpc (json! ({
        "userpass": mm.userpass,
        "method": "my_balance",
        "coin": "BEER",
    })));
    assert_eq! (my_balance.0, StatusCode::OK, "RPC «my_balance» failed with status «{}»", my_balance.0);
    let json: Json = unwrap!(json::from_str(&my_balance.1));
    let my_balance = unwrap!(json["balance"].as_str());
    assert_eq!(my_balance, "1");
    let my_address = unwrap!(json["address"].as_str());
    assert_eq!(my_address, "RRnMcSeKiLrNdbp91qNVQwwXx5azD4S4CD");
}

fn check_set_price_fails(mm: &MarketMakerIt, base: &str, rel: &str) {
    let rc = unwrap! (mm.rpc (json! ({
        "userpass": mm.userpass,
        "method": "setprice",
        "base": base,
        "rel": rel,
        "price": 0.9
    })));
    assert! (rc.0.is_server_error(), "!setprice success but should be error: {}", rc.1);
}

fn check_buy_fails(mm: &MarketMakerIt, base: &str, rel: &str, vol: f64) {
    let rc = unwrap! (mm.rpc (json! ({
        "userpass": mm.userpass,
        "method": "buy",
        "base": base,
        "rel": rel,
        "relvolume": vol,
        "price": 0.9
    })));
    assert! (rc.0.is_server_error(), "!buy success but should be error: {}", rc.1);
}

fn check_sell_fails(mm: &MarketMakerIt, base: &str, rel: &str, vol: f64) {
    let rc = unwrap! (mm.rpc (json! ({
        "userpass": mm.userpass,
        "method": "sell",
        "base": base,
        "rel": rel,
        "basevolume": vol,
        "price": 0.9
    })));
    assert! (rc.0.is_server_error(), "!sell success but should be error: {}", rc.1);
}

#[test]
fn test_check_balance_on_order_post() {
    let coins = json!([
        {"coin":"BEER","asset":"BEER","rpcport":8923,"txversion":4},
        {"coin":"PIZZA","asset":"PIZZA","rpcport":11608,"txversion":4},
        {"coin":"ETOMIC","asset":"ETOMIC","rpcport":10271,"txversion":4},
        {"coin":"ETH","name":"ethereum","etomic":"0x0000000000000000000000000000000000000000","rpcport":80},
        {"coin":"JST","name":"jst","etomic":"0x2b294F029Fde858b2c62184e8390591755521d8E"}
    ]);

    // start bob and immediately place the order
    let mut mm = unwrap! (MarketMakerIt::start (
        json! ({
            "gui": "nogui",
            "netid": 9998,
            "myipaddr": env::var ("BOB_TRADE_IP") .ok(),
            "rpcip": env::var ("BOB_TRADE_IP") .ok(),
            "canbind": env::var ("BOB_TRADE_PORT") .ok().map (|s| unwrap! (s.parse::<i64>())),
            "passphrase": "bob passphrase",
            "coins": coins,
            "i_am_seed": true,
            "rpc_password": "pass",
        }),
        "pass".into(),
        local_start! ("bob")
    ));
    let (_dump_log, _dump_dashboard) = mm_dump (&mm.log_path);
    log!({"Log path: {}", mm.log_path.display()});
    unwrap! (block_on (mm.wait_for_log (22., |log| log.contains (">>>>>>>>> DEX stats "))));
    // Enable coins. Print the replies in case we need the "address".
    log! ({"enable_coins (bob): {:?}", enable_coins_eth_electrum (&mm, vec!["http://195.201.0.6:8565"])});
    // issue sell request by setting base/rel price

    // Expect error as PIZZA balance is 0
    check_set_price_fails(&mm, "PIZZA", "BEER");
    // Address has enough BEER, but doesn't have ETH, so setprice call should fail because maker will not have gas to spend ETH taker payment.
    check_set_price_fails(&mm, "BEER", "ETH");
    // Address has enough BEER, but doesn't have ETH, so setprice call should fail because maker will not have gas to spend ERC20 taker payment.
    check_set_price_fails(&mm, "BEER", "JST");

    // Expect error as PIZZA balance is 0
    check_buy_fails(&mm, "BEER", "PIZZA", 0.1);
    // BEER balance is sufficient, but amount is too small, the dex fee will result to dust error from RPC
    check_buy_fails(&mm, "PIZZA", "BEER", 0.000770);
    // Address has enough BEER, but doesn't have ETH, so buy call should fail because taker will not have gas to spend ETH maker payment.
    check_buy_fails(&mm, "ETH", "BEER", 0.1);
    // Address has enough BEER, but doesn't have ETH, so buy call should fail because taker will not have gas to spend ERC20 maker payment.
    check_buy_fails(&mm, "JST", "BEER", 0.1);

    // Expect error as PIZZA balance is 0
    check_sell_fails(&mm, "BEER", "PIZZA", 0.1);
    // BEER balance is sufficient, but amount is too small, the dex fee will result to dust error from RPC
    check_sell_fails(&mm, "PIZZA", "BEER", 0.000770);
    // Address has enough BEER, but doesn't have ETH, so buy call should fail because taker will not have gas to spend ETH maker payment.
    check_sell_fails(&mm, "ETH", "BEER", 0.1);
    // Address has enough BEER, but doesn't have ETH, so buy call should fail because taker will not have gas to spend ERC20 maker payment.
    check_sell_fails(&mm, "JST", "BEER", 0.1);
}

#[test]
fn test_rpc_password_from_json() {
    let coins = json!([
        {"coin":"BEER","asset":"BEER","rpcport":8923,"txversion":4},
        {"coin":"PIZZA","asset":"PIZZA","rpcport":11608,"txversion":4},
    ]);

    // do not allow empty password
    let mut err_mm1 = unwrap!(MarketMakerIt::start (
        json! ({
            "gui": "nogui",
            "netid": 9998,
            "passphrase": "bob passphrase",
            "coins": coins,
            "rpc_password": "",
            "i_am_seed": true,
        }),
        "password".into(),
        local_start! ("bob")
    ));
    unwrap! (block_on (err_mm1.wait_for_log (5., |log| log.contains ("rpc_password must not be empty"))));

    // do not allow empty password
    let mut err_mm2 = unwrap!(MarketMakerIt::start (
        json! ({
            "gui": "nogui",
            "netid": 9998,
            "passphrase": "bob passphrase",
            "coins": coins,
            "rpc_password": {"key":"value"},
            "i_am_seed": true,
        }),
        "password".into(),
        local_start! ("bob")
    ));
    unwrap! (block_on (err_mm2.wait_for_log (5., |log| log.contains ("rpc_password must be string"))));

    let mut mm = unwrap! (MarketMakerIt::start (
        json! ({
            "gui": "nogui",
            "netid": 9998,
            "passphrase": "bob passphrase",
            "coins": coins,
            "rpc_password": "password",
            "i_am_seed": true,
        }),
        "password".into(),
        local_start! ("bob")
    ));
    let (_dump_log, _dump_dashboard) = mm_dump (&mm.log_path);
    log!({"Log path: {}", mm.log_path.display()});
    unwrap! (block_on (mm.wait_for_log (22., |log| log.contains (">>>>>>>>> DEX stats "))));
    let electrum_invalid = unwrap! (mm.rpc (json! ({
        "userpass": "password1",
        "method": "electrum",
        "coin": "BEER",
        "servers": [{"url":"test1.cipig.net:10022"},{"url":"test2.cipig.net:10022"},{"url":"test3.cipig.net:10022"}],
        "mm2": 1,
    })));

    // electrum call must fail if invalid password is provided
    assert! (electrum_invalid.0.is_server_error(),"RPC «electrum» should have failed with server error, but got «{}», response «{}»", electrum_invalid.0, electrum_invalid.1);

    let electrum = unwrap! (mm.rpc (json! ({
        "userpass": mm.userpass,
        "method": "electrum",
        "coin": "BEER",
        "servers": [{"url":"test1.cipig.net:10022"},{"url":"test2.cipig.net:10022"},{"url":"test3.cipig.net:10022"}],
        "mm2": 1,
    })));

    // electrum call must be successful with RPC password from config
    assert_eq! (electrum.0, StatusCode::OK, "RPC «electrum» failed with status «{}», response «{}»", electrum.0, electrum.1);

    let electrum = unwrap! (mm.rpc (json! ({
        "userpass": mm.userpass,
        "method": "electrum",
        "coin": "PIZZA",
        "servers": [{"url":"test1.cipig.net:10024"},{"url":"test2.cipig.net:10024"},{"url":"test3.cipig.net:10024"}],
        "mm2": 1,
    })));

    // electrum call must be successful with RPC password from config
    assert_eq! (electrum.0, StatusCode::OK, "RPC «electrum» failed with status «{}», response «{}»", electrum.0, electrum.1);

    let orderbook = unwrap! (mm.rpc (json! ({
        "userpass": mm.userpass,
        "method": "orderbook",
        "base": "BEER",
        "rel": "PIZZA",
    })));

    // orderbook call must be successful with RPC password from config
    assert_eq! (orderbook.0, StatusCode::OK, "RPC «orderbook» failed with status «{}», response «{}»", orderbook.0, orderbook.1);
}

#[test]
fn test_rpc_password_from_json_no_userpass() {
    let coins = json!([
        {"coin":"BEER","asset":"BEER","rpcport":8923,"txversion":4},
    ]);

    let mut mm = unwrap! (MarketMakerIt::start (
        json! ({
            "gui": "nogui",
            "netid": 9998,
            "passphrase": "bob passphrase",
            "coins": coins,
            "i_am_seed": true,
        }),
        "password".into(),
        local_start! ("bob")
    ));
    let (_dump_log, _dump_dashboard) = mm_dump (&mm.log_path);
    log!({"Log path: {}", mm.log_path.display()});
    unwrap! (block_on (mm.wait_for_log (22., |log| log.contains (">>>>>>>>> DEX stats "))));
    let electrum = unwrap! (mm.rpc (json! ({
        "method": "electrum",
        "coin": "BEER",
        "urls": ["test2.cipig.net:10022"],
    })));

    // electrum call must return 500 status code
    assert! (electrum.0.is_server_error(), "RPC «electrum» should have failed with server error, but got «{}», response «{}»", electrum.0, electrum.1);
}

/// Helper function requesting my swap status and checking it's events
fn check_my_swap_status(
    mm: &MarketMakerIt,
    uuid: &str,
    expected_success_events: &Vec<&str>,
    expected_error_events: &Vec<&str>,
    maker_amount: BigDecimal,
    taker_amount: BigDecimal,
) {
    let response = unwrap!(mm.rpc (json! ({
            "userpass": mm.userpass,
            "method": "my_swap_status",
            "params": {
                "uuid": uuid,
            }
        })));
    assert!(response.0.is_success(), "!status of {}: {}", uuid, response.1);
    let status_response: Json = unwrap!(json::from_str(&response.1));
    let success_events: Vec<String> = unwrap!(json::from_value(status_response["result"]["success_events"].clone()));
    assert_eq!(expected_success_events, &success_events);
    let error_events: Vec<String> = unwrap!(json::from_value(status_response["result"]["error_events"].clone()));
    assert_eq!(expected_error_events, &error_events);

    let events_array = unwrap!(status_response["result"]["events"].as_array());
    let actual_maker_amount = unwrap!(json::from_value(events_array[0]["event"]["data"]["maker_amount"].clone()));
    assert_eq!(maker_amount, actual_maker_amount);
    let actual_taker_amount = unwrap!(json::from_value(events_array[0]["event"]["data"]["taker_amount"].clone()));
    assert_eq!(taker_amount, actual_taker_amount);
    let actual_events = events_array.iter().map(|item| unwrap!(item["event"]["type"].as_str()));
    let actual_events: Vec<&str> = actual_events.collect();
    assert_eq!(expected_success_events, &actual_events);
}

fn check_stats_swap_status(
    mm: &MarketMakerIt,
    uuid: &str,
    maker_expected_events: &Vec<&str>,
    taker_expected_events: &Vec<&str>,
) {
    let response = unwrap!(mm.rpc (json! ({
            "method": "stats_swap_status",
            "params": {
                "uuid": uuid,
            }
        })));
    assert!(response.0.is_success(), "!status of {}: {}", uuid, response.1);
    let status_response: Json = unwrap!(json::from_str(&response.1));
    let maker_events_array = unwrap!(status_response["result"]["maker"]["events"].as_array());
    let taker_events_array = unwrap!(status_response["result"]["taker"]["events"].as_array());
    let maker_actual_events = maker_events_array.iter().map(|item| unwrap!(item["event"]["type"].as_str()));
    let maker_actual_events: Vec<&str> = maker_actual_events.collect();
    let taker_actual_events = taker_events_array.iter().map(|item| unwrap!(item["event"]["type"].as_str()));
    let taker_actual_events: Vec<&str> = taker_actual_events.collect();
    assert_eq!(maker_expected_events, &maker_actual_events);
    assert_eq!(taker_expected_events, &taker_actual_events);
}

fn check_recent_swaps(
    mm: &MarketMakerIt,
    expected_len: usize,
) {
    let response = unwrap!(mm.rpc (json! ({
            "method": "my_recent_swaps",
            "userpass": mm.userpass,
        })));
    assert!(response.0.is_success(), "!status of my_recent_swaps {}", response.1);
    let swaps_response: Json = unwrap!(json::from_str(&response.1));
    let swaps: &Vec<Json> = unwrap!(swaps_response["result"]["swaps"].as_array());
    assert_eq!(expected_len, swaps.len());
}

/// Trading test using coins with remote RPC (Electrum, ETH nodes), it needs only ENV variables to be set, coins daemons are not required.
/// Trades few pairs concurrently to speed up the process and also act like "load" test
async fn trade_base_rel_electrum (pairs: Vec<(&'static str, &'static str)>) {
    let bob_passphrase = unwrap! (get_passphrase (&".env.seed", "BOB_PASSPHRASE"));
    let alice_passphrase = unwrap! (get_passphrase (&".env.client", "ALICE_PASSPHRASE"));

    let coins = json! ([
        {"coin":"BEER","asset":"BEER"},
        {"coin":"PIZZA","asset":"PIZZA"},
        {"coin":"ETOMIC","asset":"ETOMIC"},
        {"coin":"ETH","name":"ethereum","etomic":"0x0000000000000000000000000000000000000000"},
        {"coin":"JST","name":"jst","etomic":"0x2b294F029Fde858b2c62184e8390591755521d8E"}
    ]);

    let mut mm_bob = unwrap! (MarketMakerIt::start (
        json! ({
            "gui": "nogui",
            "netid": 8999,
            "dht": "on",  // Enable DHT without delay.
            "myipaddr": env::var ("BOB_TRADE_IP") .ok(),
            "rpcip": env::var ("BOB_TRADE_IP") .ok(),
            "canbind": env::var ("BOB_TRADE_PORT") .ok().map (|s| unwrap! (s.parse::<i64>())),
            "passphrase": bob_passphrase,
            "coins": coins,
            "rpc_password": "password",
            "i_am_seed": true,
        }),
        "password".into(),
        local_start! ("bob")
    ));

    let (_bob_dump_log, _bob_dump_dashboard) = mm_bob.mm_dump();
    #[cfg(feature = "native")] {log! ({"Bob log path: {}", mm_bob.log_path.display()})}

    // Both Alice and Bob might try to bind on the "0.0.0.0:47773" DHT port in this test
    // (because the local "127.0.0.*:47773" addresses aren't that useful for DHT).
    // We want to give Bob a headstart in acquiring the port,
    // because Alice will then be able to directly reach it (thanks to "seednode").
    // Direct communication is not required in this test, but it's nice to have.
    wait_log_re! (mm_bob, 9., "preferred port");

    let mut mm_alice = unwrap! (MarketMakerIt::start (
        json! ({
            "gui": "nogui",
            "netid": 8999,
            "dht": "on",  // Enable DHT without delay.
            "myipaddr": env::var ("ALICE_TRADE_IP") .ok(),
            "rpcip": env::var ("ALICE_TRADE_IP") .ok(),
            "passphrase": alice_passphrase,
            "coins": coins,
            "seednodes": [fomat!((mm_bob.ip))],
            "rpc_password": "password",
        }),
        "password".into(),
        local_start! ("alice")
    ));

    let (_alice_dump_log, _alice_dump_dashboard) = mm_alice.mm_dump();
    #[cfg(feature = "native")] {log! ({"Alice log path: {}", mm_alice.log_path.display()})}

    // wait until both nodes RPC API is active
    unwrap! (mm_bob.wait_for_log (22., |log| log.contains (">>>>>>>>> DEX stats ")) .await);
    unwrap! (mm_alice.wait_for_log (22., |log| log.contains (">>>>>>>>> DEX stats ")) .await);

    // Enable coins on Bob side. Print the replies in case we need the address.
    log! ({"enable_coins (bob): {:?}", enable_coins_eth_electrum (&mm_bob, vec!["http://195.201.0.6:8565"])});
    // Enable coins on Alice side. Print the replies in case we need the address.
    log! ({"enable_coins (alice): {:?}", enable_coins_eth_electrum (&mm_alice, vec!["http://195.201.0.6:8565"])});

    // unwrap! (mm_alice.wait_for_log (999., &|log| log.contains ("set pubkey for ")));

    let mut uuids = vec![];

    // issue sell request on Bob side by setting base/rel price
    for (base, rel) in pairs.iter() {
        log!("Issue bob " (base) "/" (rel) " sell request");
        let rc = unwrap!(mm_bob.rpc (json! ({
            "userpass": mm_bob.userpass,
            "method": "sell",
            "base": base,
            "rel": rel,
            "price": 1,
            "volume": 0.1
        })));
        assert!(rc.0.is_success(), "!setprice: {}", rc.1);
    }
    // allow order to be converted to maker if it's not matched in 30 seconds
    thread::sleep(Duration::from_secs(32));
    for (base, rel) in pairs.iter() {
        log!("Issue alice " (base) "/" (rel) " buy request");
        let rc = unwrap!(mm_alice.rpc (json! ({
            "userpass": mm_alice.userpass,
            "method": "buy",
            "base": base,
            "rel": rel,
            "volume": 0.1,
            "price": 2
        })));
        assert!(rc.0.is_success(), "!buy: {}", rc.1);
        let buy_json: Json = unwrap!(serde_json::from_str(&rc.1));
        uuids.push(unwrap!(buy_json["result"]["uuid"].as_str()).to_owned());
    }

    for (base, rel) in pairs.iter() {
        // ensure the swaps are started
        unwrap! (mm_alice.wait_for_log (5., |log| log.contains (&format!("Entering the taker_swap_loop {}/{}", base, rel))) .await);
        unwrap! (mm_bob.wait_for_log (5., |log| log.contains (&format!("Entering the maker_swap_loop {}/{}", base, rel))) .await);
    }

    let maker_success_events = vec!["Started", "Negotiated", "TakerFeeValidated", "MakerPaymentSent",
                                    "TakerPaymentReceived", "TakerPaymentWaitConfirmStarted",
                                    "TakerPaymentValidatedAndConfirmed", "TakerPaymentSpent", "Finished"];

    let maker_error_events = vec!["StartFailed", "NegotiateFailed", "TakerFeeValidateFailed",
                                  "MakerPaymentTransactionFailed", "MakerPaymentDataSendFailed",
                                  "TakerPaymentValidateFailed", "TakerPaymentSpendFailed", "MakerPaymentRefunded",
                                  "MakerPaymentRefundFailed"];

    let taker_success_events = vec!["Started", "Negotiated", "TakerFeeSent", "MakerPaymentReceived",
                                    "MakerPaymentWaitConfirmStarted", "MakerPaymentValidatedAndConfirmed",
                                    "TakerPaymentSent", "TakerPaymentSpent", "MakerPaymentSpent", "Finished"];

    let taker_error_events = vec!["StartFailed", "NegotiateFailed", "TakerFeeSendFailed", "MakerPaymentValidateFailed",
                                  "TakerPaymentTransactionFailed", "TakerPaymentDataSendFailed", "TakerPaymentWaitForSpendFailed",
                                  "MakerPaymentSpendFailed", "TakerPaymentRefunded", "TakerPaymentRefundFailed"];

    for uuid in uuids.iter() {
        unwrap! (mm_bob.wait_for_log (600., |log| log.contains (&format!("[swap uuid={}] Finished", uuid))) .await);
        unwrap! (mm_alice.wait_for_log (600., |log| log.contains (&format!("[swap uuid={}] Finished", uuid))) .await);
        check_my_swap_status(
            &mm_alice,
            &uuid,
            &taker_success_events,
            &taker_error_events,
            "0.1".parse().unwrap(),
            "0.1".parse().unwrap(),
        );

        check_my_swap_status(
            &mm_bob,
            &uuid,
            &maker_success_events,
            &maker_error_events,
            "0.1".parse().unwrap(),
            "0.1".parse().unwrap(),
        );
    }
    // give nodes 3 seconds to broadcast their swaps data
    thread::sleep(Duration::from_secs(3));
    for uuid in uuids.iter() {
        check_stats_swap_status(
            &mm_alice,
            &uuid,
            &maker_success_events,
            &taker_success_events,
        );

        check_stats_swap_status(
            &mm_bob,
            &uuid,
            &maker_success_events,
            &taker_success_events,
        );
    }

    check_recent_swaps(&mm_alice, uuids.len());
    check_recent_swaps(&mm_bob, uuids.len());
    for (base, rel) in pairs.iter() {
        log!("Get " (base) "/" (rel) " orderbook");
        let rc = unwrap!(mm_bob.rpc (json! ({
            "userpass": mm_bob.userpass,
            "method": "orderbook",
            "base": base,
            "rel": rel,
        })));
        assert!(rc.0.is_success(), "!orderbook: {}", rc.1);

        let bob_orderbook: Json = unwrap!(json::from_str(&rc.1));
        log!((base) "/" (rel) " orderbook " [bob_orderbook]);

        let bids = bob_orderbook["bids"].as_array().unwrap();
        let asks = bob_orderbook["asks"].as_array().unwrap();
        assert_eq!(0, bids.len(), "{} {} bids must be empty", base, rel);
        assert_eq!(0, asks.len(), "{} {} asks must be empty", base, rel);
    }
    unwrap! (mm_bob.stop());
    unwrap! (mm_alice.stop());
}

#[cfg(feature = "native")]
#[test]
fn trade_test_electrum_and_eth_coins() {
    block_on(trade_base_rel_electrum(vec![("ETH", "JST")]));
}

#[cfg(not(feature = "native"))]
#[no_mangle]
pub extern fn trade_test_electrum_and_eth_coins (cb_id: i32) {
    use std::ptr::null;

    common::executor::spawn (async move {
        trade_base_rel_electrum (vec! [("BEER", "ETOMIC"), ("ETH", "JST")]) .await;
        unsafe {call_back (cb_id, null(), 0)}
    })
}

#[cfg(feature = "native")]
fn trade_base_rel_native(base: &str, rel: &str) {
    let (bob_file_passphrase, bob_file_userpass) = from_env_file (slurp (&".env.seed"));
    let (alice_file_passphrase, alice_file_userpass) = from_env_file (slurp (&".env.client"));

    let bob_passphrase = unwrap! (var ("BOB_PASSPHRASE") .ok().or (bob_file_passphrase), "No BOB_PASSPHRASE or .env.seed/PASSPHRASE");
    let bob_userpass = unwrap! (var ("BOB_USERPASS") .ok().or (bob_file_userpass), "No BOB_USERPASS or .env.seed/USERPASS");
    let alice_passphrase = unwrap! (var ("ALICE_PASSPHRASE") .ok().or (alice_file_passphrase), "No ALICE_PASSPHRASE or .env.client/PASSPHRASE");
    let alice_userpass = unwrap! (var ("ALICE_USERPASS") .ok().or (alice_file_userpass), "No ALICE_USERPASS or .env.client/USERPASS");

    let coins = json! ([
        {"coin":"BEER","asset":"BEER"},
        {"coin":"PIZZA","asset":"PIZZA"},
        {"coin":"ETOMIC","asset":"ETOMIC"},
        {"coin":"ETH","name":"ethereum","etomic":"0x0000000000000000000000000000000000000000","rpcport":80}
    ]);

    let mut mm_bob = unwrap! (MarketMakerIt::start (
        json! ({
            "gui": "nogui",
            "netid": 9000,
            "dht": "on",  // Enable DHT without delay.
            "myipaddr": env::var ("BOB_TRADE_IP") .ok(),
            "rpcip": env::var ("BOB_TRADE_IP") .ok(),
            "canbind": env::var ("BOB_TRADE_PORT") .ok().map (|s| unwrap! (s.parse::<i64>())),
            "passphrase": bob_passphrase,
            "coins": coins,
        }),
        bob_userpass,
        match var ("LOCAL_THREAD_MM") {Ok (ref e) if e == "bob" => Some (local_start()), _ => None}
    ));

    let (_bob_dump_log, _bob_dump_dashboard) = mm_dump (&mm_bob.log_path);
    log! ({"Bob log path: {}", mm_bob.log_path.display()});

    // Both Alice and Bob might try to bind on the "0.0.0.0:47773" DHT port in this test
    // (because the local "127.0.0.*:47773" addresses aren't that useful for DHT).
    // We want to give Bob a headstart in acquiring the port,
    // because Alice will then be able to directly reach it (thanks to "seednode").
    // Direct communication is not required in this test, but it's nice to have.
    // The port differs for another netid, should be 43804 for 9000
    unwrap! (block_on (mm_bob.wait_for_log (9., |log| log.contains ("preferred port 43804 drill true"))));

    let mut mm_alice = unwrap! (MarketMakerIt::start (
        json! ({
            "gui": "nogui",
            "netid": 9000,
            "dht": "on",  // Enable DHT without delay.
            "myipaddr": env::var ("ALICE_TRADE_IP") .ok(),
            "rpcip": env::var ("ALICE_TRADE_IP") .ok(),
            "passphrase": alice_passphrase,
            "coins": coins,
            // We're using the open (non-NAT) netid 9000 seed instead, 195.201.42.102 // "seednode": fomat!((mm_bob.ip))
        }),
        alice_userpass,
        match var ("LOCAL_THREAD_MM") {Ok (ref e) if e == "alice" => Some (local_start()), _ => None}
    ));

    let (_alice_dump_log, _alice_dump_dashboard) = mm_dump (&mm_alice.log_path);
    log! ({"Alice log path: {}", mm_alice.log_path.display()});

    // wait until both nodes RPC API is active
    unwrap! (block_on (mm_bob.wait_for_log (22., |log| log.contains (">>>>>>>>> DEX stats "))));
    unwrap! (block_on (mm_alice.wait_for_log (22., |log| log.contains (">>>>>>>>> DEX stats "))));

    // Enable coins on Bob side. Print the replies in case we need the "smartaddress".
    log! ({"enable_coins (bob): {:?}", enable_coins (&mm_bob)});
    // Enable coins on Alice side. Print the replies in case we need the "smartaddress".
    log! ({"enable_coins (alice): {:?}", enable_coins (&mm_alice)});

    // Both the Taker and the Maker should connect to the netid 9000 open (non-NAT) seed node.
    // NB: Long wayt as there might be delays in the seed node from us reusing the 127.0.0.* IPs with different keys.
    unwrap! (block_on (mm_bob.wait_for_log (999., |log| log.contains ("set pubkey for "))));
    unwrap! (block_on (mm_alice.wait_for_log (999., |log| log.contains ("set pubkey for "))));

    // issue sell request on Bob side by setting base/rel price
    log! ("Issue bob sell request");
    let rc = unwrap! (mm_bob.rpc (json! ({
        "userpass": mm_bob.userpass,
        "method": "setprice",
        "base": base,
        "rel": rel,
        "price": 0.9
    })));
    assert! (rc.0.is_success(), "!setprice: {}", rc.1);

    // issue base/rel buy request from Alice side
    thread::sleep (Duration::from_secs (2));
    log! ("Issue alice buy request");
    let rc = unwrap! (mm_alice.rpc (json! ({
        "userpass": mm_alice.userpass,
        "method": "buy",
        "base": base,
        "rel": rel,
        "relvolume": 0.1,
        "price": 1
    })));
    assert! (rc.0.is_success(), "!buy: {}", rc.1);

    // ensure the swap started
    unwrap! (block_on (mm_alice.wait_for_log (99., |log| log.contains ("Entering the taker_swap_loop"))));
    unwrap! (block_on (mm_bob.wait_for_log (20., |log| log.contains ("Entering the maker_swap_loop"))));

    // wait for swap to complete on both sides
    unwrap! (block_on (mm_alice.wait_for_log (600., |log| log.contains ("Swap finished successfully"))));
    unwrap! (block_on (mm_bob.wait_for_log (600., |log| log.contains ("Swap finished successfully"))));

    unwrap! (mm_bob.stop());
    unwrap! (mm_alice.stop());
}

/// Integration test for PIZZA/BEER and BEER/PIZZA trade
/// This test is ignored because as of now it requires additional environment setup:
/// PIZZA and ETOMIC daemons must be running and fully synced for swaps to be successful
/// The trades can't be executed concurrently now for 2 reasons:
/// 1. Bob node starts listening 47772 port on all interfaces so no more Bobs can be started at once
/// 2. Current UTXO handling algo might result to conflicts between concurrently running nodes
/// 
/// Steps that are currently necessary to run this test:
/// 
/// Obtain the wallet binaries (komodod, komodo-cli) from the [Agama wallet](https://github.com/KomodoPlatform/Agama/releases/).
/// (Or use the Docker image artempikulin/komodod-etomic).
/// (Or compile them from [source](https://github.com/jl777/komodo/tree/dev))
/// 
/// Obtain ~/.zcash-params (c:/Users/$username/AppData/Roaming/ZcashParams on Windows).
/// 
/// Start the wallets
/// 
///     komodod -ac_name=PIZZA -ac_supply=100000000 -addnode=24.54.206.138 -addnode=78.47.196.146
/// 
/// and
/// 
///     komodod -ac_name=ETOMIC -ac_supply=100000000 -addnode=78.47.196.146
/// 
/// and (if you want to test BEER coin):
///
///     komodod -ac_name=BEER -ac_supply=100000000 -addnode=78.47.196.146 -addnode=43.245.162.106 -addnode=88.99.153.2 -addnode=94.130.173.120 -addnode=195.201.12.150 -addnode=23.152.0.28
///
/// Get rpcuser and rpcpassword from ETOMIC/ETOMIC.conf
/// (c:/Users/$username/AppData/Roaming/Komodo/ETOMIC/ETOMIC.conf on Windows)
/// and run
/// 
///     komodo-cli -ac_name=ETOMIC importaddress RKGn1jkeS7VNLfwY74esW7a8JFfLNj1Yoo
/// 
/// Share the wallet information with the test. On Windows:
/// 
///     set BOB_PASSPHRASE=...
///     set BOB_USERPASS=...
///     set ALICE_PASSPHRASE=...
///     set ALICE_USERPASS=...
/// 
/// And run the test:
/// 
///     cargo test --features native trade_etomic_pizza -- --nocapture --ignored
#[test]
#[ignore]
fn trade_pizza_eth() {
    trade_base_rel_native("PIZZA", "ETH");
}

#[test]
#[ignore]
fn trade_eth_pizza() {
    trade_base_rel_native("ETH", "PIZZA");
}

#[test]
#[ignore]
fn trade_beer_eth() {
    trade_base_rel_native("BEER", "ETH");
}

#[test]
#[ignore]
fn trade_eth_beer() {
    trade_base_rel_native("ETH", "BEER");
}

#[test]
#[ignore]
fn trade_pizza_beer() {
    trade_base_rel_native("PIZZA", "BEER");
}

#[test]
#[ignore]
fn trade_beer_pizza() {
    trade_base_rel_native("BEER", "PIZZA");
}

#[test]
#[ignore]
fn trade_pizza_etomic() {
    trade_base_rel_native("PIZZA", "ETOMIC");
}

#[test]
#[ignore]
fn trade_etomic_pizza() {
    trade_base_rel_native("ETOMIC", "PIZZA");
}

fn withdraw_and_send(mm: &MarketMakerIt, coin: &str, to: &str, enable_res: &HashMap<&'static str, Json>, expected_bal_change: &str) {
    let addr = addr_from_enable(unwrap!(enable_res.get(coin)));

    let withdraw = unwrap! (mm.rpc (json! ({
        "userpass": mm.userpass,
        "method": "withdraw",
        "coin": coin,
        "to": to,
        "amount": 0.001
    })));

    assert! (withdraw.0.is_success(), "!{} withdraw: {}", coin, withdraw.1);
    let withdraw_json: Json = unwrap!(json::from_str(&withdraw.1));
    assert_eq!(Some(&vec![Json::from(to)]), withdraw_json["to"].as_array());
    assert_eq!(Json::from(expected_bal_change), withdraw_json["my_balance_change"]);
    assert_eq!(Some(&vec![addr]), withdraw_json["from"].as_array());

    let send = unwrap! (mm.rpc (json! ({
        "userpass": mm.userpass,
        "method": "send_raw_transaction",
        "coin": coin,
        "tx_hex": withdraw_json["tx_hex"]
    })));
    assert! (send.0.is_success(), "!{} send: {}", coin, send.1);
    let send_json: Json = unwrap!(json::from_str(&send.1));
    assert_eq! (withdraw_json["tx_hash"], send_json["tx_hash"]);
}

#[test]
fn test_withdraw_and_send() {
    let (alice_file_passphrase, _alice_file_userpass) = from_env_file (slurp (&".env.client"));

    let alice_passphrase = unwrap! (var ("ALICE_PASSPHRASE") .ok().or (alice_file_passphrase), "No ALICE_PASSPHRASE or .env.client/PASSPHRASE");

    let coins = json! ([
        {"coin":"BEER","asset":"BEER"},
        {"coin":"PIZZA","asset":"PIZZA"},
        {"coin":"ETOMIC","asset":"ETOMIC"},
        {"coin":"ETH","name":"ethereum","etomic":"0x0000000000000000000000000000000000000000"},
        {"coin":"JST","name":"jst","etomic":"0x2b294F029Fde858b2c62184e8390591755521d8E"}
    ]);

    let mut mm_alice = unwrap! (MarketMakerIt::start (
        json! ({
            "gui": "nogui",
            "netid": 8100,
            "myipaddr": env::var ("ALICE_TRADE_IP") .ok(),
            "rpcip": env::var ("ALICE_TRADE_IP") .ok(),
            "passphrase": alice_passphrase,
            "coins": coins,
            "rpc_password": "password",
            "i_am_seed": true,
        }),
        "password".into(),
        match var ("LOCAL_THREAD_MM") {Ok (ref e) if e == "alice" => Some (local_start()), _ => None}
    ));

    let (_alice_dump_log, _alice_dump_dashboard) = mm_dump (&mm_alice.log_path);
    log! ({"Alice log path: {}", mm_alice.log_path.display()});

    // wait until RPC API is active
    unwrap! (block_on (mm_alice.wait_for_log (22., |log| log.contains (">>>>>>>>> DEX stats "))));

    // Enable coins. Print the replies in case we need the address.
    let enable_res = enable_coins_eth_electrum (&mm_alice, vec!["http://195.201.0.6:8565"]);
    log! ("enable_coins (alice): " [enable_res]);
    withdraw_and_send(&mm_alice, "PIZZA", "RJTYiYeJ8eVvJ53n2YbrVmxWNNMVZjDGLh", &enable_res, "-0.00101");
    // dev chain gas price is 0 so ETH expected balance change doesn't include the fee
    withdraw_and_send(&mm_alice, "ETH", "0x657980d55733B41c0C64c06003864e1aAD917Ca7", &enable_res, "-0.001");
    withdraw_and_send(&mm_alice, "JST", "0x657980d55733B41c0C64c06003864e1aAD917Ca7", &enable_res, "-0.001");

    // must not allow to withdraw to non-P2PKH addresses
    let withdraw = unwrap! (mm_alice.rpc (json! ({
        "userpass": mm_alice.userpass,
        "method": "withdraw",
        "coin": "PIZZA",
        "to": "bUN5nesdt1xsAjCtAaYUnNbQhGqUWwQT1Q",
        "amount": "0.001"
    })));

    assert! (withdraw.0.is_server_error(), "PIZZA withdraw: {}", withdraw.1);
    let withdraw_json: Json = unwrap!(json::from_str(&withdraw.1));
    assert!(unwrap!(withdraw_json["error"].as_str()).contains("Address bUN5nesdt1xsAjCtAaYUnNbQhGqUWwQT1Q has invalid format, it must start with R"));

    // must not allow to withdraw to invalid checksum address
    let withdraw = unwrap! (mm_alice.rpc (json! ({
        "userpass": mm_alice.userpass,
        "method": "withdraw",
        "coin": "ETH",
        "to": "0x657980d55733b41c0c64c06003864e1aad917ca7",
        "amount": "0.001"
    })));

    assert! (withdraw.0.is_server_error(), "ETH withdraw: {}", withdraw.1);
    let withdraw_json: Json = unwrap!(json::from_str(&withdraw.1));
    assert!(unwrap!(withdraw_json["error"].as_str()).contains("Invalid address checksum"));
    unwrap!(mm_alice.stop());
}

/// Ensure that swap status return the 404 status code if swap is not found
#[test]
fn test_swap_status() {
    let coins = json! ([{"coin":"BEER","asset":"BEER"},]);

    let mut mm = unwrap! (MarketMakerIt::start (
        json! ({
            "gui": "nogui",
            "netid": 8100,
            "myipaddr": env::var ("ALICE_TRADE_IP") .ok(),
            "rpcip": env::var ("ALICE_TRADE_IP") .ok(),
            "passphrase": "some passphrase",
            "coins": coins,
            "rpc_password": "password",
            "i_am_seed": true,
        }),
        "password".into(),
        match var ("LOCAL_THREAD_MM") {Ok (ref e) if e == "alice" => Some (local_start()), _ => None}
    ));

    unwrap! (block_on (mm.wait_for_log (22., |log| log.contains (">>>>>>>>> DEX stats "))));

    let my_swap = unwrap! (mm.rpc (json! ({
        "userpass": mm.userpass,
        "method": "my_swap_status",
        "params": {
            "uuid":"random",
        }
    })));

    assert_eq! (my_swap.0, StatusCode::NOT_FOUND, "!not found status code: {}", my_swap.1);

    let stats_swap = unwrap! (mm.rpc (json! ({
        "userpass": mm.userpass,
        "method": "stats_swap_status",
        "params": {
            "uuid":"random",
        }
    })));

    assert_eq! (stats_swap.0, StatusCode::NOT_FOUND, "!not found status code: {}", stats_swap.1);
}

/// Ensure that setprice/buy/sell calls deny base == rel
/// https://github.com/artemii235/SuperNET/issues/363
#[test]
fn test_order_errors_when_base_equal_rel() {
    let coins = json!([
        {"coin":"BEER","asset":"BEER","rpcport":8923,"txversion":4},
    ]);

    let mut mm = unwrap! (MarketMakerIt::start (
        json! ({
            "gui": "nogui",
            "netid": 9998,
            "myipaddr": env::var ("BOB_TRADE_IP") .ok(),
            "rpcip": env::var ("BOB_TRADE_IP") .ok(),
            "canbind": env::var ("BOB_TRADE_PORT") .ok().map (|s| unwrap! (s.parse::<i64>())),
            "passphrase": "bob passphrase",
            "coins": coins,
            "rpc_password": "pass",
            "i_am_seed": true,
        }),
        "pass".into(),
        match var ("LOCAL_THREAD_MM") {Ok (ref e) if e == "bob" => Some (local_start()), _ => None}
    ));
    let (_dump_log, _dump_dashboard) = mm_dump (&mm.log_path);
    log!({"Log path: {}", mm.log_path.display()});
    unwrap! (block_on (mm.wait_for_log (22., |log| log.contains (">>>>>>>>> DEX stats "))));
    enable_electrum (&mm, "BEER", vec!["test1.cipig.net:10022","test2.cipig.net:10022","test3.cipig.net:10022"]);

    let rc = unwrap! (mm.rpc (json! ({
        "userpass": mm.userpass,
        "method": "setprice",
        "base": "BEER",
        "rel": "BEER",
        "price": 0.9
    })));
    assert! (rc.0.is_server_error(), "setprice should have failed, but got {:?}", rc);

    let rc = unwrap! (mm.rpc (json! ({
        "userpass": mm.userpass,
        "method": "buy",
        "base": "BEER",
        "rel": "BEER",
        "price": 0.9,
        "relvolume": 0.1,
    })));
    assert! (rc.0.is_server_error(), "buy should have failed, but got {:?}", rc);

    let rc = unwrap! (mm.rpc (json! ({
        "userpass": mm.userpass,
        "method": "sell",
        "base": "BEER",
        "rel": "BEER",
        "price": 0.9,
        "basevolume": 0.1,
    })));
    assert! (rc.0.is_server_error(), "sell should have failed, but got {:?}", rc);
}

fn startup_passphrase(passphrase: &str, expected_address: &str) {
    let coins = json!([
        {"coin":"KMD","rpcport":8923,"txversion":4},
    ]);

    let mut mm = unwrap! (MarketMakerIt::start (
        json! ({
            "gui": "nogui",
            "netid": 9998,
            "myipaddr": env::var ("BOB_TRADE_IP") .ok(),
            "rpcip": env::var ("BOB_TRADE_IP") .ok(),
            "canbind": env::var ("BOB_TRADE_PORT") .ok().map (|s| unwrap! (s.parse::<i64>())),
            "passphrase": passphrase,
            "coins": coins,
            "rpc_password": "pass",
            "i_am_seed": true,
        }),
        "pass".into(),
        match var ("LOCAL_THREAD_MM") {Ok (ref e) if e == "bob" => Some (local_start()), _ => None}
    ));
    let (_dump_log, _dump_dashboard) = mm.mm_dump();
    #[cfg(feature = "native")] {log!({"Log path: {}", mm.log_path.display()})}
    unwrap! (block_on (mm.wait_for_log (22., |log| log.contains (">>>>>>>>> DEX stats "))));
    let enable = enable_electrum (&mm, "KMD", vec!["electrum1.cipig.net:10001"]);
    let addr = addr_from_enable(&enable);
    assert_eq!(Json::from(expected_address), addr);
    unwrap!(mm.stop());
}

/// MM2 should detect if passphrase is WIF or 0x-prefixed hex encoded privkey and parse it properly.
/// https://github.com/artemii235/SuperNET/issues/396
#[test]
fn test_startup_passphrase() {
    // seed phrase
    startup_passphrase("bob passphrase", "RRnMcSeKiLrNdbp91qNVQwwXx5azD4S4CD");

    // WIF
    assert!(key_pair_from_seed("UvCjJf4dKSs2vFGVtCnUTAhR5FTZGdg43DDRa9s7s5DV1sSDX14g").is_ok());
    startup_passphrase("UvCjJf4dKSs2vFGVtCnUTAhR5FTZGdg43DDRa9s7s5DV1sSDX14g", "RRnMcSeKiLrNdbp91qNVQwwXx5azD4S4CD");
    // WIF, Invalid network version
    assert!(key_pair_from_seed("92Qba5hnyWSn5Ffcka56yMQauaWY6ZLd91Vzxbi4a9CCetaHtYj").is_err());
    // WIF, not compressed
    assert!(key_pair_from_seed("5HpHagT65TZzG1PH3CSu63k8DbpvD8s5ip4nEB3kEsreAnchuDf").is_err());

    // 0x prefixed hex
    assert!(key_pair_from_seed("0xb8c774f071de08c7fd8f62b97f1a5726f6ce9f1bcf141b70b86689254ed6714e").is_ok());
    startup_passphrase("0xb8c774f071de08c7fd8f62b97f1a5726f6ce9f1bcf141b70b86689254ed6714e", "RRnMcSeKiLrNdbp91qNVQwwXx5azD4S4CD");
    // Out of range, https://en.bitcoin.it/wiki/Private_key#Range_of_valid_ECDSA_private_keys
    assert!(key_pair_from_seed("0xFFFFFFFFFFFFFFFFFFFFFFFFFFFFFFFEBAAEDCE6AF48A03BBFD25E8CD0364141").is_err());
}

/// MM2 should allow to issue several buy/sell calls in a row without delays.
/// https://github.com/artemii235/SuperNET/issues/245
#[test]
fn test_multiple_buy_sell_no_delay() {
    let coins = json!([
        {"coin":"BEER","asset":"BEER","txversion":4},
        {"coin":"PIZZA","asset":"PIZZA","txversion":4},
        {"coin":"ETOMIC","asset":"ETOMIC","txversion":4},
    ]);

    let (bob_file_passphrase, _bob_file_userpass) = from_env_file (slurp (&".env.seed"));
    let bob_passphrase = unwrap! (var ("BOB_PASSPHRASE") .ok().or (bob_file_passphrase), "No BOB_PASSPHRASE or .env.seed/PASSPHRASE");

    let mut mm = unwrap! (MarketMakerIt::start (
        json! ({
            "gui": "nogui",
            "netid": 9998,
            "myipaddr": env::var ("BOB_TRADE_IP") .ok(),
            "rpcip": env::var ("BOB_TRADE_IP") .ok(),
            "canbind": env::var ("BOB_TRADE_PORT") .ok().map (|s| unwrap! (s.parse::<i64>())),
            "passphrase": bob_passphrase,
            "coins": coins,
            "rpc_password": "pass",
            "i_am_seed": true,
        }),
        "pass".into(),
        match var ("LOCAL_THREAD_MM") {Ok (ref e) if e == "bob" => Some (local_start()), _ => None}
    ));
    let (_dump_log, _dump_dashboard) = mm_dump (&mm.log_path);
    log!({"Log path: {}", mm.log_path.display()});
    unwrap! (block_on (mm.wait_for_log (22., |log| log.contains (">>>>>>>>> DEX stats "))));
    enable_electrum (&mm, "BEER", vec!["test1.cipig.net:10022", "test2.cipig.net:10022", "test3.cipig.net:10022"]);
    enable_electrum (&mm, "PIZZA", vec!["test1.cipig.net:10024", "test2.cipig.net:10024", "test3.cipig.net:10024"]);
    enable_electrum (&mm, "ETOMIC", vec!["test1.cipig.net:10025", "test2.cipig.net:10025", "test3.cipig.net:10025"]);

    let rc = unwrap! (mm.rpc (json! ({
        "userpass": mm.userpass,
        "method": "buy",
        "base": "BEER",
        "rel": "PIZZA",
        "price": 1,
        "volume": 0.1,
    })));
    assert! (rc.0.is_success(), "buy should have succeed, but got {:?}", rc);

    let rc = unwrap! (mm.rpc (json! ({
        "userpass": mm.userpass,
        "method": "buy",
        "base": "BEER",
        "rel": "ETOMIC",
        "price": 1,
        "volume": 0.1,
    })));
    assert! (rc.0.is_success(), "buy should have succeed, but got {:?}", rc);
    thread::sleep(Duration::from_secs(40));

    log!("Get BEER/PIZZA orderbook");
    let rc = unwrap! (mm.rpc (json! ({
        "userpass": mm.userpass,
        "method": "orderbook",
        "base": "BEER",
        "rel": "PIZZA",
    })));
    assert! (rc.0.is_success(), "!orderbook: {}", rc.1);

    let bob_orderbook: Json = unwrap!(json::from_str(&rc.1));
    log!("BEER/PIZZA orderbook " [bob_orderbook]);
    let bids = bob_orderbook["bids"].as_array().unwrap();
    let asks = bob_orderbook["asks"].as_array().unwrap();
    assert!(bids.len() > 0, "BEER/PIZZA bids are empty");
    assert_eq!(0, asks.len(), "BEER/PIZZA asks are not empty");
    let vol = bids[0]["maxvolume"].as_f64().unwrap();
    assert_eq!(0.1, vol);

    log!("Get BEER/ETOMIC orderbook");
    let rc = unwrap! (mm.rpc (json! ({
        "userpass": mm.userpass,
        "method": "orderbook",
        "base": "BEER",
        "rel": "ETOMIC",
    })));
    assert! (rc.0.is_success(), "!orderbook: {}", rc.1);

    let bob_orderbook: Json = unwrap!(json::from_str(&rc.1));
    log!("BEER/ETOMIC orderbook " [bob_orderbook]);
    let bids = bob_orderbook["bids"].as_array().unwrap();
    assert!(bids.len() > 0, "BEER/ETOMIC bids are empty");
    assert_eq!(asks.len(), 0, "BEER/ETOMIC asks are not empty");
    let vol = bids[0]["maxvolume"].as_f64().unwrap();
    assert_eq!(vol, 0.1);
}

/// https://github.com/artemii235/SuperNET/issues/398
#[test]
fn test_cancel_order() {
    let coins = json!([
        {"coin":"BEER","asset":"BEER","rpcport":8923,"txversion":4},
        {"coin":"PIZZA","asset":"PIZZA","rpcport":11608,"txversion":4},
        {"coin":"ETOMIC","asset":"ETOMIC","rpcport":10271,"txversion":4},
        {"coin":"ETH","name":"ethereum","etomic":"0x0000000000000000000000000000000000000000","rpcport":80},
        {"coin":"JST","name":"jst","etomic":"0xc0eb7AeD740E1796992A08962c15661bDEB58003"}
    ]);

    // start bob and immediately place the order
    let mut mm_bob = unwrap! (MarketMakerIt::start (
        json! ({
            "gui": "nogui",
            "netid": 9998,
            "dht": "on",  // Enable DHT without delay.
            "myipaddr": env::var ("BOB_TRADE_IP") .ok(),
            "rpcip": env::var ("BOB_TRADE_IP") .ok(),
            "canbind": env::var ("BOB_TRADE_PORT") .ok().map (|s| unwrap! (s.parse::<i64>())),
            "passphrase": "bob passphrase",
            "coins": coins,
            "i_am_seed": true,
            "rpc_password": "pass",
        }),
        "pass".into(),
        match var ("LOCAL_THREAD_MM") {Ok (ref e) if e == "bob" => Some (local_start()), _ => None}
    ));
    let (_bob_dump_log, _bob_dump_dashboard) = mm_dump (&mm_bob.log_path);
    log!({"Bob log path: {}", mm_bob.log_path.display()});
    unwrap! (block_on (mm_bob.wait_for_log (22., |log| log.contains (">>>>>>>>> DEX stats "))));
    // Enable coins on Bob side. Print the replies in case we need the "address".
    log! ({"enable_coins (bob): {:?}", enable_coins_eth_electrum (&mm_bob, vec!["http://195.201.0.6:8545"])});
    // issue sell request on Bob side by setting base/rel price
    log!("Issue bob sell request");
    let rc = unwrap! (mm_bob.rpc (json! ({
        "userpass": mm_bob.userpass,
        "method": "setprice",
        "base": "BEER",
        "rel": "PIZZA",
        "price": 0.9,
        "volume": "0.9",
    })));
    assert! (rc.0.is_success(), "!setprice: {}", rc.1);
    let setprice_json: Json = unwrap!(json::from_str(&rc.1));
    log!([setprice_json]);

    let mut mm_alice = unwrap! (MarketMakerIt::start (
        json! ({
            "gui": "nogui",
            "netid": 9998,
            "dht": "on",  // Enable DHT without delay.
            "myipaddr": env::var ("ALICE_TRADE_IP") .ok(),
            "rpcip": env::var ("ALICE_TRADE_IP") .ok(),
            "passphrase": "alice passphrase",
            "coins": coins,
            "seednodes": [fomat!((mm_bob.ip))],
            "rpc_password": "pass",
        }),
        "pass".into(),
        match var ("LOCAL_THREAD_MM") {Ok (ref e) if e == "alice" => Some (local_start()), _ => None}
    ));

    let (_alice_dump_log, _alice_dump_dashboard) = mm_dump (&mm_alice.log_path);
    log!({"Alice log path: {}", mm_alice.log_path.display()});

    unwrap! (block_on (mm_alice.wait_for_log (22., |log| log.contains (">>>>>>>>> DEX stats "))));

    // Enable coins on Alice side. Print the replies in case we need the "address".
    log! ({"enable_coins (alice): {:?}", enable_coins_eth_electrum (&mm_alice, vec!["http://195.201.0.6:8545"])});

    // give Alice 15 seconds to import the order
    thread::sleep(Duration::from_secs(15));

    log!("Get BEER/PIZZA orderbook on Alice side");
    let rc = unwrap!(mm_alice.rpc (json! ({
        "userpass": mm_alice.userpass,
        "method": "orderbook",
        "base": "BEER",
        "rel": "PIZZA",
    })));
    assert!(rc.0.is_success(), "!orderbook: {}", rc.1);

    let alice_orderbook: Json = unwrap!(json::from_str(&rc.1));
    log!("Alice orderbook " [alice_orderbook]);
    let asks = alice_orderbook["asks"].as_array().unwrap();
    assert_eq!(asks.len(), 1, "Alice BEER/PIZZA orderbook must have exactly 1 ask");

    let cancel_rc = unwrap! (mm_bob.rpc (json! ({
        "userpass": mm_bob.userpass,
        "method": "cancel_order",
        "uuid": setprice_json["result"]["uuid"],
    })));
    assert!(cancel_rc.0.is_success(), "!cancel_order: {}", rc.1);

    thread::sleep(Duration::from_secs(11));

    // Bob orderbook must show no orders
    log!("Get BEER/PIZZA orderbook on Bob side");
    let rc = unwrap! (mm_bob.rpc (json! ({
        "userpass": mm_bob.userpass,
        "method": "orderbook",
        "base": "BEER",
        "rel": "PIZZA",
    })));
    assert! (rc.0.is_success(), "!orderbook: {}", rc.1);

    let bob_orderbook: Json = unwrap!(json::from_str(&rc.1));
    log!("Bob orderbook " [bob_orderbook]);
    let asks = bob_orderbook["asks"].as_array().unwrap();
    assert_eq!(asks.len(), 0, "Bob BEER/PIZZA asks are not empty");

    // Alice orderbook must show no orders
    log!("Get BEER/PIZZA orderbook on Alice side");
    let rc = unwrap! (mm_alice.rpc (json! ({
        "userpass": mm_alice.userpass,
        "method": "orderbook",
        "base": "BEER",
        "rel": "PIZZA",
    })));
    assert! (rc.0.is_success(), "!orderbook: {}", rc.1);

    let alice_orderbook: Json = unwrap!(json::from_str(&rc.1));
    log!("Alice orderbook " [alice_orderbook]);
    let asks = alice_orderbook["asks"].as_array().unwrap();
    assert_eq!(asks.len(), 0, "Alice BEER/PIZZA asks are not empty");
}

/// https://github.com/artemii235/SuperNET/issues/367
/// Electrum requests should success if at least 1 server successfully connected,
/// all others might end up with DNS resolution errors, TCP connection errors, etc.
#[test]
fn test_electrum_enable_conn_errors() {
    let coins = json!([
        {"coin":"RICK","asset":"RICK"},
        {"coin":"MORTY","asset":"MORTY"},
    ]);

    let mut mm_bob = unwrap! (MarketMakerIt::start (
        json! ({
            "gui": "nogui",
            "netid": 9998,
            "dht": "on",  // Enable DHT without delay.
            "myipaddr": env::var ("BOB_TRADE_IP") .ok(),
            "rpcip": env::var ("BOB_TRADE_IP") .ok(),
            "canbind": env::var ("BOB_TRADE_PORT") .ok().map (|s| unwrap! (s.parse::<i64>())),
            "passphrase": "bob passphrase",
            "coins": coins,
            "i_am_seed": true,
            "rpc_password": "pass",
        }),
        "pass".into(),
        match var ("LOCAL_THREAD_MM") {Ok (ref e) if e == "bob" => Some (local_start()), _ => None}
    ));
    let (_bob_dump_log, _bob_dump_dashboard) = mm_dump (&mm_bob.log_path);
    log!({"Bob log path: {}", mm_bob.log_path.display()});
    unwrap! (block_on (mm_bob.wait_for_log (22., |log| log.contains (">>>>>>>>> DEX stats "))));
    // Using working servers and few else with random ports to trigger "connection refused"
    enable_electrum(&mm_bob, "RICK", vec![
        "electrum3.cipig.net:10017",
        "electrum2.cipig.net:10017",
        "electrum1.cipig.net:10017",
        "electrum1.cipig.net:60017",
        "electrum1.cipig.net:60018",
    ]);
    // use random domain name to trigger name is not resolved
    enable_electrum(&mm_bob, "MORTY", vec![
        "electrum3.cipig.net:10018",
        "electrum2.cipig.net:10018",
        "electrum1.cipig.net:10018",
        "random-electrum-domain-name1.net:60017",
        "random-electrum-domain-name2.net:60017",
    ]);
}

#[test]
fn test_order_should_not_be_displayed_when_node_is_down() {
    let coins = json!([
        {"coin":"RICK","asset":"RICK"},
        {"coin":"MORTY","asset":"MORTY"},
    ]);

    // start bob and immediately place the order
    let mut mm_bob = unwrap! (MarketMakerIt::start (
        json! ({
            "gui": "nogui",
            "netid": 9998,
            "dht": "on",  // Enable DHT without delay.
            "myipaddr": env::var ("BOB_TRADE_IP") .ok(),
            "rpcip": env::var ("BOB_TRADE_IP") .ok(),
            "canbind": env::var ("BOB_TRADE_PORT") .ok().map (|s| unwrap! (s.parse::<i64>())),
            "passphrase": "bob passphrase",
            "coins": coins,
            "i_am_seed": true,
            "rpc_password": "pass",
        }),
        "pass".into(),
        match var ("LOCAL_THREAD_MM") {Ok (ref e) if e == "bob" => Some (local_start()), _ => None}
    ));
    let (_bob_dump_log, _bob_dump_dashboard) = mm_dump (&mm_bob.log_path);
    log!({"Bob log path: {}", mm_bob.log_path.display()});
    unwrap! (block_on (mm_bob.wait_for_log (22., |log| log.contains (">>>>>>>>> DEX stats "))));

    log!("Bob enable RICK " [enable_electrum(&mm_bob, "RICK", vec![
        "electrum3.cipig.net:10017",
        "electrum2.cipig.net:10017",
        "electrum1.cipig.net:10017",
    ])]);

    log!("Bob enable MORTY " [enable_electrum(&mm_bob, "MORTY", vec![
        "electrum3.cipig.net:10018",
        "electrum2.cipig.net:10018",
        "electrum1.cipig.net:10018",
    ])]);

    let mut mm_alice = unwrap! (MarketMakerIt::start (
        json! ({
            "gui": "nogui",
            "netid": 9998,
            "myipaddr": env::var ("ALICE_TRADE_IP") .ok(),
            "rpcip": env::var ("ALICE_TRADE_IP") .ok(),
            "passphrase": "alice passphrase",
            "coins": coins,
            "seednodes": [fomat!((mm_bob.ip))],
            "rpc_password": "pass",
        }),
        "pass".into(),
        match var ("LOCAL_THREAD_MM") {Ok (ref e) if e == "alice" => Some (local_start()), _ => None}
    ));

    let (_alice_dump_log, _alice_dump_dashboard) = mm_dump (&mm_alice.log_path);
    log!({"Alice log path: {}", mm_alice.log_path.display()});

    unwrap! (block_on (mm_alice.wait_for_log (22., |log| log.contains (">>>>>>>>> DEX stats "))));

    log!("Alice enable RICK " [enable_electrum(&mm_alice, "RICK", vec![
        "electrum3.cipig.net:10017",
        "electrum2.cipig.net:10017",
        "electrum1.cipig.net:10017",
    ])]);

    log!("Alice enable MORTY " [enable_electrum(&mm_alice, "MORTY", vec![
        "electrum3.cipig.net:10018",
        "electrum2.cipig.net:10018",
        "electrum1.cipig.net:10018",
    ])]);

    // issue sell request on Bob side by setting base/rel price
    log!("Issue bob sell request");
    let rc = unwrap! (mm_bob.rpc (json! ({
        "userpass": mm_bob.userpass,
        "method": "setprice",
        "base": "RICK",
        "rel": "MORTY",
        "price": 0.9,
        "volume": "0.9",
    })));
    assert! (rc.0.is_success(), "!setprice: {}", rc.1);

    thread::sleep(Duration::from_secs(12));

    log!("Get RICK/MORTY orderbook on Alice side");
    let rc = unwrap!(mm_alice.rpc (json! ({
            "userpass": mm_alice.userpass,
            "method": "orderbook",
            "base": "RICK",
            "rel": "MORTY",
        })));
    assert!(rc.0.is_success(), "!orderbook: {}", rc.1);

    let alice_orderbook: Json = unwrap!(json::from_str(&rc.1));
    log!("Alice orderbook " [alice_orderbook]);
    let asks = alice_orderbook["asks"].as_array().unwrap();
    assert_eq!(asks.len(), 1, "Alice RICK/MORTY orderbook must have exactly 1 ask");

    unwrap! (mm_bob.stop());
    thread::sleep(Duration::from_secs(30));

    let rc = unwrap!(mm_alice.rpc (json! ({
            "userpass": mm_alice.userpass,
            "method": "orderbook",
            "base": "RICK",
            "rel": "MORTY",
        })));
    assert!(rc.0.is_success(), "!orderbook: {}", rc.1);

    let alice_orderbook: Json = unwrap!(json::from_str(&rc.1));
    log!("Alice orderbook " [alice_orderbook]);
    let asks = unwrap!(alice_orderbook["asks"].as_array());
    assert_eq!(asks.len(), 0, "Alice RICK/MORTY orderbook must have zero asks");

    unwrap! (mm_alice.stop());
}

#[test]
// https://github.com/KomodoPlatform/atomicDEX-API/issues/511
fn test_all_orders_per_pair_per_node_must_be_displayed_in_orderbook() {
    let coins = json!([
        {"coin":"RICK","asset":"RICK"},
        {"coin":"MORTY","asset":"MORTY"},
    ]);

    let mut mm = unwrap! (MarketMakerIt::start (
        json! ({
            "gui": "nogui",
            "netid": 9998,
            "myipaddr": env::var ("BOB_TRADE_IP") .ok(),
            "rpcip": env::var ("BOB_TRADE_IP") .ok(),
            "canbind": env::var ("BOB_TRADE_PORT") .ok().map (|s| unwrap! (s.parse::<i64>())),
            "passphrase": "bob passphrase",
            "coins": coins,
            "rpc_password": "pass",
            "i_am_seed": true,
        }),
        "pass".into(),
        match var ("LOCAL_THREAD_MM") {Ok (ref e) if e == "bob" => Some (local_start()), _ => None}
    ));
    let (_dump_log, _dump_dashboard) = mm_dump (&mm.log_path);
    log!({"Log path: {}", mm.log_path.display()});
    unwrap! (block_on (mm.wait_for_log (22., |log| log.contains (">>>>>>>>> DEX stats "))));
    enable_electrum(&mm, "RICK", vec!["electrum3.cipig.net:10017", "electrum2.cipig.net:10017", "electrum1.cipig.net:10017"]);
    enable_electrum(&mm, "MORTY", vec!["electrum3.cipig.net:10018", "electrum2.cipig.net:10018", "electrum1.cipig.net:10018"]);

    // set 2 orders with different prices
    let rc = unwrap! (mm.rpc (json! ({
        "userpass": mm.userpass,
        "method": "setprice",
        "base": "RICK",
        "rel": "MORTY",
        "price": 0.9,
        "volume": "0.9",
        "cancel_previous": false,
    })));
    assert! (rc.0.is_success(), "!setprice: {}", rc.1);

    let rc = unwrap! (mm.rpc (json! ({
        "userpass": mm.userpass,
        "method": "setprice",
        "base": "RICK",
        "rel": "MORTY",
        "price": 1,
        "volume": "0.9",
        "cancel_previous": false,
    })));
    assert! (rc.0.is_success(), "!setprice: {}", rc.1);

    thread::sleep(Duration::from_secs(12));

    log!("Get RICK/MORTY orderbook");
    let rc = unwrap!(mm.rpc (json! ({
            "userpass": mm.userpass,
            "method": "orderbook",
            "base": "RICK",
            "rel": "MORTY",
        })));
    assert!(rc.0.is_success(), "!orderbook: {}", rc.1);

    let orderbook: Json = unwrap!(json::from_str(&rc.1));
    log!("orderbook " [orderbook]);
    let asks = orderbook["asks"].as_array().unwrap();
    assert_eq!(asks.len(), 2, "RICK/MORTY orderbook must have exactly 2 asks");
}<|MERGE_RESOLUTION|>--- conflicted
+++ resolved
@@ -21,11 +21,7 @@
 use std::path::{Path, PathBuf};
 use std::thread;
 use std::time::Duration;
-<<<<<<< HEAD
-use super::{lp_main};
-=======
 use super::lp_main;
->>>>>>> f252ced1
 
 // TODO: Consider and/or try moving the integration tests into separate Rust files.
 // "Tests in your src files should be unit tests, and tests in tests/ should be integration-style tests."
