--- conflicted
+++ resolved
@@ -583,11 +583,7 @@
 #[cfg(feature = "native")]
 fn test_rpc_password_from_json_no_userpass() {
     let coins = json!([
-<<<<<<< HEAD
-        {"coin":"BEER","asset":"BEER","rpcport":8923,"txversion":4,"protocol":"UTXO"},
-=======
-        {"coin":"RICK","asset":"RICK","rpcport":8923,"txversion":4},
->>>>>>> fa1294ae
+        {"coin":"RICK","asset":"RICK","rpcport":8923,"txversion":4,"protocol":"UTXO"},
     ]);
 
     let mut mm = unwrap! (MarketMakerIt::start (
@@ -692,18 +688,10 @@
     let alice_passphrase = unwrap! (get_passphrase (&".env.client", "ALICE_PASSPHRASE"));
 
     let coins = json! ([
-<<<<<<< HEAD
         {"coin":"RICK","asset":"RICK","required_confirmations":0,"txversion":4,"overwintered":1,"protocol":"UTXO"},
         {"coin":"MORTY","asset":"MORTY","required_confirmations":0,"txversion":4,"overwintered":1,"protocol":"UTXO"},
-        {"coin":"ETOMIC","asset":"ETOMIC","required_confirmations":0,"txversion":4,"overwintered":1,"protocol":"UTXO"},
         {"coin":"ETH","name":"ethereum","protocol":"ETH"},
         {"coin":"JST","name":"jst","protocol":{"ERC20":{"platform":"ETH","contract_address":"0x2b294F029Fde858b2c62184e8390591755521d8E"}}}
-=======
-        {"coin":"RICK","asset":"RICK","required_confirmations":0,"txversion":4,"overwintered":1},
-        {"coin":"MORTY","asset":"MORTY","required_confirmations":0,"txversion":4,"overwintered":1},
-        {"coin":"ETH","name":"ethereum","etomic":"0x0000000000000000000000000000000000000000"},
-        {"coin":"JST","name":"jst","etomic":"0x2b294F029Fde858b2c62184e8390591755521d8E"}
->>>>>>> fa1294ae
     ]);
 
     let mut mm_bob = unwrap! (MarketMakerIt::start (
@@ -926,219 +914,6 @@
 }
 
 #[cfg(feature = "native")]
-<<<<<<< HEAD
-fn trade_base_rel_native(base: &str, rel: &str) {
-    let (bob_file_passphrase, bob_file_userpass) = from_env_file (unwrap! (slurp (&".env.seed")));
-    let (alice_file_passphrase, alice_file_userpass) = from_env_file (unwrap! (slurp (&".env.client")));
-
-    let bob_passphrase = unwrap! (var ("BOB_PASSPHRASE") .ok().or (bob_file_passphrase), "No BOB_PASSPHRASE or .env.seed/PASSPHRASE");
-    let bob_userpass = unwrap! (var ("BOB_USERPASS") .ok().or (bob_file_userpass), "No BOB_USERPASS or .env.seed/USERPASS");
-    let alice_passphrase = unwrap! (var ("ALICE_PASSPHRASE") .ok().or (alice_file_passphrase), "No ALICE_PASSPHRASE or .env.client/PASSPHRASE");
-    let alice_userpass = unwrap! (var ("ALICE_USERPASS") .ok().or (alice_file_userpass), "No ALICE_USERPASS or .env.client/USERPASS");
-
-    let coins = json! ([
-        {"coin":"BEER","asset":"BEER","protocol":"UTXO"},
-        {"coin":"PIZZA","asset":"PIZZA","protocol":"UTXO"},
-        {"coin":"ETOMIC","asset":"ETOMIC","protocol":"UTXO"},
-        {"coin":"ETH","name":"ethereum","rpcport":80,"protocol":"ETH"}
-    ]);
-
-    let mut mm_bob = unwrap! (MarketMakerIt::start (
-        json! ({
-            "gui": "nogui",
-            "netid": 9000,
-            "dht": "on",  // Enable DHT without delay.
-            "myipaddr": env::var ("BOB_TRADE_IP") .ok(),
-            "rpcip": env::var ("BOB_TRADE_IP") .ok(),
-            "canbind": env::var ("BOB_TRADE_PORT") .ok().map (|s| unwrap! (s.parse::<i64>())),
-            "passphrase": bob_passphrase,
-            "coins": coins,
-        }),
-        bob_userpass,
-        match var ("LOCAL_THREAD_MM") {Ok (ref e) if e == "bob" => Some (local_start()), _ => None}
-    ));
-
-    let (_bob_dump_log, _bob_dump_dashboard) = mm_dump (&mm_bob.log_path);
-    log! ({"Bob log path: {}", mm_bob.log_path.display()});
-
-    // Both Alice and Bob might try to bind on the "0.0.0.0:47773" DHT port in this test
-    // (because the local "127.0.0.*:47773" addresses aren't that useful for DHT).
-    // We want to give Bob a headstart in acquiring the port,
-    // because Alice will then be able to directly reach it (thanks to "seednode").
-    // Direct communication is not required in this test, but it's nice to have.
-    // The port differs for another netid, should be 43804 for 9000
-    unwrap! (block_on (mm_bob.wait_for_log (9., |log| log.contains ("preferred port 43804 drill true"))));
-
-    let mut mm_alice = unwrap! (MarketMakerIt::start (
-        json! ({
-            "gui": "nogui",
-            "netid": 9000,
-            "dht": "on",  // Enable DHT without delay.
-            "myipaddr": env::var ("ALICE_TRADE_IP") .ok(),
-            "rpcip": env::var ("ALICE_TRADE_IP") .ok(),
-            "passphrase": alice_passphrase,
-            "coins": coins,
-            // We're using the open (non-NAT) netid 9000 seed instead, 195.201.42.102 // "seednode": fomat!((mm_bob.ip))
-        }),
-        alice_userpass,
-        match var ("LOCAL_THREAD_MM") {Ok (ref e) if e == "alice" => Some (local_start()), _ => None}
-    ));
-
-    let (_alice_dump_log, _alice_dump_dashboard) = mm_dump (&mm_alice.log_path);
-    log! ({"Alice log path: {}", mm_alice.log_path.display()});
-
-    // wait until both nodes RPC API is active
-    unwrap! (block_on (mm_bob.wait_for_log (22., |log| log.contains (">>>>>>>>> DEX stats "))));
-    unwrap! (block_on (mm_alice.wait_for_log (22., |log| log.contains (">>>>>>>>> DEX stats "))));
-
-    // Enable coins on Bob side. Print the replies in case we need the "smartaddress".
-    log! ({"enable_coins (bob): {:?}", enable_coins (&mm_bob)});
-    // Enable coins on Alice side. Print the replies in case we need the "smartaddress".
-    log! ({"enable_coins (alice): {:?}", enable_coins (&mm_alice)});
-
-    // Both the Taker and the Maker should connect to the netid 9000 open (non-NAT) seed node.
-    // NB: Long wayt as there might be delays in the seed node from us reusing the 127.0.0.* IPs with different keys.
-    unwrap! (block_on (mm_bob.wait_for_log (999., |log| log.contains ("set pubkey for "))));
-    unwrap! (block_on (mm_alice.wait_for_log (999., |log| log.contains ("set pubkey for "))));
-
-    // issue sell request on Bob side by setting base/rel price
-    log! ("Issue bob sell request");
-    let rc = unwrap! (block_on (mm_bob.rpc (json! ({
-        "userpass": mm_bob.userpass,
-        "method": "setprice",
-        "base": base,
-        "rel": rel,
-        "price": 0.9
-    }))));
-    assert! (rc.0.is_success(), "!setprice: {}", rc.1);
-
-    // issue base/rel buy request from Alice side
-    thread::sleep (Duration::from_secs (2));
-    log! ("Issue alice buy request");
-    let rc = unwrap! (block_on (mm_alice.rpc (json! ({
-        "userpass": mm_alice.userpass,
-        "method": "buy",
-        "base": base,
-        "rel": rel,
-        "relvolume": 0.1,
-        "price": 1
-    }))));
-    assert! (rc.0.is_success(), "!buy: {}", rc.1);
-
-    // ensure the swap started
-    unwrap! (block_on (mm_alice.wait_for_log (99., |log| log.contains ("Entering the taker_swap_loop"))));
-    unwrap! (block_on (mm_bob.wait_for_log (20., |log| log.contains ("Entering the maker_swap_loop"))));
-
-    // wait for swap to complete on both sides
-    unwrap! (block_on (mm_alice.wait_for_log (600., |log| log.contains ("Swap finished successfully"))));
-    unwrap! (block_on (mm_bob.wait_for_log (600., |log| log.contains ("Swap finished successfully"))));
-
-    unwrap! (block_on (mm_bob.stop()));
-    unwrap! (block_on (mm_alice.stop()));
-}
-
-/// Integration test for PIZZA/BEER and BEER/PIZZA trade
-/// This test is ignored because as of now it requires additional environment setup:
-/// PIZZA and ETOMIC daemons must be running and fully synced for swaps to be successful
-/// The trades can't be executed concurrently now for 2 reasons:
-/// 1. Bob node starts listening 47772 port on all interfaces so no more Bobs can be started at once
-/// 2. Current UTXO handling algo might result to conflicts between concurrently running nodes
-/// 
-/// Steps that are currently necessary to run this test:
-/// 
-/// Obtain the wallet binaries (komodod, komodo-cli) from the [Agama wallet](https://github.com/KomodoPlatform/Agama/releases/).
-/// (Or use the Docker image artempikulin/komodod-etomic).
-/// (Or compile them from [source](https://github.com/jl777/komodo/tree/dev))
-/// 
-/// Obtain ~/.zcash-params (c:/Users/$username/AppData/Roaming/ZcashParams on Windows).
-/// 
-/// Start the wallets
-/// 
-///     komodod -ac_name=PIZZA -ac_supply=100000000 -addnode=24.54.206.138 -addnode=78.47.196.146
-/// 
-/// and
-/// 
-///     komodod -ac_name=ETOMIC -ac_supply=100000000 -addnode=78.47.196.146
-/// 
-/// and (if you want to test BEER coin):
-///
-///     komodod -ac_name=BEER -ac_supply=100000000 -addnode=78.47.196.146 -addnode=43.245.162.106 -addnode=88.99.153.2 -addnode=94.130.173.120 -addnode=195.201.12.150 -addnode=23.152.0.28
-///
-/// Get rpcuser and rpcpassword from ETOMIC/ETOMIC.conf
-/// (c:/Users/$username/AppData/Roaming/Komodo/ETOMIC/ETOMIC.conf on Windows)
-/// and run
-/// 
-///     komodo-cli -ac_name=ETOMIC importaddress RKGn1jkeS7VNLfwY74esW7a8JFfLNj1Yoo
-/// 
-/// Share the wallet information with the test. On Windows:
-/// 
-///     set BOB_PASSPHRASE=...
-///     set BOB_USERPASS=...
-///     set ALICE_PASSPHRASE=...
-///     set ALICE_USERPASS=...
-/// 
-/// And run the test:
-/// 
-///     cargo test --features native trade_etomic_pizza -- --nocapture --ignored
-#[test]
-#[ignore]
-#[cfg(feature = "native")]
-fn trade_pizza_eth() {
-    trade_base_rel_native("PIZZA", "ETH");
-}
-
-#[test]
-#[ignore]
-#[cfg(feature = "native")]
-fn trade_eth_pizza() {
-    trade_base_rel_native("ETH", "PIZZA");
-}
-
-#[test]
-#[ignore]
-#[cfg(feature = "native")]
-fn trade_beer_eth() {
-    trade_base_rel_native("BEER", "ETH");
-}
-
-#[test]
-#[ignore]
-#[cfg(feature = "native")]
-fn trade_eth_beer() {
-    trade_base_rel_native("ETH", "BEER");
-}
-
-#[test]
-#[ignore]
-#[cfg(feature = "native")]
-fn trade_pizza_beer() {
-    trade_base_rel_native("PIZZA", "BEER");
-}
-
-#[test]
-#[ignore]
-#[cfg(feature = "native")]
-fn trade_beer_pizza() {
-    trade_base_rel_native("BEER", "PIZZA");
-}
-
-#[test]
-#[ignore]
-#[cfg(feature = "native")]
-fn trade_pizza_etomic() {
-    trade_base_rel_native("PIZZA", "ETOMIC");
-}
-
-#[test]
-#[ignore]
-#[cfg(feature = "native")]
-fn trade_etomic_pizza() {
-    trade_base_rel_native("ETOMIC", "PIZZA");
-}
-
-#[cfg(feature = "native")]
-=======
->>>>>>> fa1294ae
 fn withdraw_and_send(mm: &MarketMakerIt, coin: &str, to: &str, enable_res: &HashMap<&'static str, Json>, expected_bal_change: &str) {
     let addr = addr_from_enable(unwrap!(enable_res.get(coin)));
 
@@ -1175,20 +950,11 @@
     let alice_passphrase = unwrap! (var ("ALICE_PASSPHRASE") .ok().or (alice_file_passphrase), "No ALICE_PASSPHRASE or .env.client/PASSPHRASE");
 
     let coins = json! ([
-<<<<<<< HEAD
         {"coin":"RICK","asset":"RICK","rpcport":8923,"txversion":4,"overwintered":1,"txfee":1000,"protocol":"UTXO"},
         {"coin":"MORTY","asset":"MORTY","rpcport":8923,"txversion":4,"overwintered":1,"txfee":1000,"protocol":"UTXO"},
         {"coin":"MORTY_SEGWIT","asset":"MORTY_SEGWIT","txversion":4,"overwintered":1,"segwit":true,"txfee":1000,"protocol":"UTXO"},
-        {"coin":"ETOMIC","asset":"ETOMIC","txversion":4,"overwintered":1,"txfee":1000,"protocol":"UTXO"},
         {"coin":"ETH","name":"ethereum","protocol":"ETH"},
         {"coin":"JST","name":"jst","protocol":{"ERC20":{"platform":"ETH","contract_address":"0x2b294F029Fde858b2c62184e8390591755521d8E"}}}
-=======
-        {"coin":"RICK","asset":"RICK","rpcport":8923,"txversion":4,"overwintered":1,"txfee":1000},
-        {"coin":"MORTY","asset":"MORTY","rpcport":8923,"txversion":4,"overwintered":1,"txfee":1000},
-        {"coin":"MORTY_SEGWIT","asset":"MORTY_SEGWIT","txversion":4,"overwintered":1,"segwit":true,"txfee":1000},
-        {"coin":"ETH","name":"ethereum","etomic":"0x0000000000000000000000000000000000000000"},
-        {"coin":"JST","name":"jst","etomic":"0x2b294F029Fde858b2c62184e8390591755521d8E"}
->>>>>>> fa1294ae
     ]);
 
     let mut mm_alice = unwrap! (MarketMakerIt::start (
@@ -1265,7 +1031,7 @@
 #[test]
 #[cfg(feature = "native")]
 fn test_swap_status() {
-    let coins = json! ([{"coin":"RICk","asset":"RICK"},]);
+    let coins = json! ([{"coin":"RICK","asset":"RICK"},]);
 
     let mut mm = unwrap! (MarketMakerIt::start (
         json! ({
@@ -1421,18 +1187,11 @@
 #[test]
 #[cfg(feature = "native")]
 fn test_multiple_buy_sell_no_delay() {
-<<<<<<< HEAD
     let coins = json!([
         {"coin":"RICK","asset":"RICK","rpcport":8923,"txversion":4,"overwintered":1,"protocol":"UTXO"},
         {"coin":"MORTY","asset":"MORTY","rpcport":11608,"txversion":4,"overwintered":1,"protocol":"UTXO"},
-        {"coin":"ETOMIC","asset":"ETOMIC","txversion":4,"protocol":"UTXO"},
-=======
-    let coins = json! ([
-        {"coin":"RICK","asset":"RICK","rpcport":8923,"txversion":4,"overwintered":1},
-        {"coin":"MORTY","asset":"MORTY","rpcport":11608,"txversion":4,"overwintered":1},
-        {"coin":"ETH","name":"ethereum","etomic":"0x0000000000000000000000000000000000000000"},
-        {"coin":"JST","name":"jst","etomic":"0x2b294F029Fde858b2c62184e8390591755521d8E"}
->>>>>>> fa1294ae
+        {"coin":"ETH","name":"ethereum","protocol":"ETH"},
+        {"coin":"JST","name":"jst","protocol":{"ERC20":{"platform":"ETH","contract_address":"0x2b294F029Fde858b2c62184e8390591755521d8E"}}}
     ]);
 
     let (bob_file_passphrase, _bob_file_userpass) = from_env_file (unwrap! (slurp (&".env.seed")));
@@ -2196,18 +1955,10 @@
     let bob_passphrase = unwrap! (get_passphrase (&".env.client", "BOB_PASSPHRASE"));
 
     let coins = json! ([
-<<<<<<< HEAD
         {"coin":"RICK","asset":"RICK","required_confirmations":0,"txversion":4,"overwintered":1,"protocol":"UTXO"},
         {"coin":"MORTY","asset":"MORTY","required_confirmations":0,"txversion":4,"overwintered":1,"protocol":"UTXO"},
-        {"coin":"ETOMIC","asset":"ETOMIC","required_confirmations":0,"txversion":4,"overwintered":1,"protocol":"UTXO"},
         {"coin":"ETH","name":"ethereum","protocol":"ETH"},
         {"coin":"JST","name":"jst","protocol":{"ERC20":{"platform":"ETH","contract_address":"0x2b294F029Fde858b2c62184e8390591755521d8E"}}}
-=======
-        {"coin":"RICK","asset":"RICK","required_confirmations":0,"txversion":4,"overwintered":1},
-        {"coin":"MORTY","asset":"MORTY","required_confirmations":0,"txversion":4,"overwintered":1},
-        {"coin":"ETH","name":"ethereum","etomic":"0x0000000000000000000000000000000000000000"},
-        {"coin":"JST","name":"jst","etomic":"0x2b294F029Fde858b2c62184e8390591755521d8E"}
->>>>>>> fa1294ae
     ]);
 
     let mut mm_bob = unwrap! (MarketMakerIt::start (
