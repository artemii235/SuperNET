--- conflicted
+++ resolved
@@ -2195,55 +2195,6 @@
     assert!(my_taker_orders.is_empty(), "taker_orders must be empty");
 }
 
-<<<<<<< HEAD
-fn request_metrics(mm: &MarketMakerIt) -> MetricsJson {
-    let (status, metrics, _headers) = unwrap!(block_on(mm.rpc(json!({ "method": "metrics"}))));
-    assert_eq!(status, StatusCode::OK, "RPC «metrics» failed with status «{}»", status);
-    unwrap!(json::from_str(&metrics))
-}
-
-fn find_metric(metrics: MetricsJson, search_key: &str, search_labels: &Vec<(&str, &str)>) -> Option<MetricType> {
-    metrics.metrics.into_iter()
-        .find(|metric| {
-            let (key, labels) = match metric {
-                MetricType::Counter { key, labels, .. } => (key, labels),
-                _ => return false,
-            };
-
-            if key != search_key {
-                return false;
-            }
-
-            for (s_label_key, s_label_value) in search_labels.iter() {
-                let label_value = match labels.get(&s_label_key.to_string()) {
-                    Some(x) => x,
-                    _ => return false,
-                };
-
-                if s_label_value != label_value {
-                    return false;
-                }
-            }
-
-            true
-        })
-}
-
-#[test]
-#[cfg(feature = "native")]
-fn test_metrics_method() {
-    let coins = json!([
-        {"coin":"RICK","asset":"RICK","rpcport":8923,"txversion":4,"overwintered":1},
-    ]);
-
-    let mut mm = unwrap! (MarketMakerIt::start (
-        json! ({
-            "gui": "nogui",
-            "netid": 9998,
-            "myipaddr": env::var ("BOB_TRADE_IP") .ok(),
-            "rpcip": env::var ("BOB_TRADE_IP") .ok(),
-            "passphrase": "face pin block number add byte put seek mime test note password sin tab multiple",
-=======
 #[test]
 #[cfg(feature = "native")]
 // https://github.com/KomodoPlatform/atomicDEX-API/issues/635
@@ -2265,104 +2216,11 @@
             "rpcip": env::var ("BOB_TRADE_IP") .ok(),
             "canbind": env::var ("BOB_TRADE_PORT") .ok().map (|s| unwrap! (s.parse::<i64>())),
             "passphrase": "bob passphrase",
->>>>>>> a00c2863
             "coins": coins,
             "i_am_seed": true,
             "rpc_password": "pass",
         }),
         "pass".into(),
-<<<<<<< HEAD
-        local_start! ("bob")
-    ));
-    let (_dump_log, _dump_dashboard) = mm_dump(&mm.log_path);
-    log!({ "log path: {}", mm.log_path.display() });
-    unwrap!(block_on (mm.wait_for_log (22., |log| log.contains (">>>>>>>>> DEX stats "))));
-
-    let _electrum = block_on(enable_electrum(&mm, "RICK", vec!["electrum1.cipig.net:10017", "electrum2.cipig.net:10017", "electrum3.cipig.net:10017"]));
-
-    let metrics = request_metrics(&mm);
-    assert!(!metrics.metrics.is_empty());
-
-    log!("Received metrics:");
-    log!([metrics]);
-
-    find_metric(metrics, "rpc_client.traffic.out", &vec![("coin", "RICK")])
-        .expect(r#"Couldn't find a metric with key = "traffic.out" and label: coin = "RICK" in received json"#);
-}
-
-#[test]
-#[ignore]
-#[cfg(feature = "native")]
-fn test_electrum_tx_history() {
-    fn get_tx_history_request_count(mm: &MarketMakerIt) -> u64 {
-        let metrics = request_metrics(&mm);
-        match find_metric(metrics,
-                          "tx.history.request.count",
-                          &vec![("coin", "RICK"), ("method", "blockchain.scripthash.get_history")])
-            .unwrap() {
-            MetricType::Counter { value, .. } => value,
-            _ => panic!("tx.history.request.count should be a counter")
-        }
-    }
-
-    let coins = json!([
-        {"coin":"RICK","asset":"RICK","rpcport":8923,"txversion":4,"overwintered":1},
-    ]);
-
-    let mut mm = unwrap! (MarketMakerIt::start (
-        json! ({
-            "gui": "nogui",
-            "netid": 9998,
-            "myipaddr": env::var ("BOB_TRADE_IP") .ok(),
-            "rpcip": env::var ("BOB_TRADE_IP") .ok(),
-            "passphrase": "face pin block number add byte put seek mime test note password sin tab multiple",
-            "coins": coins,
-            "i_am_seed": true,
-            "rpc_password": "pass",
-            "metrics_interval": 30.
-        }),
-        "pass".into(),
-        local_start! ("bob")
-    ));
-    let (_dump_log, _dump_dashboard) = mm_dump(&mm.log_path);
-    log!({ "log path: {}", mm.log_path.display() });
-    unwrap!(block_on (mm.wait_for_log (22., |log| log.contains (">>>>>>>>> DEX stats "))));
-
-    // Enable RICK electrum client with tx_history loop.
-    let electrum = unwrap!(block_on(mm.rpc (json! ({
-        "userpass": mm.userpass,
-        "method": "electrum",
-        "coin": "RICK",
-        "servers": [{"url":"electrum1.cipig.net:10017"},{"url":"electrum2.cipig.net:10017"},{"url":"electrum3.cipig.net:10017"}],
-        "mm2": 1,
-        "tx_history": true
-    }))));
-
-    assert_eq!(electrum.0, StatusCode::OK, "RPC «electrum» failed with {} {}", electrum.0, electrum.1);
-    let electrum: Json = unwrap!(json::from_str(&electrum.1));
-
-    // Wait till tx_history will not be loaded
-    unwrap!(block_on (mm.wait_for_log (500., |log| log.contains ("history has been loaded successfully"))));
-
-    // tx_history is requested every 30 seconds, wait another iteration
-    thread::sleep(Duration::from_secs(31));
-
-    // Balance is not changed, therefore tx_history shouldn't be reloaded.
-    // Request metrics and check if the MarketMaker has requested tx_history only once
-    assert_eq!(get_tx_history_request_count(&mm), 1);
-
-    // make a transaction to change balance
-    let mut enable_res: HashMap<&str, Json> = HashMap::new();
-    enable_res.insert("RICK", electrum);
-    log! ("enable_coins: " [enable_res]);
-    withdraw_and_send(&mm, "RICK", "RRYmiZSDo3UdHHqj1rLKf8cbJroyv9NxXw", &enable_res, "-0.00001");
-
-    // Wait another iteration
-    thread::sleep(Duration::from_secs(31));
-
-    // tx_history should be reloaded on next loop iteration
-    assert_eq!(get_tx_history_request_count(&mm), 2);
-=======
         match var ("LOCAL_THREAD_MM") {Ok (ref e) if e == "bob" => Some (local_start()), _ => None}
     ));
     let (_bob_dump_log, _bob_dump_dashboard) = mm_dump (&mm_bob.log_path);
@@ -2528,7 +2386,150 @@
     assert_eq!(responses[1]["address"], Json::from("RRnMcSeKiLrNdbp91qNVQwwXx5azD4S4CD"));
 
     assert!(responses[2]["error"].as_str().unwrap().contains("Userpass is invalid!"));
->>>>>>> a00c2863
+}
+
+fn request_metrics(mm: &MarketMakerIt) -> MetricsJson {
+    let (status, metrics, _headers) = unwrap!(block_on(mm.rpc(json!({ "method": "metrics"}))));
+    assert_eq!(status, StatusCode::OK, "RPC «metrics» failed with status «{}»", status);
+    unwrap!(json::from_str(&metrics))
+}
+
+fn find_metric(metrics: MetricsJson, search_key: &str, search_labels: &Vec<(&str, &str)>) -> Option<MetricType> {
+    metrics.metrics.into_iter()
+        .find(|metric| {
+            let (key, labels) = match metric {
+                MetricType::Counter { key, labels, .. } => (key, labels),
+                _ => return false,
+            };
+
+            if key != search_key {
+                return false;
+            }
+
+            for (s_label_key, s_label_value) in search_labels.iter() {
+                let label_value = match labels.get(&s_label_key.to_string()) {
+                    Some(x) => x,
+                    _ => return false,
+                };
+
+                if s_label_value != label_value {
+                    return false;
+                }
+            }
+
+            true
+        })
+}
+
+#[test]
+#[cfg(feature = "native")]
+fn test_metrics_method() {
+    let coins = json!([
+        {"coin":"RICK","asset":"RICK","rpcport":8923,"txversion":4,"overwintered":1},
+    ]);
+
+    let mut mm = unwrap! (MarketMakerIt::start (
+        json! ({
+            "gui": "nogui",
+            "netid": 9998,
+            "myipaddr": env::var ("BOB_TRADE_IP") .ok(),
+            "rpcip": env::var ("BOB_TRADE_IP") .ok(),
+            "passphrase": "face pin block number add byte put seek mime test note password sin tab multiple",
+            "coins": coins,
+            "i_am_seed": true,
+            "rpc_password": "pass",
+        }),
+        "pass".into(),
+        local_start! ("bob")
+    ));
+    let (_dump_log, _dump_dashboard) = mm_dump(&mm.log_path);
+    log!({ "log path: {}", mm.log_path.display() });
+    unwrap!(block_on (mm.wait_for_log (22., |log| log.contains (">>>>>>>>> DEX stats "))));
+
+    let _electrum = block_on(enable_electrum(&mm, "RICK", vec!["electrum1.cipig.net:10017", "electrum2.cipig.net:10017", "electrum3.cipig.net:10017"]));
+
+    let metrics = request_metrics(&mm);
+    assert!(!metrics.metrics.is_empty());
+
+    log!("Received metrics:");
+    log!([metrics]);
+
+    find_metric(metrics, "rpc_client.traffic.out", &vec![("coin", "RICK")])
+        .expect(r#"Couldn't find a metric with key = "traffic.out" and label: coin = "RICK" in received json"#);
+}
+
+#[test]
+#[ignore]
+#[cfg(feature = "native")]
+fn test_electrum_tx_history() {
+    fn get_tx_history_request_count(mm: &MarketMakerIt) -> u64 {
+        let metrics = request_metrics(&mm);
+        match find_metric(metrics,
+                          "tx.history.request.count",
+                          &vec![("coin", "RICK"), ("method", "blockchain.scripthash.get_history")])
+            .unwrap() {
+            MetricType::Counter { value, .. } => value,
+            _ => panic!("tx.history.request.count should be a counter")
+        }
+    }
+
+    let coins = json!([
+        {"coin":"RICK","asset":"RICK","rpcport":8923,"txversion":4,"overwintered":1},
+    ]);
+
+    let mut mm = unwrap! (MarketMakerIt::start (
+        json! ({
+            "gui": "nogui",
+            "netid": 9998,
+            "myipaddr": env::var ("BOB_TRADE_IP") .ok(),
+            "rpcip": env::var ("BOB_TRADE_IP") .ok(),
+            "passphrase": "face pin block number add byte put seek mime test note password sin tab multiple",
+            "coins": coins,
+            "i_am_seed": true,
+            "rpc_password": "pass",
+            "metrics_interval": 30.
+        }),
+        "pass".into(),
+        local_start! ("bob")
+    ));
+    let (_dump_log, _dump_dashboard) = mm_dump(&mm.log_path);
+    log!({ "log path: {}", mm.log_path.display() });
+    unwrap!(block_on (mm.wait_for_log (22., |log| log.contains (">>>>>>>>> DEX stats "))));
+
+    // Enable RICK electrum client with tx_history loop.
+    let electrum = unwrap!(block_on(mm.rpc (json! ({
+        "userpass": mm.userpass,
+        "method": "electrum",
+        "coin": "RICK",
+        "servers": [{"url":"electrum1.cipig.net:10017"},{"url":"electrum2.cipig.net:10017"},{"url":"electrum3.cipig.net:10017"}],
+        "mm2": 1,
+        "tx_history": true
+    }))));
+
+    assert_eq!(electrum.0, StatusCode::OK, "RPC «electrum» failed with {} {}", electrum.0, electrum.1);
+    let electrum: Json = unwrap!(json::from_str(&electrum.1));
+
+    // Wait till tx_history will not be loaded
+    unwrap!(block_on (mm.wait_for_log (500., |log| log.contains ("history has been loaded successfully"))));
+
+    // tx_history is requested every 30 seconds, wait another iteration
+    thread::sleep(Duration::from_secs(31));
+
+    // Balance is not changed, therefore tx_history shouldn't be reloaded.
+    // Request metrics and check if the MarketMaker has requested tx_history only once
+    assert_eq!(get_tx_history_request_count(&mm), 1);
+
+    // make a transaction to change balance
+    let mut enable_res: HashMap<&str, Json> = HashMap::new();
+    enable_res.insert("RICK", electrum);
+    log! ("enable_coins: " [enable_res]);
+    withdraw_and_send(&mm, "RICK", "RRYmiZSDo3UdHHqj1rLKf8cbJroyv9NxXw", &enable_res, "-0.00001");
+
+    // Wait another iteration
+    thread::sleep(Duration::from_secs(31));
+
+    // tx_history should be reloaded on next loop iteration
+    assert_eq!(get_tx_history_request_count(&mm), 2);
 }
 
 // HOWTO
