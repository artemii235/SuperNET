--- conflicted
+++ resolved
@@ -92,16 +92,12 @@
 #[path = "lp_swap/check_balance.rs"] mod check_balance;
 #[path = "lp_swap/trade_preimage.rs"] mod trade_preimage;
 
-<<<<<<< HEAD
 #[cfg(target_arch = "wasm32")]
 #[path = "lp_swap/swap_db.rs"]
 mod swap_db;
 #[path = "lp_swap/swap_lock.rs"] mod swap_lock;
 
-pub use check_balance::check_other_coin_balance_for_swap;
-=======
 pub use check_balance::{check_other_coin_balance_for_swap, CheckBalanceError};
->>>>>>> 9dbfa21b
 pub use maker_swap::{calc_max_maker_vol, check_balance_for_maker_swap, maker_swap_trade_preimage, run_maker_swap,
                      stats_maker_swap_dir, MakerSavedSwap, MakerSwap, MakerTradePreimage, RunMakerSwapInput};
 use maker_swap::{stats_maker_swap_file_path, MakerSwapEvent};
