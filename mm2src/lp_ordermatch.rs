
/******************************************************************************
 * Copyright © 2014-2019 The SuperNET Developers.                             *
 *                                                                            *
 * See the AUTHORS, DEVELOPER-AGREEMENT and LICENSE files at                  *
 * the top-level directory of this distribution for the individual copyright  *
 * holder information and the developer policies on copyright and licensing.  *
 *                                                                            *
 * Unless otherwise agreed in a custom licensing agreement, no part of the    *
 * SuperNET software, including this file may be copied, modified, propagated *
 * or distributed except according to the terms contained in the LICENSE file *
 *                                                                            *
 * Removal or modification of this copyright notice is prohibited.            *
 *                                                                            *
 ******************************************************************************/

//
//  lp_ordermatch.rs
//  marketmaker
//
#![allow(uncommon_codepoints)]
#![cfg_attr(not(feature = "native"), allow(dead_code))]

use bigdecimal::BigDecimal;
use bitcrypto::sha256;
use coins::{lp_coinfindᵃ, MmCoinEnum, TradeInfo};
use coins::utxo::{compressed_pub_key_from_priv_raw, ChecksumType};
use common::{bits256, json_dir_entries, now_ms, new_uuid,
  remove_file, rpc_response, rpc_err_response, write, HyRes, P2PMessage};
use common::executor::{spawn, Timer};
use common::mm_ctx::{from_ctx, MmArc, MmWeak};
use common::mm_number::{from_dec_to_ratio, from_ratio_to_dec, MmNumber};
use futures::compat::Future01CompatExt;
use gstuff::slurp;
use http::Response;
use keys::{Public, Signature};
#[cfg(test)]
use mocktopus::macros::*;
use num_rational::BigRational;
use num_traits::cast::ToPrimitive;
use num_traits::identities::Zero;
use primitives::hash::{H256};
use rpc::v1::types::{H256 as H256Json};
use serde_json::{self as json, Value as Json};
use std::collections::HashSet;
use std::collections::hash_map::{Entry, HashMap};
use std::fs::DirEntry;
use std::path::PathBuf;
use std::sync::{Arc, Mutex};
use uuid::Uuid;

use crate::mm2::lp_swap::{dex_fee_amount, get_locked_amount, is_pubkey_banned, MakerSwap,
                          RunMakerSwapInput, RunTakerSwapInput, run_maker_swap, run_taker_swap, TakerSwap};

#[cfg(test)]
#[cfg(feature = "native")]
#[path = "ordermatch_tests.rs"]
mod ordermatch_tests;

const MIN_TRADING_VOL: &str = "0.00777";

#[derive(Clone, Debug, Deserialize, Serialize)]
enum TakerAction {
    Buy,
    Sell,
}

#[derive(Clone, Debug, Deserialize, Serialize)]
struct TakerRequest {
    base: String,
    rel: String,
    base_amount: BigDecimal,
    base_amount_rat: Option<BigRational>,
    rel_amount: BigDecimal,
    rel_amount_rat: Option<BigRational>,
    action: TakerAction,
    uuid: Uuid,
    method: String,
    sender_pubkey: H256Json,
    dest_pub_key: H256Json,
    #[serde(default)]
    match_by: MatchBy,
}

impl TakerRequest {
    fn get_base_amount(&self) -> MmNumber {
        match &self.base_amount_rat {
            Some(r) => r.clone().into(),
            None => self.base_amount.clone().into()
        }
    }

    fn get_rel_amount(&self) -> MmNumber {
        match &self.rel_amount_rat {
            Some(r) => r.clone().into(),
            None => self.rel_amount.clone().into()
        }
    }
}

#[derive(Clone, Debug, Deserialize, Serialize)]
#[serde(tag = "type", content = "data")]
enum MatchBy {
    Any,
    Orders(HashSet<Uuid>),
    Pubkeys(HashSet<H256Json>)
}

impl Default for MatchBy {
    fn default() -> Self { MatchBy::Any }
}

#[derive(Clone, Debug, Deserialize, Eq, PartialEq, Serialize)]
#[serde(tag = "type", content = "data")]
enum OrderType {
    FillOrKill,
    GoodTillCancelled,
}

impl Default for OrderType {
    fn default() -> Self { OrderType::GoodTillCancelled }
}

#[derive(Clone, Debug, Deserialize, Serialize)]
struct TakerOrder {
    created_at: u64,
    request: TakerRequest,
    matches: HashMap<Uuid, TakerMatch>,
    order_type: OrderType,
}

/// Result of match_reserved function
#[derive(Debug, PartialEq)]
enum MatchReservedResult {
    /// Order and reserved message matched,
    Matched,
    /// Order and reserved didn't match
    NotMatched,
}

impl TakerOrder {
    fn is_cancellable(&self) -> bool {
        self.matches.is_empty()
    }

    fn match_reserved(&self, reserved: &MakerReserved) -> MatchReservedResult {
        match &self.request.match_by {
            MatchBy::Any => (),
            MatchBy::Orders(uuids) => if !uuids.contains(&reserved.maker_order_uuid) {
                return MatchReservedResult::NotMatched;
            },
            MatchBy::Pubkeys(pubkeys) => if !pubkeys.contains(&reserved.sender_pubkey) {
                return MatchReservedResult::NotMatched;
            },
        }

        let my_base_amount: MmNumber = self.request.get_base_amount();
        let my_rel_amount: MmNumber = self.request.get_rel_amount();
        let other_base_amount: MmNumber = reserved.get_base_amount();
        let other_rel_amount: MmNumber = reserved.get_rel_amount();

        match self.request.action {
            TakerAction::Buy => if self.request.base == reserved.base && self.request.rel == reserved.rel
                && my_base_amount == other_base_amount && other_rel_amount <= my_rel_amount {
                MatchReservedResult::Matched
            } else {
                MatchReservedResult::NotMatched
            },
            TakerAction::Sell => if self.request.base == reserved.rel && self.request.rel == reserved.base
                && my_base_amount == other_rel_amount && my_rel_amount <= other_base_amount {
                MatchReservedResult::Matched
            } else {
                MatchReservedResult::NotMatched
            }
        }
    }
}

#[derive(Clone, Debug, Deserialize, Serialize)]
/// Market maker order
/// The "action" is missing here because it's easier to always consider maker order as "sell"
/// So upon ordermatch with request we have only 2 combinations "sell":"sell" and "sell":"buy"
/// Adding "action" to maker order will just double possible combinations making order match more complex.
pub struct MakerOrder {
    pub max_base_vol: BigDecimal,
    #[serde(default = "zero_rat")]
    pub max_base_vol_rat: BigRational,
    pub min_base_vol: BigDecimal,
    #[serde(default = "zero_rat")]
    pub min_base_vol_rat: BigRational,
    pub price: BigDecimal,
    #[serde(default = "zero_rat")]
    pub price_rat: BigRational,
    pub created_at: u64,
    pub base: String,
    pub rel: String,
    matches: HashMap<Uuid, MakerMatch>,
    started_swaps: Vec<Uuid>,
    uuid: Uuid,
}

fn zero_rat() -> BigRational { BigRational::zero() }

impl MakerOrder {
    fn available_amount(&self) -> MmNumber {
        let reserved: MmNumber = self.matches.iter().fold(
            MmNumber::from(BigRational::from_integer(0.into())),
            |reserved, (_, order_match)| reserved + order_match.reserved.get_base_amount()
        );
        MmNumber::from(self.max_base_vol_rat.clone()) - reserved
    }

    fn is_cancellable(&self) -> bool {
        !self.has_ongoing_matches()
    }

    fn has_ongoing_matches(&self) -> bool {
        for (_, order_match) in self.matches.iter() {
            // if there's at least 1 ongoing match the order is not cancellable
            if order_match.connected.is_none() && order_match.connect.is_none() {
                return true;
            }
        }
        return false;
    }
}

impl Into<MakerOrder> for TakerOrder {
    fn into(self) -> MakerOrder {
        let order = match self.request.action {
            TakerAction::Sell => MakerOrder {
                price: &self.request.rel_amount / &self.request.base_amount,
                price_rat: (self.request.get_rel_amount() / self.request.get_base_amount()).into(),
                max_base_vol_rat: self.request.get_base_amount().into(),
                max_base_vol: self.request.base_amount,
                min_base_vol_rat: BigRational::from_integer(0.into()),
                min_base_vol: 0.into(),
                created_at: now_ms(),
                base: self.request.base,
                rel: self.request.rel,
                matches: HashMap::new(),
                started_swaps: Vec::new(),
                uuid: self.request.uuid,
            },
            // The "buy" taker order is recreated with reversed pair as Maker order is always considered as "sell"
            TakerAction::Buy => MakerOrder {
                price: &self.request.base_amount / &self.request.rel_amount,
                price_rat: (self.request.get_base_amount() / self.request.get_rel_amount()).into(),
                max_base_vol_rat: self.request.get_rel_amount().into(),
                max_base_vol: self.request.rel_amount,
                min_base_vol: 0.into(),
                min_base_vol_rat: BigRational::from_integer(0.into()),
                created_at: now_ms(),
                base: self.request.rel,
                rel: self.request.base,
                matches: HashMap::new(),
                started_swaps: Vec::new(),
                uuid: self.request.uuid,
            },
        };
        order
    }
}

#[derive(Clone, Debug, Deserialize, Serialize)]
struct TakerConnect {
    taker_order_uuid: Uuid,
    maker_order_uuid: Uuid,
    method: String,
    sender_pubkey: H256Json,
    dest_pub_key: H256Json,
}

#[derive(Clone, Debug, Deserialize, Serialize)]
struct MakerReserved {
    base: String,
    rel: String,
    base_amount: BigDecimal,
    base_amount_rat: Option<BigRational>,
    rel_amount: BigDecimal,
    rel_amount_rat: Option<BigRational>,
    taker_order_uuid: Uuid,
    maker_order_uuid: Uuid,
    method: String,
    sender_pubkey: H256Json,
    dest_pub_key: H256Json,
}

impl MakerReserved {
    fn get_base_amount(&self) -> MmNumber {
        match &self.base_amount_rat {
            Some(r) => r.clone().into(),
            None => self.base_amount.clone().into()
        }
    }

    fn get_rel_amount(&self) -> MmNumber {
        match &self.rel_amount_rat {
            Some(r) => r.clone().into(),
            None => self.rel_amount.clone().into()
        }
    }
}

#[derive(Clone, Debug, Deserialize, Serialize)]
struct MakerConnected {
    taker_order_uuid: Uuid,
    maker_order_uuid: Uuid,
    method: String,
    sender_pubkey: H256Json,
    dest_pub_key: H256Json,
}

struct OrdermatchContext {
    pub my_maker_orders: Mutex<HashMap<Uuid, MakerOrder>>,
    pub my_taker_orders: Mutex<HashMap<Uuid, TakerOrder>>,
    pub my_cancelled_orders: Mutex<HashMap<Uuid, MakerOrder>>,
    /// A map from (base, rel)
    pub orderbook: Mutex<HashMap<(String, String), HashMap<Uuid, PricePingRequest>>>,
}

impl OrdermatchContext {
    /// Obtains a reference to this crate context, creating it if necessary.
    fn from_ctx (ctx: &MmArc) -> Result<Arc<OrdermatchContext>, String> {
        Ok (try_s! (from_ctx (&ctx.ordermatch_ctx, move || {
            Ok (OrdermatchContext {
                my_taker_orders: Mutex::new (HashMap::default()),
                my_maker_orders: Mutex::new (HashMap::default()),
                my_cancelled_orders: Mutex::new (HashMap::default()),
                orderbook: Mutex::new (HashMap::default()),
            })
        })))
    }

    /// Obtains a reference to this crate context, creating it if necessary.
    #[allow(dead_code)]
    fn from_ctx_weak (ctx_weak: &MmWeak) -> Result<Arc<OrdermatchContext>, String> {
        let ctx = try_s! (MmArc::from_weak (ctx_weak) .ok_or ("Context expired"));
        Self::from_ctx (&ctx)
    }
}

#[cfg_attr(test, mockable)]
fn lp_connect_start_bob(ctx: MmArc, maker_match: MakerMatch) {
    spawn(async move {  // aka "maker_loop"
        let taker_coin = match lp_coinfindᵃ(&ctx, &maker_match.reserved.rel).await {
            Ok(Some(c)) => c,
            Ok(None) => {log!("Coin " (maker_match.reserved.rel) " is not found/enabled"); return},
            Err(e) => {log!("!lp_coinfind(" (maker_match.reserved.rel) "): " (e)); return}
        };

        let maker_coin = match lp_coinfindᵃ(&ctx, &maker_match.reserved.base).await {
            Ok(Some(c)) => c,
            Ok(None) => {log!("Coin " (maker_match.reserved.base) " is not found/enabled"); return},
            Err(e) => {log!("!lp_coinfind(" (maker_match.reserved.base) "): " (e)); return}
        };
        let mut alice = bits256::default();
        alice.bytes = maker_match.request.sender_pubkey.0;
        let maker_amount = maker_match.reserved.get_base_amount().into();
        let taker_amount = maker_match.reserved.get_rel_amount().into();
        let privkey = &ctx.secp256k1_key_pair().private().secret;
        let my_persistent_pub = unwrap!(compressed_pub_key_from_priv_raw(&privkey[..], ChecksumType::DSHA256));
        let uuid = maker_match.request.uuid.to_string();

        log!("Entering the maker_swap_loop " (maker_coin.ticker()) "/" (taker_coin.ticker()) " with uuid: " (uuid));
        let maker_swap = MakerSwap::new(
            ctx.clone(),
            alice.into(),
            maker_coin,
            taker_coin,
            maker_amount,
            taker_amount,
            my_persistent_pub,
            uuid,
        );
        run_maker_swap(RunMakerSwapInput::StartNew(maker_swap), ctx).await;
    });
}

fn lp_connected_alice(ctx: MmArc, taker_match: TakerMatch) {
    spawn (async move {  // aka "taker_loop"
        let mut maker = bits256::default();
        maker.bytes = taker_match.reserved.sender_pubkey.0;
        let taker_coin = match lp_coinfindᵃ (&ctx, &taker_match.reserved.rel) .await {
            Ok(Some(c)) => c,
            Ok(None) => {
                log!("Coin " (taker_match.reserved.rel) " is not found/enabled");
                return;
            }
            Err(e) => {
                log!("!lp_coinfind(" (taker_match.reserved.rel) "): " (e));
                return;
            }
        };

        let maker_coin = match lp_coinfindᵃ (&ctx, &taker_match.reserved.base) .await {
            Ok(Some(c)) => c,
            Ok(None) => {
                log!("Coin " (taker_match.reserved.base) " is not found/enabled");
                return;
            }
            Err(e) => {
                log!("!lp_coinfind(" (taker_match.reserved.base) "): " (e));
                return;
            }
        };

        let privkey = &ctx.secp256k1_key_pair().private().secret;
        let my_persistent_pub = unwrap!(compressed_pub_key_from_priv_raw(&privkey[..], ChecksumType::DSHA256));
        let maker_amount = taker_match.reserved.get_base_amount().into();
        let taker_amount = taker_match.reserved.get_rel_amount().into();
        let uuid = taker_match.reserved.taker_order_uuid.to_string();

        log!("Entering the taker_swap_loop " (maker_coin.ticker()) "/" (taker_coin.ticker())  " with uuid: " (uuid));
        let taker_swap = TakerSwap::new(
            ctx.clone(),
            maker.into(),
            maker_coin,
            taker_coin,
            maker_amount,
            taker_amount,
            my_persistent_pub,
            uuid,
        );
        run_taker_swap(RunTakerSwapInput::StartNew(taker_swap), ctx).await
    });
}

pub async fn lp_ordermatch_loop(ctx: MmArc) {
    const ORDERMATCH_TIMEOUT: u64 = 30000;
    let mut last_price_broadcast = 0;

    loop {
        if ctx.is_stopping() { break }
        let ordermatch_ctx = unwrap!(OrdermatchContext::from_ctx(&ctx));
        {
            let mut my_taker_orders = unwrap!(ordermatch_ctx.my_taker_orders.lock());
            let mut my_maker_orders = unwrap!(ordermatch_ctx.my_maker_orders.lock());
            let mut my_cancelled_orders = unwrap!(ordermatch_ctx.my_cancelled_orders.lock());
            // transform the timed out and unmatched GTC taker orders to maker
            *my_taker_orders = my_taker_orders.drain().filter_map(|(uuid, order)| if order.created_at + ORDERMATCH_TIMEOUT < now_ms() {
                delete_my_taker_order(&ctx, &order);
                if order.matches.is_empty() && order.order_type == OrderType::GoodTillCancelled {
                    let maker_order = order.into();
                    save_my_maker_order(&ctx, &maker_order);
                    my_maker_orders.insert(uuid, maker_order);
                }
                None
            } else {
                Some((uuid, order))
            }).collect();
            // remove timed out unfinished matches to unlock the reserved amount
            my_maker_orders.iter_mut().for_each(|(_, order)| {
                order.matches = order.matches.drain().filter(
                    |(_, order_match)| order_match.last_updated + ORDERMATCH_TIMEOUT > now_ms() || order_match.connected.is_some()
                ).collect();
                save_my_maker_order(&ctx, order);
            });
            *my_maker_orders = my_maker_orders.drain().filter_map(|(uuid, order)| {
                let min_amount: BigDecimal = MIN_TRADING_VOL.parse().unwrap();
                let min_amount: MmNumber = min_amount.into();
                if order.available_amount() <= min_amount && !order.has_ongoing_matches() {
                    delete_my_maker_order(&ctx, &order);
                    my_cancelled_orders.insert(uuid, order);
                    None
                } else {
                    Some((uuid, order))
                }
            }).collect();
        }

        if now_ms() > last_price_broadcast + 10000 {
            if let Err(e) = broadcast_my_maker_orders(&ctx).await {
                ctx.log.log("", &[&"broadcast_my_maker_orders"], &format!("error {}", e));
            }
            last_price_broadcast = now_ms();
        }

        {
            // remove "timed out" orders from orderbook
            // ones that didn't receive an update for 30 seconds or more
            let mut orderbook = unwrap!(ordermatch_ctx.orderbook.lock());
            *orderbook = orderbook.drain().filter_map(|((base, rel), mut pair_orderbook)| {
                pair_orderbook = pair_orderbook.drain().filter_map(|(pubkey, order)| if now_ms() / 1000 > order.timestamp + 30 {
                    None
                } else {
                    Some((pubkey, order))
                }).collect();
                if pair_orderbook.is_empty() {
                    None
                } else {
                    Some(((base, rel), pair_orderbook))
                }
            }).collect();
        }

        Timer::sleep(0.777).await;
    }
}

pub fn lp_trade_command(
    ctx: MmArc,
    json: Json,
) -> i32 {
    let method = json["method"].as_str();
    let ordermatch_ctx = unwrap!(OrdermatchContext::from_ctx(&ctx));
    let our_public_id = unwrap!(ctx.public_id());
    if method == Some("reserved") {
        let reserved_msg: MakerReserved = match json::from_value(json.clone()) {
            Ok(r) => r,
            Err(_) => return 1,
        };
        if is_pubkey_banned(&ctx, &reserved_msg.sender_pubkey.clone().into()) {
            log!("Sender pubkey " [reserved_msg.sender_pubkey] " is banned");
            return 1;
        }
        if H256Json::from(our_public_id.bytes) != reserved_msg.dest_pub_key {
            // ignore the messages that do not target our node
            return 1;
        }

        let mut my_taker_orders = unwrap!(ordermatch_ctx.my_taker_orders.lock());
        let my_order = match my_taker_orders.entry(reserved_msg.taker_order_uuid) {
            Entry::Vacant(_) => {
                log!("Our node doesn't have the order with uuid " (reserved_msg.taker_order_uuid));
                return 1;
            },
            Entry::Occupied(entry) => entry.into_mut()
        };

        if my_order.request.dest_pub_key != H256Json::default() && my_order.request.dest_pub_key != reserved_msg.sender_pubkey {
            log!("got reserved response from different node " (hex::encode(&reserved_msg.sender_pubkey.0)));
            return 1;
        }

        // send "connect" message if reserved message targets our pubkey AND
        // reserved amounts match our order AND order is NOT reserved by someone else (empty matches)
        if my_order.match_reserved(&reserved_msg) == MatchReservedResult::Matched && my_order.matches.is_empty() {
            let connect = TakerConnect {
                sender_pubkey: H256Json::from(our_public_id.bytes),
                dest_pub_key: reserved_msg.sender_pubkey.clone(),
                method: "connect".into(),
                taker_order_uuid: reserved_msg.taker_order_uuid,
                maker_order_uuid: reserved_msg.maker_order_uuid,
            };
            ctx.broadcast_p2p_msg(P2PMessage::from_serialize_with_default_addr(&connect));
            let taker_match = TakerMatch {
                reserved: reserved_msg,
                connect,
                connected: None,
                last_updated: now_ms(),
            };
            my_order.matches.insert(taker_match.reserved.maker_order_uuid, taker_match);
            save_my_taker_order(&ctx, &my_order);
        }
        return 1;
    }
    if method == Some("connected") {
        let connected: MakerConnected = match json::from_value(json.clone()) {
            Ok(c) => c,
            Err(_) => return 1,
        };
        if H256Json::from(our_public_id.bytes) == connected.dest_pub_key && H256Json::from(our_public_id.bytes) != connected.sender_pubkey {
            let mut my_taker_orders = unwrap!(ordermatch_ctx.my_taker_orders.lock());
            let my_order_entry = match my_taker_orders.entry(connected.taker_order_uuid) {
                Entry::Occupied(e) => e,
                Entry::Vacant(_) => {
                    log!("Our node doesn't have the order with uuid "(connected.taker_order_uuid));
                    return 1;
                },
            };
            let order_match = match my_order_entry.get().matches.get(&connected.maker_order_uuid) {
                Some(o) => o,
                None => {
                    log!("Our node doesn't have the match with uuid "(connected.maker_order_uuid));
                    return 1;
                }
            };
            // alice
            lp_connected_alice(ctx.clone(), order_match.clone());
            // remove the matched order immediately
            delete_my_taker_order(&ctx, &my_order_entry.get());
            my_order_entry.remove();
            // AG: Bob's p2p ID (`LP_mypub25519`) is in `json["srchash"]`.
            log!("CONNECTED.(" (json) ")");
        }
        return 1;
    }
    // bob
    if method == Some("request") {
        let taker_request: TakerRequest = match json::from_value(json.clone()) {
            Ok(r) => r,
            Err(_) => return 1,
        };
        if is_pubkey_banned(&ctx, &taker_request.sender_pubkey.clone().into()) {
            log!("Sender pubkey " [taker_request.sender_pubkey] " is banned");
            return 1;
        }
        if our_public_id.bytes == taker_request.dest_pub_key.0 {
            log!("Skip the request originating from our pubkey");
            return 1;
        }
        let ordermatch_ctx = unwrap!(OrdermatchContext::from_ctx(&ctx));
        let mut my_orders = unwrap!(ordermatch_ctx.my_maker_orders.lock());

        for (uuid, order) in my_orders.iter_mut() {
            if let OrderMatchResult::Matched((base_amount, rel_amount)) = match_order_and_request(order, &taker_request) {
<<<<<<< HEAD
                let reserved = MakerReserved {
                    dest_pub_key: taker_request.sender_pubkey.clone(),
                    sender_pubkey: our_public_id.bytes.into(),
                    base: order.base.clone(),
                    base_amount: base_amount.clone().into(),
                    base_amount_rat: Some(base_amount.into()),
                    rel_amount: rel_amount.clone().into(),
                    rel_amount_rat: Some(rel_amount.into()),
                    rel: order.rel.clone(),
                    method: "reserved".into(),
                    taker_order_uuid: taker_request.uuid,
                    maker_order_uuid: *uuid,
                };
                ctx.broadcast_p2p_msg(P2PMessage::from_serialize_with_default_addr(&reserved));
                let maker_match = MakerMatch {
                    request: taker_request,
                    reserved,
                    connect: None,
                    connected: None,
                    last_updated: now_ms(),
                };
                order.matches.insert(maker_match.request.uuid, maker_match);
                save_my_maker_order(&ctx, &order);
=======
                if !order.matches.contains_key(&taker_request.uuid) {
                    let reserved = MakerReserved {
                        dest_pub_key: taker_request.sender_pubkey.clone(),
                        sender_pubkey: our_public_id.bytes.into(),
                        base: order.base.clone(),
                        base_amount: base_amount.clone().into(),
                        base_amount_rat: Some(base_amount.into()),
                        rel_amount: rel_amount.clone().into(),
                        rel_amount_rat: Some(rel_amount.into()),
                        rel: order.rel.clone(),
                        method: "reserved".into(),
                        taker_order_uuid: taker_request.uuid,
                        maker_order_uuid: *uuid,
                    };
                    ctx.broadcast_p2p_msg(&unwrap!(json::to_string(&reserved)));
                    let maker_match = MakerMatch {
                        request: taker_request,
                        reserved,
                        connect: None,
                        connected: None,
                        last_updated: now_ms(),
                    };
                    order.matches.insert(maker_match.request.uuid, maker_match);
                    save_my_maker_order(&ctx, &order);
                }
>>>>>>> df954036
                return 1;
            }
        }
    }

    if method == Some("connect") {
        // bob
        let connect_msg: TakerConnect = match json::from_value(json.clone()) {
            Ok(m) => m,
            Err(_) => return 1,
        };
        if our_public_id.bytes == connect_msg.dest_pub_key.0 && our_public_id.bytes != connect_msg.sender_pubkey.0 {
            let mut maker_orders = unwrap!(ordermatch_ctx.my_maker_orders.lock());
            let my_order = match maker_orders.get_mut(&connect_msg.maker_order_uuid) {
                Some(o) => o,
                None => {
                    log!("Our node doesn't have the order with uuid " (connect_msg.maker_order_uuid));
                    return 1;
                },
            };
            let order_match = match my_order.matches.get_mut(&connect_msg.taker_order_uuid) {
                Some(o) => o,
                None => {
                    log!("Our node doesn't have the match with uuid " (connect_msg.taker_order_uuid));
                    return 1;
                },
            };

<<<<<<< HEAD
            let connected = MakerConnected {
                sender_pubkey: our_public_id.bytes.into(),
                dest_pub_key: connect_msg.sender_pubkey.clone(),
                taker_order_uuid: connect_msg.taker_order_uuid,
                maker_order_uuid: connect_msg.maker_order_uuid,
                method: "connected".into(),
            };
            ctx.broadcast_p2p_msg(P2PMessage::from_serialize_with_default_addr(&connected));
            order_match.connect = Some(connect_msg);
            order_match.connected = Some(connected);
            my_order.started_swaps.push(order_match.request.uuid);
            lp_connect_start_bob(ctx.clone(), order_match.clone());
            save_my_maker_order(&ctx, &my_order);
=======
            if order_match.connected.is_none() && order_match.connect.is_none() {
                let connected = MakerConnected {
                    sender_pubkey: our_public_id.bytes.into(),
                    dest_pub_key: connect_msg.sender_pubkey.clone(),
                    taker_order_uuid: connect_msg.taker_order_uuid,
                    maker_order_uuid: connect_msg.maker_order_uuid,
                    method: "connected".into(),
                };
                ctx.broadcast_p2p_msg(&unwrap!(json::to_string(&connected)));
                order_match.connect = Some(connect_msg);
                order_match.connected = Some(connected);
                my_order.started_swaps.push(order_match.request.uuid);
                lp_connect_start_bob(ctx.clone(), order_match.clone());
                save_my_maker_order(&ctx, &my_order);
            }
>>>>>>> df954036
        }
        return 1;
    }
    -1
}

async fn check_locked_coins(ctx: &MmArc, amount: &MmNumber, balance: &BigDecimal, ticker: &str) -> Result<(), String> {
    let locked = get_locked_amount(ctx, ticker);
    let available = balance - &locked;
    if amount > &available {
        ERR!("The {} amount {} is larger than available {:.8}, balance: {}, locked by swaps: {:.8}", ticker, amount, available, balance, locked)
    } else {
        Ok(())
    }
}

#[derive(Deserialize, Debug)]
pub struct AutoBuyInput {
    base: String,
    rel: String,
    price: MmNumber,
    volume: MmNumber,
    timeout: Option<u32>,
    /// Not used. Deprecated.
    duration: Option<u32>,
    // TODO: remove this field on API refactoring, method should be separated from params
    method: String,
    gui: Option<String>,
    #[serde(rename="destpubkey")]
    #[serde(default)]
    dest_pub_key: H256Json,
    #[serde(default)]
    match_by: MatchBy,
    #[serde(default)]
    order_type: OrderType,
}

pub async fn buy(ctx: MmArc, req: Json) -> Result<Response<Vec<u8>>, String> {
    let input: AutoBuyInput = try_s!(json::from_value(req));
    if input.base == input.rel {return ERR!("Base and rel must be different coins")}
    let rel_coin = try_s!(lp_coinfindᵃ(&ctx, &input.rel).await);
    let rel_coin = try_s!(rel_coin.ok_or("Rel coin is not found or inactive"));
    let base_coin = try_s!(lp_coinfindᵃ(&ctx, &input.base).await);
    let base_coin: MmCoinEnum = try_s!(base_coin.ok_or("Base coin is not found or inactive"));
    let my_amount = &input.volume * &input.price;
    let my_balance = try_s!(rel_coin.my_balance().compat().await);
    try_s!(check_locked_coins(&ctx, &my_amount, &my_balance, rel_coin.ticker()).await);
    let dex_fee = dex_fee_amount(base_coin.ticker(), rel_coin.ticker(), &my_amount.clone().into());
    let trade_info = TradeInfo::Taker(dex_fee);
    try_s!(rel_coin.check_i_have_enough_to_trade(&my_amount.clone().into(), &my_balance.clone().into(), trade_info).compat().await);
    try_s!(base_coin.can_i_spend_other_payment().compat().await);
    let res = try_s!(lp_auto_buy(&ctx, input)).into_bytes();
    Ok(try_s!(Response::builder().body(res)))
}

pub async fn sell(ctx: MmArc, req: Json) -> Result<Response<Vec<u8>>, String> {
    let input: AutoBuyInput = try_s!(json::from_value(req));
    if input.base == input.rel {return ERR!("Base and rel must be different coins")}
    let base_coin = try_s!(lp_coinfindᵃ(&ctx, &input.base).await);
    let base_coin = try_s!(base_coin.ok_or("Base coin is not found or inactive"));
    let rel_coin = try_s!(lp_coinfindᵃ(&ctx, &input.rel).await);
    let rel_coin = try_s!(rel_coin.ok_or("Rel coin is not found or inactive"));
    let my_balance = try_s!(base_coin.my_balance().compat().await);
    try_s!(check_locked_coins(&ctx, &input.volume, &my_balance, base_coin.ticker()).await);
    let dex_fee = dex_fee_amount(base_coin.ticker(), rel_coin.ticker(), &input.volume.clone().into());
    let trade_info = TradeInfo::Taker(dex_fee);
    try_s!(base_coin.check_i_have_enough_to_trade(&input.volume.clone().into(), &my_balance.clone().into(), trade_info).compat().await);
    try_s!(rel_coin.can_i_spend_other_payment().compat().await);
    let res = try_s!(lp_auto_buy(&ctx, input)).into_bytes();
    Ok(try_s!(Response::builder().body(res)))
}

/// Created when maker order is matched with taker request
#[derive(Clone, Debug, Deserialize, Serialize)]
struct MakerMatch {
    request: TakerRequest,
    reserved: MakerReserved,
    connect: Option<TakerConnect>,
    connected: Option<MakerConnected>,
    last_updated: u64,
}

/// Created upon taker request broadcast
#[derive(Clone, Debug, Deserialize, Serialize)]
struct TakerMatch {
    reserved: MakerReserved,
    connect: TakerConnect,
    connected: Option<MakerConnected>,
    last_updated: u64,
}

pub fn lp_auto_buy(ctx: &MmArc, input: AutoBuyInput) -> Result<String, String> {
    if input.price < MmNumber::from(BigRational::new(1.into(), 100000000.into())) {
        return ERR!("Price is too low, minimum is 0.00000001");
    }

    let action = match Some(input.method.as_ref()) {
        Some("buy") => {
            TakerAction::Buy
        },
        Some("sell") => {
            TakerAction::Sell
        },
        _ => return ERR!("Auto buy must be called only from buy/sell RPC methods")
    };

    let ordermatch_ctx = try_s!(OrdermatchContext::from_ctx(&ctx));
    let mut my_taker_orders = try_s!(ordermatch_ctx.my_taker_orders.lock());
    let uuid = new_uuid();
    let our_public_id = try_s!(ctx.public_id());
    let rel_volume = &input.volume * &input.price;
    if input.volume < MmNumber::from(unwrap!(MIN_TRADING_VOL.parse::<BigDecimal>())) {
        return ERR!("Base volume {} is too low, required at least {}", input.volume, MIN_TRADING_VOL);
    }

    if rel_volume < MmNumber::from(unwrap!(MIN_TRADING_VOL.parse::<BigDecimal>())) {
        return ERR!("Rel volume {} is too low, required at least {}", rel_volume, MIN_TRADING_VOL);
    }

    let request = TakerRequest {
        base: input.base,
        rel: input.rel,
        rel_amount: rel_volume.clone().into(),
        rel_amount_rat: Some(rel_volume.into()),
        base_amount: input.volume.clone().into(),
        base_amount_rat: Some(BigRational::from(input.volume)),
        method: "request".into(),
        uuid,
        dest_pub_key: input.dest_pub_key,
        sender_pubkey: H256Json::from(our_public_id.bytes),
        action,
        match_by: input.match_by,
    };
    ctx.broadcast_p2p_msg(P2PMessage::from_serialize_with_default_addr(&request));
    let result = json!({
        "result": request
    }).to_string();
    let order = TakerOrder {
        created_at: now_ms(),
        matches: HashMap::new(),
        request,
        order_type: input.order_type,
    };
    save_my_taker_order(ctx, &order);
    my_taker_orders.insert(uuid, order);
    drop(my_taker_orders);
    Ok(result)
}

fn price_ping_sig_hash(timestamp: u32, pubsecp: &[u8], pubkey: &[u8], base: &[u8], rel: &[u8], price64: u64) -> H256 {
    let mut input = vec![];
    input.extend_from_slice(&timestamp.to_le_bytes());
    input.extend_from_slice(pubsecp);
    input.extend_from_slice(pubkey);
    input.extend_from_slice(base);
    input.extend_from_slice(rel);
    input.extend_from_slice(&price64.to_le_bytes());
    sha256(&input)
}

#[derive(Debug, Deserialize, Serialize)]
struct PricePingRequest {
    method: String,
    pubkey: String,
    base: String,
    rel: String,
    price: BigDecimal,
    price_rat: Option<BigRational>,
    price64: String,
    timestamp: u64,
    pubsecp: String,
    sig: String,
    // TODO rename, it's called "balance", but it's actual meaning is max available volume to trade
    #[serde(rename="bal")]
    balance: BigDecimal,
    balance_rat: Option<BigRational>,
    uuid: Option<Uuid>,
}

impl PricePingRequest {
    fn new(ctx: &MmArc, order: &MakerOrder, balance: BigDecimal) -> Result<PricePingRequest, String> {
        let public_id = try_s!(ctx.public_id());

        let price64 = (&order.price * BigDecimal::from(100000000)).to_u64().unwrap();
        let timestamp = now_ms() / 1000;
        let sig_hash = price_ping_sig_hash(
            timestamp as u32,
            &**ctx.secp256k1_key_pair().public(),
            &public_id.bytes,
            order.base.as_bytes(),
            order.rel.as_bytes(),
            price64,
        );

        let sig = try_s!(ctx.secp256k1_key_pair().private().sign(&sig_hash));

        let available_amount: BigRational = order.available_amount().into();
        let min_amount = BigRational::new(777.into(), 100000.into());
        let max_volume = if available_amount > min_amount {
            let my_balance = from_dec_to_ratio(balance);
            if available_amount <= my_balance && available_amount > BigRational::from_integer(0.into()) {
                available_amount
            } else {
                my_balance
            }
        } else {
            BigRational::from_integer(0.into())
        };

        Ok(PricePingRequest {
            method: "postprice".into(),
            pubkey: hex::encode(&public_id.bytes),
            base: order.base.clone(),
            rel: order.rel.clone(),
            price64: price64.to_string(),
            price: order.price.clone(),
            price_rat: Some(order.price_rat.clone()),
            timestamp,
            pubsecp: hex::encode(&**ctx.secp256k1_key_pair().public()),
            sig: hex::encode(&*sig),
            balance: from_ratio_to_dec(&max_volume),
            balance_rat: Some(max_volume),
            uuid: Some(order.uuid),
        })
    }
}

pub fn lp_post_price_recv(ctx: &MmArc, req: Json) -> HyRes {
    let req: PricePingRequest = try_h!(json::from_value(req));
    let signature: Signature = try_h!(req.sig.parse());
    let pubkey_bytes = try_h!(hex::decode(&req.pubsecp));
    // return success response to avoid excessive logging of
    // RPC error response: lp_ordermatch:852] sender pubkey 03eb26aab2e22fd2507042d1c472b3f973d629d295d391faf7b68ac5b85197ec80 is banned""
    // messages
    if is_pubkey_banned(ctx, &H256Json::from(&pubkey_bytes[1..])) {
        return rpc_response(200, ERRL!("sender pubkey {} is banned", req.pubsecp));
    }
    let pub_secp = try_h!(Public::from_slice(&pubkey_bytes));
    let pubkey = try_h!(hex::decode(&req.pubkey));
    let sig_hash = price_ping_sig_hash(
        req.timestamp as u32,
        &*pub_secp,
        &pubkey,
        req.base.as_bytes(),
        req.rel.as_bytes(),
        try_h!(req.price64.parse()),
    );
    let sig_check = try_h!(pub_secp.verify(&sig_hash, &signature));
    if sig_check {
        // identify the order by first 16 bytes of node pubkey to keep backwards-compatibility
        // TODO remove this when all nodes are updated
        let mut bytes = [0; 16];
        bytes.copy_from_slice(&pubkey[..16]);
        let uuid = req.uuid.unwrap_or(Uuid::from_bytes(bytes));
        let ordermatch_ctx: Arc<OrdermatchContext> = try_h!(OrdermatchContext::from_ctx(ctx));
        let mut orderbook = try_h!(ordermatch_ctx.orderbook.lock());
        match orderbook.entry((req.base.clone(), req.rel.clone())) {
            Entry::Vacant(pair_orders) => if req.balance > 0.into() && req.price > 0.into() {
                let mut orders = HashMap::new();
                orders.insert(uuid, req);
                pair_orders.insert(orders);
            },
            Entry::Occupied(mut pair_orders) => {
                match pair_orders.get_mut().entry(uuid) {
                    Entry::Vacant(order) => if req.balance > 0.into() && req.price > 0.into() {
                        order.insert(req);
                    },
                    Entry::Occupied(mut order) => if req.balance > 0.into() {
                        order.insert(req);
                    } else {
                        order.remove();
                    },
                }
            }
        }
        rpc_response(200, r#"{"result":"success"}"#)
    } else {
        rpc_err_response(400, "price ping invalid signature")
    }
}

fn lp_send_price_ping(req: &PricePingRequest, ctx: &MmArc) -> Result<(), String> {
    let msg = P2PMessage::from_serialize_with_default_addr(&req);
    let req_value = try_s!(json::to_value(req));
    let ctxʹ = ctx.clone();

    // TODO this is required to process the set price message on our own node, it's the easiest way now
    //      there might be a better way of doing this so we should consider refactoring
    spawn(async move {
        let rc = lp_post_price_recv(&ctxʹ, req_value).compat().await;
        if let Err(err) = rc {log!("!lp_post_price_recv: "(err))}
    });
    ctx.broadcast_p2p_msg(msg);
    Ok(())
}

fn one() -> u8 { 1 }

fn get_true() -> bool { true }

#[derive(Deserialize)]
struct SetPriceReq {
    base: String,
    rel: String,
    price: MmNumber,
    #[serde(default)]
    max: bool,
    #[allow(dead_code)]
    #[serde(default = "one")]
    broadcast: u8,
    #[serde(default)]
    volume: MmNumber,
    #[serde(default = "get_true")]
    cancel_previous: bool,
}

pub async fn set_price(ctx: MmArc, req: Json) -> Result<Response<Vec<u8>>, String> {
    let req: SetPriceReq = try_s!(json::from_value(req));
    if req.price < MmNumber::from(BigRational::new(1.into(), 100000000.into())) {
        return ERR!("Price is too low, minimum is 0.00000001");
    }
    if req.base == req.rel {
        return ERR!("Base and rel must be different coins");
    }

    let base_coin: MmCoinEnum = match try_s!(lp_coinfindᵃ(&ctx, &req.base).await) {
        Some(coin) => coin,
        None => return ERR!("Base coin {} is not found", req.base),
    };

    let rel_coin: MmCoinEnum = match try_s!(lp_coinfindᵃ(&ctx, &req.rel).await) {
        Some(coin) => coin,
        None => return ERR!("Rel coin {} is not found", req.rel),
    };

    let my_balance = try_s!(base_coin.my_balance().compat().await);
    let volume = if req.max {
        // use entire balance deducting the locked amount and trade fee if it's paid with base coin,
        // skipping "check_i_have_enough"
        let trade_fee = try_s!(base_coin.get_trade_fee().compat().await);
        let mut vol = my_balance - get_locked_amount(&ctx, base_coin.ticker());
        if trade_fee.coin == base_coin.ticker() {
            vol -= trade_fee.amount;
        }
        MmNumber::from(vol)
    } else {
        try_s!(check_locked_coins(&ctx, &req.volume, &my_balance, base_coin.ticker()).await);
        try_s!(base_coin.check_i_have_enough_to_trade(&req.volume, &my_balance.clone().into(), TradeInfo::Maker).compat().await);
        req.volume.clone()
    };
    if volume < MmNumber::from(unwrap!(MIN_TRADING_VOL.parse::<BigDecimal>())) {
        return ERR!("Base volume {} is too low, required at least {}", volume, MIN_TRADING_VOL);
    }
    let rel_volume = &volume * &req.price;
    if rel_volume < MmNumber::from(unwrap!(MIN_TRADING_VOL.parse::<BigDecimal>())) {
        return ERR!("Rel volume {} is too low, required at least {}", rel_volume, MIN_TRADING_VOL);
    }
    try_s!(rel_coin.can_i_spend_other_payment().compat().await);

    let ordermatch_ctx = try_s!(OrdermatchContext::from_ctx(&ctx));
    let mut my_orders = try_s!(ordermatch_ctx.my_maker_orders.lock());
    if req.cancel_previous {
        // remove the previous orders if there're some to allow multiple setprice call per pair
        // it's common use case now as `autoprice` doesn't work with new ordermatching and
        // MM2 users request the coins price from aggregators by their own scripts issuing
        // repetitive setprice calls with new price
        *my_orders = my_orders.drain().filter(|(_, order)| {
            let to_delete = order.base == req.base && order.rel == req.rel;
            if to_delete {
                delete_my_maker_order(&ctx, &order);
            }
            !to_delete
        }).collect();
    }

    let uuid = new_uuid();
    let order = MakerOrder {
        max_base_vol: volume.clone().into(),
        max_base_vol_rat: volume.into(),
        min_base_vol: 0.into(),
        min_base_vol_rat: BigRational::from_integer(0.into()),
        price: req.price.clone().into(),
        price_rat: req.price.clone().into(),
        created_at: now_ms(),
        base: req.base,
        rel: req.rel,
        matches: HashMap::new(),
        started_swaps: Vec::new(),
        uuid,
    };
    save_my_maker_order(&ctx, &order);
    let res = try_s!(json::to_vec(&json!({"result":order})));
    my_orders.insert(uuid, order);
    Ok(try_s!(Response::builder().body(res)))
}

pub async fn broadcast_my_maker_orders(ctx: &MmArc) -> Result<(), String> {
    let ordermatch_ctx = try_s!(OrdermatchContext::from_ctx(ctx));
    let my_orders = try_s!(ordermatch_ctx.my_maker_orders.lock()).clone();
    for (_, order) in my_orders {
        let base_coin = match try_s!(lp_coinfindᵃ(ctx, &order.base).await) {
            Some(coin) => coin,
            None => {
                ctx.log.log("", &[&"broadcast_my_maker_orders", &order.base, &order.rel], "base coin is not active yet");
                continue
            },
        };

        let _rel_coin = match try_s!(lp_coinfindᵃ(ctx, &order.rel).await) {
            Some(coin) => coin,
            None => {
                ctx.log.log("", &[&"broadcast_my_maker_orders", &order.base, &order.rel], "rel coin is not active yet");
                continue
            },
        };

        let balance = match base_coin.my_balance().compat().await {
            Ok(b) => b,
            Err(e) => {
                ctx.log.log("", &[&"broadcast_my_maker_orders", &order.base, &order.rel], &format! ("failed to get balance of base coin: {}", e));
                continue;
            }
        };

        if balance >= MIN_TRADING_VOL.parse().unwrap() {
            let ping = match PricePingRequest::new(ctx, &order, balance) {
                Ok(p) => p,
                Err(e) => {
                    ctx.log.log("", &[&"broadcast_my_maker_orders", &order.base, &order.rel], &format!("ping request creation failed {}", e));
                    continue;
                },
            };

            if let Err(e) = lp_send_price_ping(&ping, ctx) {
                ctx.log.log("", &[&"broadcast_my_maker_orders", &order.base, &order.rel], &format!("ping request send failed {}", e));
                continue;
            }
        } else {
            // cancel the order if available balance is lower than MIN_TRADING_VOL
            try_s!(ordermatch_ctx.my_maker_orders.lock()).remove(&order.uuid);
            delete_my_maker_order(ctx, &order);
            try_s!(ordermatch_ctx.my_cancelled_orders.lock()).insert(order.uuid, order);
        }
    }
    // the difference of cancelled orders from maker orders that we broadcast the cancel request only once
    // cancelled record can be just dropped then
    let cancelled_orders: HashMap<_, _> = try_s!(ordermatch_ctx.my_cancelled_orders.lock()).drain().collect();
    for (_, mut order) in cancelled_orders {
        // TODO cancel means setting the volume to 0 as of now, should refactor
        order.max_base_vol = 0.into();
        order.max_base_vol_rat = BigRational::from_integer(0.into());
        let ping = match PricePingRequest::new(ctx, &order, 0.into()) {
            Ok(p) => p,
            Err(e) => {
                ctx.log.log("", &[&"broadcast_cancelled_orders", &order.base, &order.rel], &format! ("ping request creation failed {}", e));
                continue;
            },
        };

        if let Err(e) = lp_send_price_ping(&ping, ctx) {
            ctx.log.log("", &[&"broadcast_cancelled_orders", &order.base, &order.rel], &format! ("ping request send failed {}", e));
            continue;
        }
    }

    Ok(())
}

/// Result of match_order_and_request function
#[derive(Debug, PartialEq)]
enum OrderMatchResult {
    /// Order and request matched, contains base and rel resulting amounts
    Matched((MmNumber, MmNumber)),
    /// Orders didn't match
    NotMatched,
}

/// Attempts to match the Maker's order and Taker's request
fn match_order_and_request(maker: &MakerOrder, taker: &TakerRequest) -> OrderMatchResult {
    let taker_base_amount: MmNumber = taker.get_base_amount();
    let taker_rel_amount: MmNumber = taker.get_rel_amount();
    let maker_price: MmNumber = maker.price_rat.clone().into();
    let maker_min_vol: MmNumber = maker.min_base_vol_rat.clone().into();

    match taker.action {
        TakerAction::Buy => {
            if maker.base == taker.base && maker.rel == taker.rel && taker_base_amount <= maker.available_amount() && taker_base_amount >= maker_min_vol {
                let taker_price = &taker_rel_amount / &taker_base_amount;
                if taker_price >= maker_price {
                    OrderMatchResult::Matched((taker_base_amount.clone(), taker_base_amount * maker_price))
                } else {
                    OrderMatchResult::NotMatched
                }
            } else {
                OrderMatchResult::NotMatched
            }
        },
        TakerAction::Sell => {
            if maker.base == taker.rel && maker.rel == taker.base && taker_rel_amount <= maker.available_amount() && taker_rel_amount >= maker_min_vol {
                let taker_price = &taker_base_amount / &taker_rel_amount;
                if taker_price >= maker_price {
                    OrderMatchResult::Matched((&taker_base_amount / &maker_price, taker_base_amount))
                } else {
                    OrderMatchResult::NotMatched
                }
            } else {
                OrderMatchResult::NotMatched
            }
        },
    }
}

#[derive(Deserialize)]
struct OrderStatusReq {
    uuid: Uuid,
}

pub fn order_status(ctx: MmArc, req: Json) -> HyRes {
    let req: OrderStatusReq = try_h!(json::from_value(req));

    let ordermatch_ctx = try_h!(OrdermatchContext::from_ctx(&ctx));
    let maker_orders = try_h!(ordermatch_ctx.my_maker_orders.lock());
    if let Some(order) = maker_orders.get(&req.uuid) {
        return rpc_response(200, json!({
            "type": "Maker",
            "order": MakerOrderForRpc::from(order),
        }).to_string());
    }

    let taker_orders = try_h!(ordermatch_ctx.my_taker_orders.lock());
    if let Some(order) = taker_orders.get(&req.uuid) {
        return rpc_response(200, json!({
            "type": "Taker",
            "order": TakerOrderForRpc::from(order),
        }).to_string());
    }

    rpc_err_response(404, &format!("Order with uuid {} is not found", req.uuid))
}

#[derive(Deserialize)]
struct CancelOrderReq {
    uuid: Uuid,
}

pub fn cancel_order(ctx: MmArc, req: Json) -> HyRes {
    let req: CancelOrderReq = try_h!(json::from_value(req));

    let ordermatch_ctx = try_h!(OrdermatchContext::from_ctx(&ctx));
    let mut maker_orders = try_h!(ordermatch_ctx.my_maker_orders.lock());
    match maker_orders.entry(req.uuid) {
        Entry::Occupied(order) => {
            if !order.get().is_cancellable() {
                return rpc_err_response(500, &format!("Order {} is being matched now, can't cancel", req.uuid));
            }
            let mut cancelled_orders = try_h!(ordermatch_ctx.my_cancelled_orders.lock());
            let order = order.remove();
            delete_my_maker_order(&ctx, &order);
            cancelled_orders.insert(req.uuid, order);
            return rpc_response(200, json!({
                "result": "success"
            }).to_string())
        },
        // look for taker order with provided uuid
        Entry::Vacant(_) => (),
    }

    let mut taker_orders = try_h!(ordermatch_ctx.my_taker_orders.lock());
    match taker_orders.entry(req.uuid) {
        Entry::Occupied(order) => {
            if !order.get().is_cancellable() {
                return rpc_err_response(500, &format!("Order {} is being matched now, can't cancel", req.uuid));
            }
            let order = order.remove();
            delete_my_taker_order(&ctx, &order);
            return rpc_response(200, json!({
                "result": "success"
            }).to_string())
        },
        // error is returned
        Entry::Vacant(_) => (),
    }

    rpc_err_response(404, &format!("Order with uuid {} is not found", req.uuid))
}

#[derive(Serialize)]
struct MakerOrderForRpc<'a> {
    #[serde(flatten)]
    order: &'a MakerOrder,
    cancellable: bool,
    available_amount: BigDecimal,
}

impl<'a> From<&'a MakerOrder> for MakerOrderForRpc<'a> {
    fn from(order: &'a MakerOrder) -> MakerOrderForRpc {
        MakerOrderForRpc {
            order,
            cancellable: order.is_cancellable(),
            available_amount: order.available_amount().into(),
        }
    }
}

#[derive(Serialize)]
struct TakerOrderForRpc<'a> {
    #[serde(flatten)]
    order: &'a TakerOrder,
    cancellable: bool
}

impl<'a> From<&'a TakerOrder> for TakerOrderForRpc<'a> {
    fn from(order: &'a TakerOrder) -> TakerOrderForRpc {
        TakerOrderForRpc {
            order,
            cancellable: order.is_cancellable(),
        }
    }
}

pub fn my_orders(ctx: MmArc) -> HyRes {
    let ordermatch_ctx = try_h!(OrdermatchContext::from_ctx(&ctx));
    let maker_orders = try_h!(ordermatch_ctx.my_maker_orders.lock());
    let taker_orders = try_h!(ordermatch_ctx.my_taker_orders.lock());
    let maker_orders_for_rpc: HashMap<_, _> = maker_orders.iter().map(|(uuid, order)| (uuid, MakerOrderForRpc::from(order))).collect();
    let taker_orders_for_rpc: HashMap<_, _> = taker_orders.iter().map(|(uuid, order)| (uuid, TakerOrderForRpc::from(order))).collect();
    rpc_response(200, json!({
        "result": {
            "maker_orders": maker_orders_for_rpc,
            "taker_orders": taker_orders_for_rpc,
        }
    }).to_string())
}

pub fn my_maker_orders_dir(ctx: &MmArc) -> PathBuf {
    ctx.dbdir().join("ORDERS").join("MY").join("MAKER")
}

fn my_taker_orders_dir(ctx: &MmArc) -> PathBuf {
    ctx.dbdir().join("ORDERS").join("MY").join("TAKER")
}

fn my_maker_order_file_path(ctx: &MmArc, uuid: &Uuid) -> PathBuf {
    my_maker_orders_dir(ctx).join(format!("{}.json", uuid))
}

fn my_taker_order_file_path(ctx: &MmArc, uuid: &Uuid) -> PathBuf {
    my_taker_orders_dir(ctx).join(format!("{}.json", uuid))
}

fn save_my_maker_order(ctx: &MmArc, order: &MakerOrder) {
    let path = my_maker_order_file_path(ctx, &order.uuid);
    let content = unwrap!(json::to_vec(order));
    unwrap!(write(&path, &content));
}

fn save_my_taker_order(ctx: &MmArc, order: &TakerOrder) {
    let path = my_taker_order_file_path(ctx, &order.request.uuid);
    let content = unwrap!(json::to_vec(order));
    unwrap!(write(&path, &content));
}

#[cfg_attr(test, mockable)]
fn delete_my_maker_order(ctx: &MmArc, order: &MakerOrder) {
    let path = my_maker_order_file_path(ctx, &order.uuid);
    match remove_file(&path) {
        Ok(_) => (),
        Err(e) => log!("Warning, could not remove order file " (path.display()) ", error " (e)),
    }
}

#[cfg_attr(test, mockable)]
fn delete_my_taker_order(ctx: &MmArc, order: &TakerOrder) {
    let path = my_taker_order_file_path(ctx, &order.request.uuid);
    match remove_file(&path) {
        Ok(_) => (),
        Err(e) => log!("Warning, could not remove order file " (path.display()) ", error " (e)),
    }
}

pub fn orders_kick_start(ctx: &MmArc) -> Result<HashSet<String>, String> {
    let mut coins = HashSet::new();
    let ordermatch_ctx = try_s!(OrdermatchContext::from_ctx(ctx));
    let mut maker_orders = try_s!(ordermatch_ctx.my_maker_orders.lock());
    let maker_entries = try_s!(json_dir_entries(&my_maker_orders_dir(&ctx)));

    maker_entries.iter().for_each(|entry| {
        match json::from_slice::<MakerOrder>(&slurp(&entry.path())) {
            Ok(order) => {
                coins.insert(order.base.clone());
                coins.insert(order.rel.clone());
                maker_orders.insert(order.uuid, order);
            }
            Err(_) => (),
        }
    });

    let mut taker_orders = try_s!(ordermatch_ctx.my_taker_orders.lock());
    let taker_entries: Vec<DirEntry> = try_s!(json_dir_entries(&my_taker_orders_dir(&ctx)));

    taker_entries.iter().for_each(|entry| {
        match json::from_slice::<TakerOrder>(&slurp(&entry.path())) {
            Ok(order) => {
                coins.insert(order.request.base.clone());
                coins.insert(order.request.rel.clone());
                taker_orders.insert(order.request.uuid, order);
            }
            Err(_) => (),
        }
    });
    Ok(coins)
}

#[derive(Deserialize)]
#[serde(tag = "type", content = "data")]
pub enum CancelBy {
    /// All orders of current node
    All,
    /// All orders of specific pair
    Pair { base: String, rel: String },
    /// All orders using the coin ticker as base or rel
    Coin { ticker: String },
}

pub fn cancel_orders_by(ctx: &MmArc, cancel_by: CancelBy) -> Result<(Vec<Uuid>, Vec<Uuid>), String> {
    let mut cancelled = vec![];
    let mut currently_matching = vec![];

    let ordermatch_ctx = try_s!(OrdermatchContext::from_ctx(ctx));
    let mut maker_orders = try_s!(ordermatch_ctx.my_maker_orders.lock());
    let mut taker_orders = try_s!(ordermatch_ctx.my_taker_orders.lock());
    let mut my_cancelled_orders = try_s!(ordermatch_ctx.my_cancelled_orders.lock());

    macro_rules! cancel_maker_if_true {
        ($e: expr, $uuid: ident, $order: ident) => {
            if $e {
                if $order.is_cancellable() {
                    delete_my_maker_order(&ctx, &$order);
                    my_cancelled_orders.insert($uuid, $order);
                    cancelled.push($uuid);
                    None
                } else {
                    currently_matching.push($uuid);
                    Some(($uuid, $order))
                }
            } else {
                Some(($uuid, $order))
            }
        };
    }

    macro_rules! cancel_taker_if_true {
        ($e: expr, $uuid: ident, $order: ident) => {
            if $e {
                if $order.is_cancellable() {
                    delete_my_taker_order(&ctx, &$order);
                    cancelled.push($uuid);
                    None
                } else {
                    currently_matching.push($uuid);
                    Some(($uuid, $order))
                }
            } else {
                Some(($uuid, $order))
            }
        };
    }

    match cancel_by {
        CancelBy::All => {
            *maker_orders = maker_orders.drain().filter_map(|(uuid, order)| {
                cancel_maker_if_true!(true, uuid, order)
            }).collect();
            *taker_orders = taker_orders.drain().filter_map(|(uuid, order)| {
                cancel_taker_if_true!(true, uuid, order)
            }).collect();
        },
        CancelBy::Pair{base, rel} => {
            *maker_orders = maker_orders.drain().filter_map(|(uuid, order)| {
                cancel_maker_if_true!(order.base == base && order.rel == rel, uuid, order)
            }).collect();
            *taker_orders = taker_orders.drain().filter_map(|(uuid, order)| {
                cancel_taker_if_true!(order.request.base == base && order.request.rel == rel, uuid, order)
            }).collect();
        },
        CancelBy::Coin{ticker} => {
            *maker_orders = maker_orders.drain().filter_map(|(uuid, order)| {
                cancel_maker_if_true!(order.base == ticker || order.rel == ticker, uuid, order)
            }).collect();
            *taker_orders = taker_orders.drain().filter_map(|(uuid, order)| {
                cancel_taker_if_true!(order.request.base == ticker || order.request.rel == ticker, uuid, order)
            }).collect();
        },
    };

    Ok((cancelled, currently_matching))
}

pub fn cancel_all_orders(ctx: MmArc, req: Json) -> HyRes {
    let cancel_by: CancelBy = try_h!(json::from_value(req["cancel_by"].clone()));

    let (cancelled, currently_matching) = try_h!(cancel_orders_by(&ctx, cancel_by));

    rpc_response(200, json!({
        "result": {
            "cancelled": cancelled,
            "currently_matching": currently_matching,
        }
    }).to_string())
}

#[derive(Serialize)]
pub struct OrderbookEntry {
    coin: String,
    address: String,
    price: BigDecimal,
    price_rat: BigRational,
    #[serde(rename="maxvolume")]
    max_volume: BigDecimal,
    max_volume_rat: BigRational,
    pubkey: String,
    age: i64,
    zcredits: u64,
    uuid: Uuid,
}

#[derive(Serialize)]
pub struct OrderbookResponse {
    #[serde(rename="askdepth")]
    ask_depth: u32,
    asks: Vec<OrderbookEntry>,
    base: String,
    #[serde(rename="biddepth")]
    bid_depth: u32,
    bids: Vec<OrderbookEntry>,
    netid: u16,
    #[serde(rename="numasks")]
    num_asks: usize,
    #[serde(rename="numbids")]
    num_bids: usize,
    rel: String,
    timestamp: u64,
}

#[derive(Deserialize)]
struct OrderbookReq {
    base: String,
    rel: String,
}

pub async fn orderbook(ctx: MmArc, req: Json) -> Result<Response<Vec<u8>>, String> {
    let req: OrderbookReq = try_s!(json::from_value(req));
    if req.base == req.rel {return ERR!("Base and rel must be different coins")}
    let rel_coin = try_s!(lp_coinfindᵃ(&ctx, &req.rel).await);
    let rel_coin = try_s!(rel_coin.ok_or("Rel coin is not found or inactive"));
    let base_coin = try_s!(lp_coinfindᵃ(&ctx, &req.base).await);
    let base_coin: MmCoinEnum = try_s!(base_coin.ok_or("Base coin is not found or inactive"));
    let ordermatch_ctx: Arc<OrdermatchContext> = try_s!(OrdermatchContext::from_ctx(&ctx));
    let orderbook = try_s!(ordermatch_ctx.orderbook.lock());
    let asks = match orderbook.get(&(req.base.clone(), req.rel.clone())) {
        Some(asks) => {
            let mut orderbook_entries = vec![];
            for (uuid, ask) in asks.iter() {
                orderbook_entries.push(OrderbookEntry {
                    coin: req.base.clone(),
                    address: try_s!(base_coin.address_from_pubkey_str(&ask.pubsecp)),
                    price: ask.price.clone(),
                    price_rat: ask.price_rat.as_ref().map(|p| p.clone()).unwrap_or(from_dec_to_ratio(ask.price.clone())),
                    max_volume: ask.balance.clone(),
                    max_volume_rat: ask.balance_rat.as_ref().map(|p| p.clone()).unwrap_or(from_dec_to_ratio(ask.balance.clone())),
                    pubkey: ask.pubkey.clone(),
                    age: (now_ms() as i64 / 1000) - ask.timestamp as i64,
                    zcredits: 0,
                    uuid: *uuid,
                })
            }
            orderbook_entries
        },
        None => vec![],
    };
    let bids = match orderbook.get(&(req.rel.clone(), req.base.clone())) {
        Some(asks) => {
            let mut orderbook_entries = vec![];
            for (uuid, ask) in asks.iter() {
                orderbook_entries.push(OrderbookEntry {
                    coin: req.rel.clone(),
                    address: try_s!(rel_coin.address_from_pubkey_str(&ask.pubsecp)),
                    // NB: 1/x can not be represented as a decimal and introduces a rounding error
                    // cf. https://github.com/KomodoPlatform/atomicDEX-API/issues/495#issuecomment-516365682
                    price: BigDecimal::from (1) / &ask.price,
                    price_rat: BigRational::from_integer(1.into()) / ask.price_rat.as_ref().map(|p| p.clone()).unwrap_or(from_dec_to_ratio(ask.price.clone())),
                    max_volume: ask.balance.clone(),
                    max_volume_rat: ask.balance_rat.as_ref().map(|p| p.clone()).unwrap_or(from_dec_to_ratio(ask.balance.clone())),
                    pubkey: ask.pubkey.clone(),
                    age: (now_ms() as i64 / 1000) - ask.timestamp as i64,
                    zcredits: 0,
                    uuid: *uuid,
                })
            }
            orderbook_entries
        },
        None => vec![],
    };
    let response = OrderbookResponse {
        num_asks: asks.len(),
        num_bids: bids.len(),
        ask_depth: 0,
        asks,
        base: req.base,
        bid_depth: 0,
        bids,
        netid: ctx.netid(),
        rel: req.rel,
        timestamp: now_ms() / 1000,
    };
    let responseʲ = try_s!(json::to_vec(&response));
    Ok(try_s!(Response::builder().body(responseʲ)))
}

pub fn migrate_saved_orders(ctx: &MmArc) -> Result<(), String> {
    let maker_entries = try_s!(json_dir_entries(&my_maker_orders_dir(&ctx)));
    maker_entries.iter().for_each(|entry| {
        match json::from_slice::<MakerOrder>(&slurp(&entry.path())) {
            Ok(mut order) => {
                if order.max_base_vol_rat == BigRational::zero() {
                    order.max_base_vol_rat = from_dec_to_ratio(order.max_base_vol.clone());
                }
                if order.min_base_vol_rat == BigRational::zero() {
                    order.min_base_vol_rat = from_dec_to_ratio(order.min_base_vol.clone());
                }
                if order.price_rat == BigRational::zero() {
                    order.price_rat = from_dec_to_ratio(order.price.clone());
                }
                save_my_maker_order(ctx, &order)
            }
            Err(_) => (),
        }
    });

    let taker_entries: Vec<DirEntry> = try_s!(json_dir_entries(&my_taker_orders_dir(&ctx)));
    taker_entries.iter().for_each(|entry| {
        match json::from_slice::<TakerOrder>(&slurp(&entry.path())) {
            Ok(mut order) => {
                if order.request.base_amount_rat.is_none() {
                    order.request.base_amount_rat = Some(from_dec_to_ratio(order.request.base_amount.clone()));
                }
                if order.request.rel_amount_rat.is_none() {
                    order.request.rel_amount_rat = Some(from_dec_to_ratio(order.request.rel_amount.clone()));
                }
                save_my_taker_order(ctx, &order)
            },
            Err(_) => (),
        }
    });
    Ok(())
}<|MERGE_RESOLUTION|>--- conflicted
+++ resolved
@@ -605,31 +605,6 @@
 
         for (uuid, order) in my_orders.iter_mut() {
             if let OrderMatchResult::Matched((base_amount, rel_amount)) = match_order_and_request(order, &taker_request) {
-<<<<<<< HEAD
-                let reserved = MakerReserved {
-                    dest_pub_key: taker_request.sender_pubkey.clone(),
-                    sender_pubkey: our_public_id.bytes.into(),
-                    base: order.base.clone(),
-                    base_amount: base_amount.clone().into(),
-                    base_amount_rat: Some(base_amount.into()),
-                    rel_amount: rel_amount.clone().into(),
-                    rel_amount_rat: Some(rel_amount.into()),
-                    rel: order.rel.clone(),
-                    method: "reserved".into(),
-                    taker_order_uuid: taker_request.uuid,
-                    maker_order_uuid: *uuid,
-                };
-                ctx.broadcast_p2p_msg(P2PMessage::from_serialize_with_default_addr(&reserved));
-                let maker_match = MakerMatch {
-                    request: taker_request,
-                    reserved,
-                    connect: None,
-                    connected: None,
-                    last_updated: now_ms(),
-                };
-                order.matches.insert(maker_match.request.uuid, maker_match);
-                save_my_maker_order(&ctx, &order);
-=======
                 if !order.matches.contains_key(&taker_request.uuid) {
                     let reserved = MakerReserved {
                         dest_pub_key: taker_request.sender_pubkey.clone(),
@@ -644,7 +619,7 @@
                         taker_order_uuid: taker_request.uuid,
                         maker_order_uuid: *uuid,
                     };
-                    ctx.broadcast_p2p_msg(&unwrap!(json::to_string(&reserved)));
+                    ctx.broadcast_p2p_msg(P2PMessage::from_serialize_with_default_addr(&reserved));
                     let maker_match = MakerMatch {
                         request: taker_request,
                         reserved,
@@ -655,7 +630,6 @@
                     order.matches.insert(maker_match.request.uuid, maker_match);
                     save_my_maker_order(&ctx, &order);
                 }
->>>>>>> df954036
                 return 1;
             }
         }
@@ -684,21 +658,6 @@
                 },
             };
 
-<<<<<<< HEAD
-            let connected = MakerConnected {
-                sender_pubkey: our_public_id.bytes.into(),
-                dest_pub_key: connect_msg.sender_pubkey.clone(),
-                taker_order_uuid: connect_msg.taker_order_uuid,
-                maker_order_uuid: connect_msg.maker_order_uuid,
-                method: "connected".into(),
-            };
-            ctx.broadcast_p2p_msg(P2PMessage::from_serialize_with_default_addr(&connected));
-            order_match.connect = Some(connect_msg);
-            order_match.connected = Some(connected);
-            my_order.started_swaps.push(order_match.request.uuid);
-            lp_connect_start_bob(ctx.clone(), order_match.clone());
-            save_my_maker_order(&ctx, &my_order);
-=======
             if order_match.connected.is_none() && order_match.connect.is_none() {
                 let connected = MakerConnected {
                     sender_pubkey: our_public_id.bytes.into(),
@@ -707,14 +666,13 @@
                     maker_order_uuid: connect_msg.maker_order_uuid,
                     method: "connected".into(),
                 };
-                ctx.broadcast_p2p_msg(&unwrap!(json::to_string(&connected)));
+                ctx.broadcast_p2p_msg(P2PMessage::from_serialize_with_default_addr(&connected));
                 order_match.connect = Some(connect_msg);
                 order_match.connected = Some(connected);
                 my_order.started_swaps.push(order_match.request.uuid);
                 lp_connect_start_bob(ctx.clone(), order_match.clone());
                 save_my_maker_order(&ctx, &my_order);
             }
->>>>>>> df954036
         }
         return 1;
     }
