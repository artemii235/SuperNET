
/******************************************************************************
 * Copyright © 2014-2019 The SuperNET Developers.                             *
 *                                                                            *
 * See the AUTHORS, DEVELOPER-AGREEMENT and LICENSE files at                  *
 * the top-level directory of this distribution for the individual copyright  *
 * holder information and the developer policies on copyright and licensing.  *
 *                                                                            *
 * Unless otherwise agreed in a custom licensing agreement, no part of the    *
 * SuperNET software, including this file may be copied, modified, propagated *
 * or distributed except according to the terms contained in the LICENSE file *
 *                                                                            *
 * Removal or modification of this copyright notice is prohibited.            *
 *                                                                            *
 ******************************************************************************/

//
//  lp_ordermatch.rs
//  marketmaker
//
#![allow(uncommon_codepoints)]
#![cfg_attr(not(feature = "native"), allow(dead_code))]

use bigdecimal::BigDecimal;
use bitcrypto::sha256;
use coins::{BalanceUpdateEventHandler, lp_coinfindᵃ, MmCoinEnum, TradeInfo};
use coins::utxo::{compressed_pub_key_from_priv_raw, ChecksumType};
use common::{bits256, json_dir_entries, now_ms, new_uuid, remove_file, rpc_response, rpc_err_response, write, HyRes};
use common::executor::{spawn, Timer};
use common::mm_ctx::{from_ctx, MmArc, MmWeak, P2PCommand};
use common::mm_number::{
    from_dec_to_ratio, from_ratio_to_dec,
    BigInt, Fraction, MmNumber, Sign,
};
use futures::{
    compat::Future01CompatExt,
    sink::SinkExt,
};
use gstuff::slurp;
use http::Response;
use keys::{Public, Signature};
use mm2_libp2p::{
    SignedMessage,
    p2p_messages::{MakerOrder as MakerOrderMessage},
};
#[cfg(test)]
use mocktopus::macros::*;
use num_rational::BigRational;
use num_traits::cast::ToPrimitive;
use num_traits::identities::Zero;
use primitives::hash::{H256};
use rpc::v1::types::{H256 as H256Json};
use serde_json::{self as json, Value as Json};
use std::collections::HashSet;
use std::collections::hash_map::{Entry, HashMap};
use std::fmt;
use std::fs::DirEntry;
use std::path::PathBuf;
use std::sync::{Arc, Mutex};
use uuid::Uuid;

<<<<<<< HEAD
use crate::mm2::{
    gossipsub::{GossipsubEventHandler, pub_sub_topic, TopicPrefix, TOPIC_SEPARATOR},
    lp_swap::{check_balance_for_maker_swap, check_balance_for_taker_swap, dex_fee_amount,
              get_locked_amount, is_pubkey_banned, run_maker_swap, run_taker_swap,
              MakerSwap, RunMakerSwapInput, RunTakerSwapInput, TakerSwap}
=======
use crate::mm2::lp_swap::{
    check_balance_for_maker_swap, check_balance_for_taker_swap, get_locked_amount, is_pubkey_banned,
    lp_atomic_locktime, run_maker_swap, run_taker_swap,
    AtomicLocktimeVersion, MakerSwap, RunMakerSwapInput, RunTakerSwapInput, SwapConfirmationsSettings, TakerSwap,
>>>>>>> 08d013c6
};

pub const ORDERBOOK_PREFIX: TopicPrefix = "orbk";

impl From<(MakerOrderMessage, Vec<u8>, String, String)> for PricePingRequest {
    fn from(tuple: (MakerOrderMessage, Vec<u8>, String, String)) -> PricePingRequest {
        let (order, initial_message, pubsecp, peer_id) = tuple;
        let price_numer = BigInt::from_slice(Sign::Plus, &order.price_numer);
        let price_denom = BigInt::from_slice(Sign::Plus, &order.price_denom);
        let price: MmNumber = BigRational::new(price_numer, price_denom).into();

        let max_vol_numer = BigInt::from_slice(Sign::Plus, &order.max_volume_numer);
        let max_vol_denom = BigInt::from_slice(Sign::Plus, &order.max_volume_denom);
        let max_vol: MmNumber = BigRational::new(max_vol_numer, max_vol_denom).into();

        PricePingRequest {
            method: "".to_string(),
            pubkey: "".to_string(),
            base: order.base_ticker,
            rel: order.rel_ticker,
            price: price.to_decimal(),
            price_rat: Some(price),
            price64: "".to_string(),
            timestamp: now_ms() / 1000,
            pubsecp,
            sig: "".to_string(),
            balance: max_vol.to_decimal(),
            balance_rat: Some(max_vol),
            uuid: Some(Uuid::from_slice(&order.uuid).unwrap()),
            peer_id,
            initial_message,
        }
    }
}

fn insert_or_update_order(ctx: &MmArc, req: PricePingRequest, uuid: Uuid) {
    let ordermatch_ctx: Arc<OrdermatchContext> = OrdermatchContext::from_ctx(&ctx).unwrap();
    let mut orderbook = ordermatch_ctx.orderbook.lock().unwrap();
    match orderbook.entry((req.base.clone(), req.rel.clone())) {
        Entry::Vacant(pair_orders) => if req.balance > 0.into() && req.price > 0.into() {
            let mut orders = HashMap::new();
            orders.insert(uuid, req);
            pair_orders.insert(orders);
        },
        Entry::Occupied(mut pair_orders) => {
            match pair_orders.get_mut().entry(uuid) {
                Entry::Vacant(order) => if req.balance > 0.into() && req.price > 0.into() {
                    order.insert(req);
                },
                Entry::Occupied(mut order) => if req.balance > 0.into() {
                    order.insert(req);
                } else {
                    order.remove();
                },
            }
        }
    }
}

pub async fn process_msg(ctx: MmArc, from_peer: String, msg: &[u8]) {
    match SignedMessage::decode_from_slice(msg) {
        Ok(s) => {
            match s.parse_payload::<MakerOrderMessage>() {
                Ok((pubkey, sig, order)) => {
                    let req: PricePingRequest = (order, msg.to_vec(), hex::encode(pubkey.serialize_compressed().as_ref()), from_peer).into();
                    let uuid = req.uuid.unwrap();
                    insert_or_update_order(&ctx, req, uuid);
                    return;
                },
                Err(_) => (),
            };
        },
        Err(_) => (),
    };
    let req = match json::from_slice::<Json>(msg) {
        Ok(j) => j,
        Err(_) => return,
    };
    let method = match req["method"].clone() {
        Json::String (method) => method,
        _ => return,
    };
    match &method[..] {
        "postprice" => {
            lp_post_price_recv (&ctx, req).compat().await;
        },
        _ => {
            lp_trade_command(ctx, req);
        },
    };
}

fn alb_ordered_pair(base: &str, rel: &str) -> String {
    let (first, second) = if base < rel {
        (base, rel)
    } else {
        (rel, base)
    };
    let mut res = first.to_owned();
    res.push(':');
    res.push_str(second);
    res
}

fn orderbook_topic(base: &str, rel: &str) -> String {
    pub_sub_topic(ORDERBOOK_PREFIX, &alb_ordered_pair(base, rel))
}

#[test]
fn test_alb_ordered_pair() {
    assert_eq!("BTC:KMD", alb_ordered_pair("KMD", "BTC"));
    assert_eq!("BTCH:KMD", alb_ordered_pair("KMD", "BTCH"));
    assert_eq!("KMD:QTUM", alb_ordered_pair("QTUM", "KMD"));
}

fn parse_orderbook_pair_from_topic(topic: &str) -> Option<(&str, &str)> {
    let mut split = topic.split(|maybe_sep| maybe_sep == TOPIC_SEPARATOR);
    match split.next() {
        Some(ORDERBOOK_PREFIX) => match split.next() {
            Some(maybe_pair) => {
                let colon = maybe_pair.find(|maybe_colon| maybe_colon == ':');
                match colon {
                    Some(index) => if index + 1 < maybe_pair.len() {
                        Some((&maybe_pair[..index], &maybe_pair[index+1..]))
                    } else {
                        None
                    },
                    None => None,
                }
            },
            None => None,
        },
        _ => None,
    }
}

#[test]
fn test_parse_orderbook_pair_from_topic() {
    assert_eq!(Some(("BTC", "KMD")), parse_orderbook_pair_from_topic("orbk/BTC:KMD"));
    assert_eq!(None, parse_orderbook_pair_from_topic("orbk/BTC:"));
}

#[derive(Clone)]
pub struct OrdermatchP2PConnector {
    pub ctx: MmArc,
}

impl OrdermatchEventHandler for OrdermatchP2PConnector {
    fn maker_order_created(&self, order: &MakerOrder) {
        let ctx = self.ctx.clone();
        let topic = orderbook_topic(&order.base, &order.rel);
        let message = MakerOrderMessage {
            uuid: order.uuid.as_bytes().to_vec(),
            base_ticker: order.base.clone(),
            rel_ticker: order.rel.clone(),
            price_numer: order.price.numer().to_u32_digits().1,
            price_denom: order.price.denom().to_u32_digits().1,
            max_volume_numer: order.max_base_vol.numer().to_u32_digits().1,
            max_volume_denom: order.max_base_vol.denom().to_u32_digits().1,
            min_volume_numer: order.min_base_vol.numer().to_u32_digits().1,
            min_volume_denom: order.min_base_vol.denom().to_u32_digits().1,
            base_confs: 0,
            rel_confs: 0,
            base_nota: false,
            rel_nota: false
        };
        spawn(async move {
            ctx.subscribe_to_p2p_topic(topic.clone()).await;
            let key_pair = ctx.secp256k1_key_pair.or(&&|| panic!());
            let signed = SignedMessage::create_and_sign(&message, &*key_pair.private().secret).unwrap();
            let encoded_msg = signed.encode_to_vec();
            let peer = ctx.peer_id.or(&&|| panic!()).clone();
            let price_ping_req: PricePingRequest = (message.clone(), encoded_msg.clone(), hex::encode(&**key_pair.public()), peer).into();
            let uuid = price_ping_req.uuid.unwrap();
            insert_or_update_order(&ctx, price_ping_req, uuid);
            ctx.broadcast_p2p_msg(topic, encoded_msg);
        });
    }

    fn maker_order_updated(&self, order: &MakerOrder) {
        let ctx = self.ctx.clone();
        let topic = orderbook_topic(&order.base, &order.rel);
        spawn(async move {
            ctx.subscribe_to_p2p_topic(topic).await;
            if let Err(e) = broadcast_my_maker_orders(&ctx).await {
                ctx.log.log("", &[&"broadcast_my_maker_orders"], &format!("error {}", e));
            };
        });
    }

    fn maker_order_cancelled(&self, order: &MakerOrder) {
        let ping = match PricePingRequest::new(&self.ctx, order, 0.into()) {
            Ok(p) => p,
            Err(e) => {
                self.ctx.log.log("", &[&"broadcast_cancelled_orders", &order.base, &order.rel], &format! ("ping request creation failed {}", e));
                return;
            },
        };

        if let Err(e) = lp_send_price_ping(&ping, &self.ctx) {
            self.ctx.log.log("", &[&"broadcast_cancelled_orders", &order.base, &order.rel], &format! ("ping request send failed {}", e));
        }
    }
}

impl GossipsubEventHandler for OrdermatchP2PConnector {
    fn peer_subscribed(&self, peer: &str, topic: &str) {
        let pair = match parse_orderbook_pair_from_topic(topic) {
            Some(p) => p,
            None => return,
        };
        let ordermatch_ctx = unwrap!(OrdermatchContext::from_ctx(&self.ctx));
        let orderbook = ordermatch_ctx.orderbook.lock().unwrap();
        log!("Orderbook] " [orderbook]);
        let mut messages = vec![];
        if let Some(orders) = orderbook.get(&(pair.0.to_owned(), pair.1.to_owned())) {
            for (_, order) in orders.iter() {
                messages.push((topic.to_owned(), order.initial_message.clone()));
            }
        }

        if let Some(orders) = orderbook.get(&(pair.1.to_owned(), pair.0.to_owned())) {
            for (_, order) in orders.iter() {
                messages.push((topic.to_owned(), order.initial_message.clone()));
            }
        }
        let peers = vec![peer.to_owned()];
        let mut tx = self.ctx.gossip_sub_cmd_queue.or(&|| panic!()).clone();
        spawn(async move {
            tx.send(P2PCommand::SendToPeers(messages, peers)).await.unwrap();
        });
    }

    fn message_received(&self, peer: String, topics: &[&str], msg: &[u8]) {
        for topic in topics.iter() {
            if let Some(pair) = parse_orderbook_pair_from_topic(topic) {
                let ctx = self.ctx.clone();
                let msg = msg.to_owned();
                let peer_clone = peer.clone();
                spawn(async move {
                    process_msg(ctx, peer_clone, &msg).await;
                });
            }
        }
    }

    fn peer_disconnected(&self, peer: &str) {
        let ordermatch_ctx = unwrap!(OrdermatchContext::from_ctx(&self.ctx));
        let mut orderbook = ordermatch_ctx.orderbook.lock().unwrap();
        orderbook.iter_mut().for_each(|(pair, orders)| orders.retain(|_, order| order.peer_id != peer));
    }
}

pub struct OrdermatchDBConnector {
    ctx: MmArc,
}

impl OrdermatchEventHandler for OrdermatchDBConnector {
    fn maker_order_created(&self, order: &MakerOrder) {
        save_my_maker_order(&self.ctx, order);
    }

    fn maker_order_updated(&self, order: &MakerOrder) {
        save_my_maker_order(&self.ctx, order);
    }

    fn maker_order_cancelled(&self, order: &MakerOrder) {
        delete_my_maker_order(&self.ctx, order);
    }
}

pub struct BalanceUpdateOrdermatchHandler {
    ctx: MmArc,
}

impl BalanceUpdateOrdermatchHandler {
    pub fn new(ctx: MmArc) -> Self {
        BalanceUpdateOrdermatchHandler {
            ctx
        }
    }
}

impl BalanceUpdateEventHandler for BalanceUpdateOrdermatchHandler {
    fn balance_updated(&self, ticker: &str, new_balance: &BigDecimal) {
        let new_balance = MmNumber::from(new_balance.clone());
        let ordermatch_ctx = unwrap!(OrdermatchContext::from_ctx(&self.ctx));
        let mut maker_orders = ordermatch_ctx.my_maker_orders.lock().unwrap();
        *maker_orders = maker_orders.drain().filter_map(|(uuid, mut order)| {
            if order.base == *ticker {
                if new_balance < MmNumber::from(MIN_TRADING_VOL) {
                    order.max_base_vol = 0.into();
                    ordermatch_ctx.maker_order_cancelled(&order);
                    None
                } else {
                    if new_balance < order.max_base_vol {
                        order.max_base_vol = new_balance.clone();
                        ordermatch_ctx.maker_order_updated(&order);
                        Some((uuid, order))
                    } else {
                        Some((uuid, order))
                    }
                }
            } else {
                Some((uuid, order))
            }
        }).collect();
    }
}

#[cfg(test)]
#[cfg(feature = "native")]
#[path = "ordermatch_tests.rs"]
mod ordermatch_tests;

const MIN_TRADING_VOL: &str = "0.00777";

#[derive(Clone, Debug, Deserialize, Serialize)]
enum TakerAction {
    Buy,
    Sell,
}

#[derive(Clone, Copy, Debug, Deserialize, Serialize)]
pub struct OrderConfirmationsSettings {
    pub base_confs: u64,
    pub base_nota: bool,
    pub rel_confs: u64,
    pub rel_nota: bool,
}

impl OrderConfirmationsSettings {
    pub fn reversed(&self) -> OrderConfirmationsSettings {
        OrderConfirmationsSettings {
            base_confs: self.rel_confs,
            base_nota: self.rel_nota,
            rel_confs: self.base_confs,
            rel_nota: self.base_nota,
        }
    }
}

#[derive(Clone, Debug, Deserialize, Serialize)]
struct TakerRequest {
    base: String,
    rel: String,
    base_amount: BigDecimal,
    base_amount_rat: Option<BigRational>,
    rel_amount: BigDecimal,
    rel_amount_rat: Option<BigRational>,
    action: TakerAction,
    uuid: Uuid,
    method: String,
    sender_pubkey: H256Json,
    dest_pub_key: H256Json,
    #[serde(default)]
    match_by: MatchBy,
    conf_settings: Option<OrderConfirmationsSettings>,
}

impl TakerRequest {
    fn get_base_amount(&self) -> MmNumber {
        match &self.base_amount_rat {
            Some(r) => r.clone().into(),
            None => self.base_amount.clone().into()
        }
    }

    fn get_rel_amount(&self) -> MmNumber {
        match &self.rel_amount_rat {
            Some(r) => r.clone().into(),
            None => self.rel_amount.clone().into()
        }
    }
}

struct TakerRequestBuilder {
    base: String,
    rel: String,
    base_amount: MmNumber,
    rel_amount: MmNumber,
    sender_pubkey: H256Json,
    action: TakerAction,
    match_by: MatchBy,
    conf_settings: Option<OrderConfirmationsSettings>,
}

impl Default for TakerRequestBuilder {
    fn default() -> Self {
        TakerRequestBuilder {
            base: "".into(),
            rel: "".into(),
            base_amount: 0.into(),
            rel_amount: 0.into(),
            sender_pubkey: H256Json::default(),
            action: TakerAction::Buy,
            match_by: MatchBy::Any,
            conf_settings: None,
        }
    }
}

enum TakerRequestBuildError {
    BaseCoinEmpty,
    RelCoinEmpty,
    BaseEqualRel,
    /// Base amount too low with threshold
    BaseAmountTooLow { actual: MmNumber, threshold: MmNumber },
    /// Rel amount too low with threshold
    RelAmountTooLow { actual: MmNumber, threshold: MmNumber },
    SenderPubkeyIsZero,
    ConfsSettingsNotSet,
}

impl fmt::Display for TakerRequestBuildError {
    fn fmt(&self, f: &mut fmt::Formatter<'_>) -> fmt::Result {
        match self {
            TakerRequestBuildError::BaseCoinEmpty => write!(f, "Base coin can not be empty"),
            TakerRequestBuildError::RelCoinEmpty => write!(f, "Rel coin can not be empty"),
            TakerRequestBuildError::BaseEqualRel => write!(f, "Rel coin can not be same as base"),
            TakerRequestBuildError::BaseAmountTooLow { actual, threshold } =>
                write!(f, "Base amount {} is too low, required: {}", actual.to_decimal(), threshold.to_decimal()),
            TakerRequestBuildError::RelAmountTooLow { actual, threshold } =>
                write!(f, "Rel amount {} is too low, required: {}", actual.to_decimal(), threshold.to_decimal()),
            TakerRequestBuildError::SenderPubkeyIsZero => write!(f, "Sender pubkey can not be zero"),
            TakerRequestBuildError::ConfsSettingsNotSet => write!(f, "Confirmation settings must be set"),
        }
    }
}

impl TakerRequestBuilder {
    fn with_base_coin(mut self, ticker: String) -> Self {
        self.base = ticker;
        self
    }

    fn with_rel_coin(mut self, ticker: String) -> Self {
        self.rel = ticker;
        self
    }

    fn with_base_amount(mut self, vol: MmNumber) -> Self {
        self.base_amount = vol;
        self
    }

    fn with_rel_amount(mut self, vol: MmNumber) -> Self {
        self.rel_amount = vol;
        self
    }

    fn with_action(mut self, action: TakerAction) -> Self {
        self.action = action;
        self
    }

    fn with_match_by(mut self, match_by: MatchBy) -> Self {
        self.match_by = match_by;
        self
    }

    fn with_conf_settings(mut self, settings: OrderConfirmationsSettings) -> Self {
        self.conf_settings = Some(settings);
        self
    }

    fn with_sender_pubkey(mut self, sender_pubkey: H256Json) -> Self {
        self.sender_pubkey = sender_pubkey;
        self
    }

    /// Validate fields and build
    fn build(self) -> Result<TakerRequest, TakerRequestBuildError> {
        let min_vol = MmNumber::from(MIN_TRADING_VOL.parse::<BigDecimal>().unwrap());

        if self.base.is_empty() { return Err(TakerRequestBuildError::BaseCoinEmpty); }

        if self.rel.is_empty() { return Err(TakerRequestBuildError::RelCoinEmpty); }

        if self.base == self.rel { return Err(TakerRequestBuildError::BaseEqualRel); }

        if self.base_amount < min_vol {
            return Err(TakerRequestBuildError::BaseAmountTooLow { actual: self.base_amount, threshold: min_vol });
        }

        if self.rel_amount < min_vol {
            return Err(TakerRequestBuildError::RelAmountTooLow { actual: self.rel_amount, threshold: min_vol });
        }

        if self.sender_pubkey == H256Json::default() {
            return Err(TakerRequestBuildError::SenderPubkeyIsZero);
        }

        if self.conf_settings.is_none() { return Err(TakerRequestBuildError::ConfsSettingsNotSet); }

        Ok(TakerRequest {
            base: self.base,
            rel: self.rel,
            base_amount: self.base_amount.to_decimal(),
            base_amount_rat: Some(self.base_amount.into()),
            rel_amount: self.rel_amount.to_decimal(),
            rel_amount_rat: Some(self.rel_amount.into()),
            action: self.action,
            uuid: new_uuid(),
            method: "request".to_string(),
            sender_pubkey: self.sender_pubkey,
            dest_pub_key: Default::default(),
            match_by: self.match_by,
            conf_settings: self.conf_settings,
        })
    }

    #[cfg(test)]
    /// skip validation for tests
    fn build_unchecked(self) -> TakerRequest {
        TakerRequest {
            base: self.base,
            rel: self.rel,
            base_amount: self.base_amount.to_decimal(),
            base_amount_rat: Some(self.base_amount.into()),
            rel_amount: self.rel_amount.to_decimal(),
            rel_amount_rat: Some(self.rel_amount.into()),
            action: self.action,
            uuid: new_uuid(),
            method: "request".to_string(),
            sender_pubkey: self.sender_pubkey,
            dest_pub_key: Default::default(),
            match_by: self.match_by,
            conf_settings: self.conf_settings,
        }
    }
}

#[derive(Clone, Debug, Deserialize, Serialize)]
#[serde(tag = "type", content = "data")]
enum MatchBy {
    Any,
    Orders(HashSet<Uuid>),
    Pubkeys(HashSet<H256Json>)
}

impl Default for MatchBy {
    fn default() -> Self { MatchBy::Any }
}

#[derive(Clone, Debug, Deserialize, Eq, PartialEq, Serialize)]
#[serde(tag = "type", content = "data")]
enum OrderType {
    FillOrKill,
    GoodTillCancelled,
}

impl Default for OrderType {
    fn default() -> Self { OrderType::GoodTillCancelled }
}

#[derive(Clone, Debug, Deserialize, Serialize)]
struct TakerOrder {
    created_at: u64,
    request: TakerRequest,
    matches: HashMap<Uuid, TakerMatch>,
    order_type: OrderType,
}

/// Result of match_reserved function
#[derive(Debug, PartialEq)]
enum MatchReservedResult {
    /// Order and reserved message matched,
    Matched,
    /// Order and reserved didn't match
    NotMatched,
}

impl TakerOrder {
    fn is_cancellable(&self) -> bool {
        self.matches.is_empty()
    }

    fn match_reserved(&self, reserved: &MakerReserved) -> MatchReservedResult {
        match &self.request.match_by {
            MatchBy::Any => (),
            MatchBy::Orders(uuids) => if !uuids.contains(&reserved.maker_order_uuid) {
                return MatchReservedResult::NotMatched;
            },
            MatchBy::Pubkeys(pubkeys) => if !pubkeys.contains(&reserved.sender_pubkey) {
                return MatchReservedResult::NotMatched;
            },
        }

        let my_base_amount: MmNumber = self.request.get_base_amount();
        let my_rel_amount: MmNumber = self.request.get_rel_amount();
        let other_base_amount: MmNumber = reserved.get_base_amount();
        let other_rel_amount: MmNumber = reserved.get_rel_amount();

        match self.request.action {
            TakerAction::Buy => if self.request.base == reserved.base && self.request.rel == reserved.rel
                && my_base_amount == other_base_amount && other_rel_amount <= my_rel_amount {
                MatchReservedResult::Matched
            } else {
                MatchReservedResult::NotMatched
            },
            TakerAction::Sell => if self.request.base == reserved.rel && self.request.rel == reserved.base
                && my_base_amount == other_rel_amount && my_rel_amount <= other_base_amount {
                MatchReservedResult::Matched
            } else {
                MatchReservedResult::NotMatched
            }
        }
    }
}

#[derive(Clone, Debug, Deserialize, Serialize)]
/// Market maker order
/// The "action" is missing here because it's easier to always consider maker order as "sell"
/// So upon ordermatch with request we have only 2 combinations "sell":"sell" and "sell":"buy"
/// Adding "action" to maker order will just double possible combinations making order match more complex.
pub struct MakerOrder {
    pub max_base_vol: MmNumber,
    pub min_base_vol: MmNumber,
    pub price: MmNumber,
    pub created_at: u64,
    pub base: String,
    pub rel: String,
    matches: HashMap<Uuid, MakerMatch>,
    started_swaps: Vec<Uuid>,
    uuid: Uuid,
    conf_settings: Option<OrderConfirmationsSettings>,
}

struct MakerOrderBuilder {
    max_base_vol: MmNumber,
    min_base_vol: MmNumber,
    price: MmNumber,
    base: String,
    rel: String,
    conf_settings: Option<OrderConfirmationsSettings>,
}

impl Default for MakerOrderBuilder {
    fn default() -> MakerOrderBuilder {
        MakerOrderBuilder {
            base: "".into(),
            rel: "".into(),
            max_base_vol: 0.into(),
            min_base_vol: 0.into(),
            price: 0.into(),
            conf_settings: None,
        }
    }
}

enum MakerOrderBuildError {
    BaseCoinEmpty,
    RelCoinEmpty,
    BaseEqualRel,
    /// Max base vol too low with threshold
    MaxBaseVolTooLow { actual: MmNumber, threshold: MmNumber },
    /// Min base vol too low with threshold
    MinBaseVolTooLow { actual: MmNumber, threshold: MmNumber },
    /// Price too low with threshold
    PriceTooLow { actual: MmNumber, threshold: MmNumber },
    /// Rel vol too low with threshold
    RelVolTooLow { actual: MmNumber, threshold: MmNumber },
    ConfSettingsNotSet,
}

impl fmt::Display for MakerOrderBuildError {
    fn fmt(&self, f: &mut fmt::Formatter<'_>) -> fmt::Result {
        match self {
            MakerOrderBuildError::BaseCoinEmpty => write!(f, "Base coin can not be empty"),
            MakerOrderBuildError::RelCoinEmpty => write!(f, "Rel coin can not be empty"),
            MakerOrderBuildError::BaseEqualRel => write!(f, "Rel coin can not be same as base"),
            MakerOrderBuildError::MaxBaseVolTooLow { actual, threshold } =>
                write!(f, "Max base vol {} is too low, required: {}", actual.to_decimal(), threshold.to_decimal()),
            MakerOrderBuildError::MinBaseVolTooLow { actual, threshold } =>
                write!(f, "Min base vol {} is too low, required: {}", actual.to_decimal(), threshold.to_decimal()),
            MakerOrderBuildError::PriceTooLow { actual, threshold } =>
                write!(f, "Price {} is too low, required: {}", actual.to_decimal(), threshold.to_decimal()),
            MakerOrderBuildError::RelVolTooLow { actual, threshold } =>
                write!(f, "Max rel vol {} is too low, required: {}", actual.to_decimal(), threshold.to_decimal()),
            MakerOrderBuildError::ConfSettingsNotSet => write!(f, "Confirmation settings must be set"),
        }
    }
}

impl MakerOrderBuilder {
    fn with_base_coin(mut self, ticker: String) -> Self {
        self.base = ticker;
        self
    }

    fn with_rel_coin(mut self, ticker: String) -> Self {
        self.rel = ticker;
        self
    }

    fn with_max_base_vol(mut self, vol: MmNumber) -> Self {
        self.max_base_vol = vol;
        self
    }

    fn with_price(mut self, price: MmNumber) -> Self {
        self.price = price;
        self
    }

    fn with_conf_settings(mut self, conf_settings: OrderConfirmationsSettings) -> Self {
        self.conf_settings = Some(conf_settings);
        self
    }

    /// Validate fields and build
    fn build(self) -> Result<MakerOrder, MakerOrderBuildError> {
        let min_price = MmNumber::from(BigRational::new(1.into(), 100000000.into()));
        let min_vol = MmNumber::from(MIN_TRADING_VOL.parse::<BigDecimal>().unwrap());
        let zero: MmNumber = 0.into();

        if self.base.is_empty() { return Err(MakerOrderBuildError::BaseCoinEmpty); }

        if self.rel.is_empty() { return Err(MakerOrderBuildError::RelCoinEmpty); }

        if self.base == self.rel { return Err(MakerOrderBuildError::BaseEqualRel); }

        if self.max_base_vol < min_vol {
            return Err(MakerOrderBuildError::MaxBaseVolTooLow { actual: self.max_base_vol, threshold: min_vol });
        }

        if self.price < min_price {
            return Err(MakerOrderBuildError::PriceTooLow { actual: self.price, threshold: min_price });
        }

        let rel_vol = &self.max_base_vol * &self.price;
        if rel_vol < min_vol {
            return Err(MakerOrderBuildError::RelVolTooLow { actual: rel_vol, threshold: min_vol });
        }

        if self.min_base_vol < zero {
            return Err(MakerOrderBuildError::MinBaseVolTooLow { actual: self.min_base_vol, threshold: zero });
        }

        if self.conf_settings.is_none() { return Err(MakerOrderBuildError::ConfSettingsNotSet); }

        Ok(MakerOrder {
            base: self.base,
            rel: self.rel,
            created_at: now_ms(),
            max_base_vol: self.max_base_vol.to_decimal(),
            max_base_vol_rat: self.max_base_vol.into(),
            min_base_vol: self.min_base_vol.to_decimal(),
            min_base_vol_rat: self.min_base_vol.into(),
            price: self.price.to_decimal(),
            price_rat: self.price.into(),
            matches: HashMap::new(),
            started_swaps: Vec::new(),
            uuid: new_uuid(),
            conf_settings: self.conf_settings,
        })
    }
}

fn zero_rat() -> BigRational { BigRational::zero() }

impl MakerOrder {
    fn available_amount(&self) -> MmNumber {
        let reserved: MmNumber = self.matches.iter().fold(
            MmNumber::from(BigRational::from_integer(0.into())),
            |reserved, (_, order_match)| reserved + order_match.reserved.get_base_amount()
        );
        &self.max_base_vol - &reserved
    }

    fn is_cancellable(&self) -> bool {
        !self.has_ongoing_matches()
    }

    fn has_ongoing_matches(&self) -> bool {
        for (_, order_match) in self.matches.iter() {
            // if there's at least 1 ongoing match the order is not cancellable
            if order_match.connected.is_none() && order_match.connect.is_none() {
                return true;
            }
        }
        return false;
    }
}

impl Into<MakerOrder> for TakerOrder {
    fn into(self) -> MakerOrder {
        let order = match self.request.action {
            TakerAction::Sell => MakerOrder {
                price: (self.request.get_rel_amount() / self.request.get_base_amount()),
                max_base_vol: self.request.get_base_amount(),
                min_base_vol: 0.into(),
                created_at: now_ms(),
                base: self.request.base,
                rel: self.request.rel,
                matches: HashMap::new(),
                started_swaps: Vec::new(),
                uuid: self.request.uuid,
                conf_settings: self.request.conf_settings,
            },
            // The "buy" taker order is recreated with reversed pair as Maker order is always considered as "sell"
            TakerAction::Buy => MakerOrder {
                price: (self.request.get_base_amount() / self.request.get_rel_amount()),
                max_base_vol: self.request.get_rel_amount(),
                min_base_vol: 0.into(),
                created_at: now_ms(),
                base: self.request.rel,
                rel: self.request.base,
                matches: HashMap::new(),
                started_swaps: Vec::new(),
                uuid: self.request.uuid,
                conf_settings: self.request.conf_settings.map(|s| s.reversed()),
            },
        };
        order
    }
}

#[derive(Clone, Debug, Deserialize, Serialize)]
struct TakerConnect {
    taker_order_uuid: Uuid,
    maker_order_uuid: Uuid,
    method: String,
    sender_pubkey: H256Json,
    dest_pub_key: H256Json,
}

#[derive(Clone, Debug, Deserialize, Serialize)]
#[cfg_attr(test, derive(Default))]
struct MakerReserved {
    base: String,
    rel: String,
    base_amount: BigDecimal,
    base_amount_rat: Option<BigRational>,
    rel_amount: BigDecimal,
    rel_amount_rat: Option<BigRational>,
    taker_order_uuid: Uuid,
    maker_order_uuid: Uuid,
    method: String,
    sender_pubkey: H256Json,
    dest_pub_key: H256Json,
    conf_settings: Option<OrderConfirmationsSettings>,
}

impl MakerReserved {
    fn get_base_amount(&self) -> MmNumber {
        match &self.base_amount_rat {
            Some(r) => r.clone().into(),
            None => self.base_amount.clone().into()
        }
    }

    fn get_rel_amount(&self) -> MmNumber {
        match &self.rel_amount_rat {
            Some(r) => r.clone().into(),
            None => self.rel_amount.clone().into()
        }
    }
}

#[derive(Clone, Debug, Deserialize, Serialize)]
struct MakerConnected {
    taker_order_uuid: Uuid,
    maker_order_uuid: Uuid,
    method: String,
    sender_pubkey: H256Json,
    dest_pub_key: H256Json,
}

pub trait OrdermatchEventHandler {
    fn maker_order_created(&self, order: &MakerOrder);

    fn maker_order_updated(&self, order: &MakerOrder);

    fn maker_order_cancelled(&self, order: &MakerOrder);
}

struct OrdermatchContext {
    pub my_maker_orders: Mutex<HashMap<Uuid, MakerOrder>>,
    pub my_taker_orders: Mutex<HashMap<Uuid, TakerOrder>>,
    pub my_cancelled_orders: Mutex<HashMap<Uuid, MakerOrder>>,
    /// A map from (base, rel)
    pub orderbook: Mutex<HashMap<(String, String), HashMap<Uuid, PricePingRequest>>>,
    pub event_subscribers: Mutex<Vec<Box<dyn OrdermatchEventHandler + Send + Sync>>>,
}

impl OrdermatchContext {
    /// Obtains a reference to this crate context, creating it if necessary.
    fn from_ctx (ctx: &MmArc) -> Result<Arc<OrdermatchContext>, String> {
        Ok (try_s! (from_ctx (&ctx.ordermatch_ctx, move || {
            Ok (OrdermatchContext {
                my_taker_orders: Mutex::new (HashMap::default()),
                my_maker_orders: Mutex::new (HashMap::default()),
                my_cancelled_orders: Mutex::new (HashMap::default()),
                orderbook: Mutex::new (HashMap::default()),
                event_subscribers: Mutex::new (vec![
                    Box::new(OrdermatchP2PConnector {
                        ctx: ctx.clone()
                    }),
                    Box::new(OrdermatchDBConnector {
                        ctx: ctx.clone()
                    }),
                ]),
            })
        })))
    }

    /// Obtains a reference to this crate context, creating it if necessary.
    #[allow(dead_code)]
    fn from_ctx_weak (ctx_weak: &MmWeak) -> Result<Arc<OrdermatchContext>, String> {
        let ctx = try_s! (MmArc::from_weak (ctx_weak) .ok_or ("Context expired"));
        Self::from_ctx (&ctx)
    }
}

impl OrdermatchEventHandler for OrdermatchContext {
    fn maker_order_created(&self, order: &MakerOrder) {
        let subscribers = self.event_subscribers.lock().unwrap();
        for subscriber in subscribers.iter() {
            subscriber.maker_order_created(order);
        }
    }

    fn maker_order_updated(&self, order: &MakerOrder) {
        let subscribers = self.event_subscribers.lock().unwrap();
        for subscriber in subscribers.iter() {
            subscriber.maker_order_updated(order);
        }
    }

    fn maker_order_cancelled(&self, order: &MakerOrder) {
        let subscribers = self.event_subscribers.lock().unwrap();
        for subscriber in subscribers.iter() {
            subscriber.maker_order_cancelled(order);
        }
    }
}

#[cfg_attr(test, mockable)]
fn lp_connect_start_bob(ctx: MmArc, maker_match: MakerMatch, maker_order: MakerOrder) {
    spawn(async move {  // aka "maker_loop"
        let taker_coin = match lp_coinfindᵃ(&ctx, &maker_match.reserved.rel).await {
            Ok(Some(c)) => c,
            Ok(None) => {log!("Coin " (maker_match.reserved.rel) " is not found/enabled"); return},
            Err(e) => {log!("!lp_coinfind(" (maker_match.reserved.rel) "): " (e)); return}
        };

        let maker_coin = match lp_coinfindᵃ(&ctx, &maker_match.reserved.base).await {
            Ok(Some(c)) => c,
            Ok(None) => {log!("Coin " (maker_match.reserved.base) " is not found/enabled"); return},
            Err(e) => {log!("!lp_coinfind(" (maker_match.reserved.base) "): " (e)); return}
        };
        let mut alice = bits256::default();
        alice.bytes = maker_match.request.sender_pubkey.0;
        let maker_amount = maker_match.reserved.get_base_amount().into();
        let taker_amount = maker_match.reserved.get_rel_amount().into();
        let privkey = &ctx.secp256k1_key_pair().private().secret;
        let my_persistent_pub = unwrap!(compressed_pub_key_from_priv_raw(&privkey[..], ChecksumType::DSHA256));
        let uuid = maker_match.request.uuid.to_string();
        let my_conf_settings = choose_maker_confs_and_notas(maker_order.conf_settings, &maker_match.request, &maker_coin, &taker_coin);
        // detect atomic lock time version implicitly by conf_settings existence in taker request
        let atomic_locktime_v = match maker_match.request.conf_settings {
            Some(_) => {
                let other_conf_settings = choose_taker_confs_and_notas(
                    &maker_match.request,
                    &maker_match.reserved,
                    &maker_coin,
                    &taker_coin,
                );
                AtomicLocktimeVersion::V2 { my_conf_settings, other_conf_settings }
            },
            None => AtomicLocktimeVersion::V1,
        };
        let lock_time = lp_atomic_locktime(maker_coin.ticker(), taker_coin.ticker(), atomic_locktime_v);
        log!("Entering the maker_swap_loop " (maker_coin.ticker()) "/" (taker_coin.ticker()) " with uuid: " (uuid));
        let maker_swap = MakerSwap::new(
            ctx.clone(),
            alice.into(),
            maker_amount,
            taker_amount,
            my_persistent_pub,
            uuid,
            my_conf_settings,
            maker_coin,
            taker_coin,
            lock_time,
        );
        run_maker_swap(RunMakerSwapInput::StartNew(maker_swap), ctx).await;
    });
}

fn lp_connected_alice(ctx: MmArc, taker_request: TakerRequest, taker_match: TakerMatch) {
    spawn (async move {  // aka "taker_loop"
        let mut maker = bits256::default();
        maker.bytes = taker_match.reserved.sender_pubkey.0;
        let taker_coin = match lp_coinfindᵃ (&ctx, &taker_match.reserved.rel) .await {
            Ok(Some(c)) => c,
            Ok(None) => {
                log!("Coin " (taker_match.reserved.rel) " is not found/enabled");
                return;
            }
            Err(e) => {
                log!("!lp_coinfind(" (taker_match.reserved.rel) "): " (e));
                return;
            }
        };

        let maker_coin = match lp_coinfindᵃ (&ctx, &taker_match.reserved.base) .await {
            Ok(Some(c)) => c,
            Ok(None) => {
                log!("Coin " (taker_match.reserved.base) " is not found/enabled");
                return;
            }
            Err(e) => {
                log!("!lp_coinfind(" (taker_match.reserved.base) "): " (e));
                return;
            }
        };

        let privkey = &ctx.secp256k1_key_pair().private().secret;
        let my_persistent_pub = unwrap!(compressed_pub_key_from_priv_raw(&privkey[..], ChecksumType::DSHA256));
        let maker_amount = taker_match.reserved.get_base_amount().into();
        let taker_amount = taker_match.reserved.get_rel_amount().into();
        let uuid = taker_match.reserved.taker_order_uuid.to_string();

        let my_conf_settings = choose_taker_confs_and_notas(&taker_request, &taker_match.reserved, &maker_coin, &taker_coin);
        // detect atomic lock time version implicitly by conf_settings existence in maker reserved
        let atomic_locktime_v = match taker_match.reserved.conf_settings {
            Some(_) => {
                let other_conf_settings = choose_maker_confs_and_notas(
                    taker_match.reserved.conf_settings,
                    &taker_request,
                    &maker_coin,
                    &taker_coin,
                );
                AtomicLocktimeVersion::V2 { my_conf_settings, other_conf_settings }
            },
            None => AtomicLocktimeVersion::V1,
        };
        let locktime = lp_atomic_locktime(maker_coin.ticker(), taker_coin.ticker(), atomic_locktime_v);
        log!("Entering the taker_swap_loop " (maker_coin.ticker()) "/" (taker_coin.ticker())  " with uuid: " (uuid));
        let taker_swap = TakerSwap::new(
            ctx.clone(),
            maker.into(),
            maker_amount,
            taker_amount,
            my_persistent_pub,
            uuid,
            my_conf_settings,
            maker_coin,
            taker_coin,
            locktime,
        );
        run_taker_swap(RunTakerSwapInput::StartNew(taker_swap), ctx).await
    });
}

pub async fn lp_ordermatch_loop(ctx: MmArc) {
    const ORDERMATCH_TIMEOUT: u64 = 30000;
    let mut last_price_broadcast = 0;

    loop {
        if ctx.is_stopping() { break }
        let ordermatch_ctx = unwrap!(OrdermatchContext::from_ctx(&ctx));
        {
            let mut my_taker_orders = unwrap!(ordermatch_ctx.my_taker_orders.lock());
            let mut my_maker_orders = unwrap!(ordermatch_ctx.my_maker_orders.lock());
            let mut my_cancelled_orders = unwrap!(ordermatch_ctx.my_cancelled_orders.lock());
            // transform the timed out and unmatched GTC taker orders to maker
            *my_taker_orders = my_taker_orders.drain().filter_map(|(uuid, order)| if order.created_at + ORDERMATCH_TIMEOUT < now_ms() {
                delete_my_taker_order(&ctx, &order);
                if order.matches.is_empty() && order.order_type == OrderType::GoodTillCancelled {
                    let maker_order: MakerOrder = order.into();
                    ordermatch_ctx.maker_order_created(&maker_order);
                    my_maker_orders.insert(uuid, maker_order);
                }
                None
            } else {
                Some((uuid, order))
            }).collect();
            // remove timed out unfinished matches to unlock the reserved amount
            my_maker_orders.iter_mut().for_each(|(_, order)| {
                order.matches = order.matches.drain().filter(
                    |(_, order_match)| order_match.last_updated + ORDERMATCH_TIMEOUT > now_ms() || order_match.connected.is_some()
                ).collect();
                save_my_maker_order(&ctx, order);
            });
            *my_maker_orders = my_maker_orders.drain().filter_map(|(uuid, order)| {
                let min_amount: BigDecimal = MIN_TRADING_VOL.parse().unwrap();
                let min_amount: MmNumber = min_amount.into();
                if order.available_amount() <= min_amount && !order.has_ongoing_matches() {
                    ordermatch_ctx.maker_order_cancelled(&order);
                    None
                } else {
                    Some((uuid, order))
                }
            }).collect();
        }

        if now_ms() > last_price_broadcast + 5 * 60 * 1000 {
            if let Err(e) = broadcast_my_maker_orders(&ctx).await {
                ctx.log.log("", &[&"broadcast_my_maker_orders"], &format!("error {}", e));
            }
            last_price_broadcast = now_ms();
        }

        {
            // remove "timed out" orders from orderbook
            // ones that didn't receive an update for 30 seconds or more
            let mut orderbook = unwrap!(ordermatch_ctx.orderbook.lock());
            *orderbook = orderbook.drain().filter_map(|((base, rel), mut pair_orderbook)| {
                pair_orderbook = pair_orderbook.drain().filter_map(|(pubkey, order)| if now_ms() / 1000 > order.timestamp + 300 {
                    None
                } else {
                    Some((pubkey, order))
                }).collect();
                if pair_orderbook.is_empty() {
                    None
                } else {
                    Some(((base, rel), pair_orderbook))
                }
            }).collect();
        }

        Timer::sleep(0.777).await;
    }
}

pub fn lp_trade_command(
    ctx: MmArc,
    json: Json,
) -> i32 {
    let method = json["method"].as_str();
    let ordermatch_ctx = unwrap!(OrdermatchContext::from_ctx(&ctx));
    let our_public_id = unwrap!(ctx.public_id());
    if method == Some("reserved") {
        let reserved_msg: MakerReserved = match json::from_value(json.clone()) {
            Ok(r) => r,
            Err(_) => return 1,
        };
        if is_pubkey_banned(&ctx, &reserved_msg.sender_pubkey.clone().into()) {
            log!("Sender pubkey " [reserved_msg.sender_pubkey] " is banned");
            return 1;
        }
        if H256Json::from(our_public_id.bytes) != reserved_msg.dest_pub_key {
            // ignore the messages that do not target our node
            return 1;
        }

        let mut my_taker_orders = unwrap!(ordermatch_ctx.my_taker_orders.lock());
        let my_order = match my_taker_orders.entry(reserved_msg.taker_order_uuid) {
            Entry::Vacant(_) => {
                log!("Our node doesn't have the order with uuid " (reserved_msg.taker_order_uuid));
                return 1;
            },
            Entry::Occupied(entry) => entry.into_mut()
        };

        if my_order.request.dest_pub_key != H256Json::default() && my_order.request.dest_pub_key != reserved_msg.sender_pubkey {
            log!("got reserved response from different node " (hex::encode(&reserved_msg.sender_pubkey.0)));
            return 1;
        }

        // send "connect" message if reserved message targets our pubkey AND
        // reserved amounts match our order AND order is NOT reserved by someone else (empty matches)
        if my_order.match_reserved(&reserved_msg) == MatchReservedResult::Matched && my_order.matches.is_empty() {
            let connect = TakerConnect {
                sender_pubkey: H256Json::from(our_public_id.bytes),
                dest_pub_key: reserved_msg.sender_pubkey.clone(),
                method: "connect".into(),
                taker_order_uuid: reserved_msg.taker_order_uuid,
                maker_order_uuid: reserved_msg.maker_order_uuid,
            };
            let topic = orderbook_topic(&my_order.request.base, &my_order.request.rel);
            ctx.broadcast_p2p_msg(topic, unwrap!(json::to_vec(&connect)));
            let taker_match = TakerMatch {
                reserved: reserved_msg,
                connect,
                connected: None,
                last_updated: now_ms(),
            };
            my_order.matches.insert(taker_match.reserved.maker_order_uuid, taker_match);
            save_my_taker_order(&ctx, &my_order);
        }
        return 1;
    }
    if method == Some("connected") {
        let connected: MakerConnected = match json::from_value(json.clone()) {
            Ok(c) => c,
            Err(_) => return 1,
        };
        if H256Json::from(our_public_id.bytes) == connected.dest_pub_key && H256Json::from(our_public_id.bytes) != connected.sender_pubkey {
            let mut my_taker_orders = unwrap!(ordermatch_ctx.my_taker_orders.lock());
            let my_order_entry = match my_taker_orders.entry(connected.taker_order_uuid) {
                Entry::Occupied(e) => e,
                Entry::Vacant(_) => {
                    log!("Our node doesn't have the order with uuid "(connected.taker_order_uuid));
                    return 1;
                },
            };
            let order_match = match my_order_entry.get().matches.get(&connected.maker_order_uuid) {
                Some(o) => o,
                None => {
                    log!("Our node doesn't have the match with uuid "(connected.maker_order_uuid));
                    return 1;
                }
            };
            // alice
            lp_connected_alice(ctx.clone(), my_order_entry.get().request.clone(), order_match.clone());
            // remove the matched order immediately
            delete_my_taker_order(&ctx, &my_order_entry.get());
            my_order_entry.remove();
            // AG: Bob's p2p ID (`LP_mypub25519`) is in `json["srchash"]`.
            log!("CONNECTED.(" (json) ")");
        }
        return 1;
    }
    // bob
    if method == Some("request") {
        let taker_request: TakerRequest = match json::from_value(json.clone()) {
            Ok(r) => r,
            Err(_) => return 1,
        };
        if is_pubkey_banned(&ctx, &taker_request.sender_pubkey.clone().into()) {
            log!("Sender pubkey " [taker_request.sender_pubkey] " is banned");
            return 1;
        }
        if our_public_id.bytes == taker_request.dest_pub_key.0 {
            log!("Skip the request originating from our pubkey");
            return 1;
        }
        let ordermatch_ctx = unwrap!(OrdermatchContext::from_ctx(&ctx));
        let mut my_orders = unwrap!(ordermatch_ctx.my_maker_orders.lock());

        for (uuid, order) in my_orders.iter_mut() {
            if let OrderMatchResult::Matched((base_amount, rel_amount)) = match_order_and_request(order, &taker_request) {
                if !order.matches.contains_key(&taker_request.uuid) {
                    let reserved = MakerReserved {
                        dest_pub_key: taker_request.sender_pubkey.clone(),
                        sender_pubkey: our_public_id.bytes.into(),
                        base: order.base.clone(),
                        base_amount: base_amount.clone().into(),
                        base_amount_rat: Some(base_amount.into()),
                        rel_amount: rel_amount.clone().into(),
                        rel_amount_rat: Some(rel_amount.into()),
                        rel: order.rel.clone(),
                        method: "reserved".into(),
                        taker_order_uuid: taker_request.uuid,
                        maker_order_uuid: *uuid,
                        conf_settings: order.conf_settings,
                    };
                    let topic = orderbook_topic(&order.base, &order.rel);
                    ctx.broadcast_p2p_msg(topic, unwrap!(json::to_vec(&reserved)));
                    let maker_match = MakerMatch {
                        request: taker_request,
                        reserved,
                        connect: None,
                        connected: None,
                        last_updated: now_ms(),
                    };
                    order.matches.insert(maker_match.request.uuid, maker_match);
                    save_my_maker_order(&ctx, &order);
                }
                return 1;
            }
        }
    }

    if method == Some("connect") {
        // bob
        let connect_msg: TakerConnect = match json::from_value(json.clone()) {
            Ok(m) => m,
            Err(_) => return 1,
        };
        if our_public_id.bytes == connect_msg.dest_pub_key.0 && our_public_id.bytes != connect_msg.sender_pubkey.0 {
            let mut maker_orders = unwrap!(ordermatch_ctx.my_maker_orders.lock());
            let my_order = match maker_orders.get_mut(&connect_msg.maker_order_uuid) {
                Some(o) => o,
                None => {
                    log!("Our node doesn't have the order with uuid " (connect_msg.maker_order_uuid));
                    return 1;
                },
            };
            let order_match = match my_order.matches.get_mut(&connect_msg.taker_order_uuid) {
                Some(o) => o,
                None => {
                    log!("Our node doesn't have the match with uuid " (connect_msg.taker_order_uuid));
                    return 1;
                },
            };

            if order_match.connected.is_none() && order_match.connect.is_none() {
                let connected = MakerConnected {
                    sender_pubkey: our_public_id.bytes.into(),
                    dest_pub_key: connect_msg.sender_pubkey.clone(),
                    taker_order_uuid: connect_msg.taker_order_uuid,
                    maker_order_uuid: connect_msg.maker_order_uuid,
                    method: "connected".into(),
                };
                let topic = orderbook_topic(&my_order.base, &my_order.rel);
                ctx.broadcast_p2p_msg(topic, unwrap!(json::to_vec(&connected)));
                order_match.connect = Some(connect_msg);
                order_match.connected = Some(connected);
                my_order.started_swaps.push(order_match.request.uuid);
                lp_connect_start_bob(ctx.clone(), order_match.clone(), my_order.clone());
                save_my_maker_order(&ctx, &my_order);
            }
        }
        return 1;
    }
    -1
}

#[derive(Deserialize, Debug)]
pub struct AutoBuyInput {
    base: String,
    rel: String,
    price: MmNumber,
    volume: MmNumber,
    timeout: Option<u32>,
    /// Not used. Deprecated.
    duration: Option<u32>,
    // TODO: remove this field on API refactoring, method should be separated from params
    method: String,
    gui: Option<String>,
    #[serde(rename="destpubkey")]
    #[serde(default)]
    dest_pub_key: H256Json,
    #[serde(default)]
    match_by: MatchBy,
    #[serde(default)]
    order_type: OrderType,
    base_confs: Option<u64>,
    base_nota: Option<bool>,
    rel_confs: Option<u64>,
    rel_nota: Option<bool>,
}

pub async fn buy(ctx: MmArc, req: Json) -> Result<Response<Vec<u8>>, String> {
    let input: AutoBuyInput = try_s!(json::from_value(req));
    if input.base == input.rel {return ERR!("Base and rel must be different coins")}
    let rel_coin = try_s!(lp_coinfindᵃ(&ctx, &input.rel).await);
    let rel_coin = try_s!(rel_coin.ok_or("Rel coin is not found or inactive"));
    let base_coin = try_s!(lp_coinfindᵃ(&ctx, &input.base).await);
    let base_coin: MmCoinEnum = try_s!(base_coin.ok_or("Base coin is not found or inactive"));
    let my_amount = &input.volume * &input.price;
    try_s!(check_balance_for_taker_swap(&ctx, &rel_coin, &base_coin, my_amount, None).await);
    try_s!(base_coin.can_i_spend_other_payment().compat().await);
<<<<<<< HEAD
    let res = try_s!(lp_auto_buy(&ctx, input).await).into_bytes();
=======
    let res = try_s!(lp_auto_buy(&ctx, &base_coin, &rel_coin, input)).into_bytes();
>>>>>>> 08d013c6
    Ok(try_s!(Response::builder().body(res)))
}

pub async fn sell(ctx: MmArc, req: Json) -> Result<Response<Vec<u8>>, String> {
    let input: AutoBuyInput = try_s!(json::from_value(req));
    if input.base == input.rel {return ERR!("Base and rel must be different coins")}
    let base_coin = try_s!(lp_coinfindᵃ(&ctx, &input.base).await);
    let base_coin = try_s!(base_coin.ok_or("Base coin is not found or inactive"));
    let rel_coin = try_s!(lp_coinfindᵃ(&ctx, &input.rel).await);
    let rel_coin = try_s!(rel_coin.ok_or("Rel coin is not found or inactive"));
    try_s!(check_balance_for_taker_swap(&ctx, &base_coin, &rel_coin, input.volume.clone(), None).await);
    try_s!(rel_coin.can_i_spend_other_payment().compat().await);
<<<<<<< HEAD
    let res = try_s!(lp_auto_buy(&ctx, input).await).into_bytes();
=======
    let res = try_s!(lp_auto_buy(&ctx, &base_coin, &rel_coin, input)).into_bytes();
>>>>>>> 08d013c6
    Ok(try_s!(Response::builder().body(res)))
}

/// Created when maker order is matched with taker request
#[derive(Clone, Debug, Deserialize, Serialize)]
struct MakerMatch {
    request: TakerRequest,
    reserved: MakerReserved,
    connect: Option<TakerConnect>,
    connected: Option<MakerConnected>,
    last_updated: u64,
}

/// Created upon taker request broadcast
#[derive(Clone, Debug, Deserialize, Serialize)]
struct TakerMatch {
    reserved: MakerReserved,
    connect: TakerConnect,
    connected: Option<MakerConnected>,
    last_updated: u64,
}

<<<<<<< HEAD
pub async fn lp_auto_buy(ctx: &MmArc, input: AutoBuyInput) -> Result<String, String> {
=======
pub fn lp_auto_buy(ctx: &MmArc, base_coin: &MmCoinEnum, rel_coin: &MmCoinEnum, input: AutoBuyInput) -> Result<String, String> {
>>>>>>> 08d013c6
    if input.price < MmNumber::from(BigRational::new(1.into(), 100000000.into())) {
        return ERR!("Price is too low, minimum is 0.00000001");
    }

    let action = match Some(input.method.as_ref()) {
        Some("buy") => {
            TakerAction::Buy
        },
        Some("sell") => {
            TakerAction::Sell
        },
        _ => return ERR!("Auto buy must be called only from buy/sell RPC methods")
    };
    let topic = orderbook_topic(&input.base, &input.rel);
    try_s!(ctx.subscribe_to_p2p_topic(topic.clone()).await);
    let ordermatch_ctx = try_s!(OrdermatchContext::from_ctx(&ctx));
    let mut my_taker_orders = try_s!(ordermatch_ctx.my_taker_orders.lock());
    let our_public_id = try_s!(ctx.public_id());
    let rel_volume = &input.volume * &input.price;
    let conf_settings = OrderConfirmationsSettings {
        base_confs: input.base_confs.unwrap_or(base_coin.required_confirmations()),
        base_nota: input.base_nota.unwrap_or(base_coin.requires_notarization()),
        rel_confs: input.rel_confs.unwrap_or(rel_coin.required_confirmations()),
        rel_nota: input.rel_nota.unwrap_or(rel_coin.requires_notarization()),
    };
<<<<<<< HEAD
    ctx.broadcast_p2p_msg(topic, unwrap!(json::to_vec(&request)));
=======
    let request_builder = TakerRequestBuilder::default()
        .with_base_coin(input.base)
        .with_rel_coin(input.rel)
        .with_base_amount(input.volume)
        .with_rel_amount(rel_volume)
        .with_action(action)
        .with_match_by(input.match_by)
        .with_conf_settings(conf_settings)
        .with_sender_pubkey(H256Json::from(our_public_id.bytes));
    let request = try_s!(request_builder.build());
    ctx.broadcast_p2p_msg(&unwrap!(json::to_string(&request)));
>>>>>>> 08d013c6
    let result = json!({
        "result": request
    }).to_string();
    let order = TakerOrder {
        created_at: now_ms(),
        matches: HashMap::new(),
        request,
        order_type: input.order_type,
    };
    save_my_taker_order(ctx, &order);
    my_taker_orders.insert(order.request.uuid, order);
    drop(my_taker_orders);
    Ok(result)
}

fn price_ping_sig_hash(timestamp: u32, pubsecp: &[u8], pubkey: &[u8], base: &[u8], rel: &[u8], price64: u64) -> H256 {
    let mut input = vec![];
    input.extend_from_slice(&timestamp.to_le_bytes());
    input.extend_from_slice(pubsecp);
    input.extend_from_slice(pubkey);
    input.extend_from_slice(base);
    input.extend_from_slice(rel);
    input.extend_from_slice(&price64.to_le_bytes());
    sha256(&input)
}

#[derive(Debug, Deserialize, Serialize)]
struct PricePingRequest {
    method: String,
    pubkey: String,
    base: String,
    rel: String,
    price: BigDecimal,
    price_rat: Option<MmNumber>,
    price64: String,
    timestamp: u64,
    pubsecp: String,
    sig: String,
    // TODO rename, it's called "balance", but it's actual meaning is max available volume to trade
    #[serde(rename="bal")]
    balance: BigDecimal,
    balance_rat: Option<MmNumber>,
    uuid: Option<Uuid>,
    peer_id: String,
    initial_message: Vec<u8>,
}

impl PricePingRequest {
    fn new(ctx: &MmArc, order: &MakerOrder, balance: BigDecimal) -> Result<PricePingRequest, String> {
        let public_id = try_s!(ctx.public_id());
        // not used anywhere
        let price64 = 0;
        let timestamp = now_ms() / 1000;
        let sig_hash = price_ping_sig_hash(
            timestamp as u32,
            &**ctx.secp256k1_key_pair().public(),
            &public_id.bytes,
            order.base.as_bytes(),
            order.rel.as_bytes(),
            price64,
        );

        let sig = try_s!(ctx.secp256k1_key_pair().private().sign(&sig_hash));

        let available_amount: BigRational = order.available_amount().into();
        let min_amount = BigRational::new(777.into(), 100000.into());
        let max_volume = if available_amount > min_amount {
            let my_balance = from_dec_to_ratio(balance);
            if available_amount <= my_balance && available_amount > BigRational::from_integer(0.into()) {
                available_amount
            } else {
                my_balance
            }
        } else {
            BigRational::from_integer(0.into())
        };

        Ok(PricePingRequest {
            method: "postprice".into(),
            pubkey: hex::encode(&public_id.bytes),
            base: order.base.clone(),
            rel: order.rel.clone(),
            price64: price64.to_string(),
            price: order.price.to_decimal(),
            price_rat: Some(order.price.clone()),
            timestamp,
            pubsecp: hex::encode(&**ctx.secp256k1_key_pair().public()),
            sig: hex::encode(&*sig),
            balance: from_ratio_to_dec(&max_volume),
            balance_rat: Some(max_volume.into()),
            uuid: Some(order.uuid),
            peer_id: ctx.peer_id.or(&|| panic!()).clone(),
            initial_message: vec![],
        })
    }
}

pub fn lp_post_price_recv(ctx: &MmArc, req: Json) -> HyRes {
    let req: PricePingRequest = try_h!(json::from_value(req));
    let signature: Signature = try_h!(req.sig.parse());
    let pubkey_bytes = try_h!(hex::decode(&req.pubsecp));
    // return success response to avoid excessive logging of
    // RPC error response: lp_ordermatch:852] sender pubkey 03eb26aab2e22fd2507042d1c472b3f973d629d295d391faf7b68ac5b85197ec80 is banned""
    // messages
    if is_pubkey_banned(ctx, &H256Json::from(&pubkey_bytes[1..])) {
        return rpc_response(200, ERRL!("sender pubkey {} is banned", req.pubsecp));
    }
    let pub_secp = try_h!(Public::from_slice(&pubkey_bytes));
    let pubkey = try_h!(hex::decode(&req.pubkey));
    let sig_hash = price_ping_sig_hash(
        req.timestamp as u32,
        &*pub_secp,
        &pubkey,
        req.base.as_bytes(),
        req.rel.as_bytes(),
        try_h!(req.price64.parse()),
    );
    let sig_check = try_h!(pub_secp.verify(&sig_hash, &signature));
    if sig_check {
        // identify the order by first 16 bytes of node pubkey to keep backwards-compatibility
        // TODO remove this when all nodes are updated
        let mut bytes = [0; 16];
        bytes.copy_from_slice(&pubkey[..16]);
        let uuid = req.uuid.unwrap_or(Uuid::from_bytes(bytes));
        let ordermatch_ctx: Arc<OrdermatchContext> = try_h!(OrdermatchContext::from_ctx(ctx));
        let mut orderbook = try_h!(ordermatch_ctx.orderbook.lock());
        match orderbook.entry((req.base.clone(), req.rel.clone())) {
            Entry::Vacant(pair_orders) => if req.balance > 0.into() && req.price > 0.into() {
                let mut orders = HashMap::new();
                orders.insert(uuid, req);
                pair_orders.insert(orders);
            },
            Entry::Occupied(mut pair_orders) => {
                match pair_orders.get_mut().entry(uuid) {
                    Entry::Vacant(order) => if req.balance > 0.into() && req.price > 0.into() {
                        order.insert(req);
                    },
                    Entry::Occupied(mut order) => if req.balance > 0.into() {
                        order.insert(req);
                    } else {
                        order.remove();
                    },
                }
            }
        }
        rpc_response(200, r#"{"result":"success"}"#)
    } else {
        rpc_err_response(400, "price ping invalid signature")
    }
}

fn lp_send_price_ping(req: &PricePingRequest, ctx: &MmArc) -> Result<(), String> {
    let req_string = try_s!(json::to_string(req));

    // TODO this is required to process the set price message on our own node, it's the easiest way now
    //      there might be a better way of doing this so we should consider refactoring
    let req_value = try_s!(json::to_value(req));
    let ctxʹ = ctx.clone();
    spawn(async move {
        let rc = lp_post_price_recv(&ctxʹ, req_value).compat().await;
        if let Err(err) = rc {log!("!lp_post_price_recv: "(err))}
    });

    ctx.broadcast_p2p_msg(orderbook_topic(&req.base, &req.rel), req_string.into_bytes());
    Ok(())
}

fn one() -> u8 { 1 }

fn get_true() -> bool { true }

#[derive(Deserialize)]
struct SetPriceReq {
    base: String,
    rel: String,
    price: MmNumber,
    #[serde(default)]
    max: bool,
    #[allow(dead_code)]
    #[serde(default = "one")]
    broadcast: u8,
    #[serde(default)]
    volume: MmNumber,
    #[serde(default = "get_true")]
    cancel_previous: bool,
    base_confs: Option<u64>,
    base_nota: Option<bool>,
    rel_confs: Option<u64>,
    rel_nota: Option<bool>,
}

pub async fn set_price(ctx: MmArc, req: Json) -> Result<Response<Vec<u8>>, String> {
    let req: SetPriceReq = try_s!(json::from_value(req));

    let base_coin: MmCoinEnum = match try_s!(lp_coinfindᵃ(&ctx, &req.base).await) {
        Some(coin) => coin,
        None => return ERR!("Base coin {} is not found", req.base),
    };

    let rel_coin: MmCoinEnum = match try_s!(lp_coinfindᵃ(&ctx, &req.rel).await) {
        Some(coin) => coin,
        None => return ERR!("Rel coin {} is not found", req.rel),
    };

    let my_balance = try_s!(base_coin.my_balance().compat().await);
    let volume = if req.max {
        // use entire balance deducting the locked amount and trade fee if it's paid with base coin,
        // skipping "check_balance_for_maker_swap"
        let trade_fee = try_s!(base_coin.get_trade_fee().compat().await);
        let mut vol = MmNumber::from(my_balance) - get_locked_amount(&ctx, base_coin.ticker(), &trade_fee);
        if trade_fee.coin == base_coin.ticker() {
            vol = vol - trade_fee.amount.into();
        }
        MmNumber::from(vol)
    } else {
        try_s!(check_balance_for_maker_swap(&ctx, &base_coin, req.volume.clone(), None).await);
        req.volume.clone()
    };
    try_s!(rel_coin.can_i_spend_other_payment().compat().await);

    let ordermatch_ctx = try_s!(OrdermatchContext::from_ctx(&ctx));
    let order = {
        let mut my_orders = try_s!(ordermatch_ctx.my_maker_orders.lock());
        if req.cancel_previous {
            // remove the previous orders if there're some to allow multiple setprice call per pair
            // it's common use case now as `autoprice` doesn't work with new ordermatching and
            // MM2 users request the coins price from aggregators by their own scripts issuing
            // repetitive setprice calls with new price
            *my_orders = my_orders.drain().filter_map(|(uuid, order)| {
                let to_delete = order.base == req.base && order.rel == req.rel;
                if to_delete {
                    delete_my_maker_order(&ctx, &order);
                    ordermatch_ctx.maker_order_cancelled(&order);
                    None
                } else {
                    Some((uuid, order))
                }
            }).collect();
        }

<<<<<<< HEAD
        let uuid = new_uuid();
        let order = MakerOrder {
            max_base_vol: volume.clone().into(),
            min_base_vol: 0.into(),
            price: req.price.clone().into(),
            created_at: now_ms(),
            base: req.base,
            rel: req.rel,
            matches: HashMap::new(),
            started_swaps: Vec::new(),
            uuid,
        };
        my_orders.insert(uuid, order.clone());
        order
    };
    let res = try_s!(json::to_vec(&json!({"result":order})));
    ordermatch_ctx.maker_order_created(&order);
=======
    let conf_settings = OrderConfirmationsSettings {
        base_confs: req.base_confs.unwrap_or(base_coin.required_confirmations()),
        base_nota: req.base_nota.unwrap_or(base_coin.requires_notarization()),
        rel_confs: req.rel_confs.unwrap_or(rel_coin.required_confirmations()),
        rel_nota: req.rel_nota.unwrap_or(rel_coin.requires_notarization()),
    };
    let builder = MakerOrderBuilder::default()
        .with_base_coin(req.base)
        .with_rel_coin(req.rel)
        .with_max_base_vol(volume)
        .with_price(req.price)
        .with_conf_settings(conf_settings);

    let order = try_s!(builder.build());
    save_my_maker_order(&ctx, &order);
    let res = try_s!(json::to_vec(&json!({"result":order})));
    my_orders.insert(order.uuid, order);
>>>>>>> 08d013c6
    Ok(try_s!(Response::builder().body(res)))
}

pub async fn broadcast_my_maker_orders(ctx: &MmArc) -> Result<(), String> {
    let ordermatch_ctx = try_s!(OrdermatchContext::from_ctx(ctx));
    let my_orders = try_s!(ordermatch_ctx.my_maker_orders.lock()).clone();
    for (_, order) in my_orders {
        let base_coin = match try_s!(lp_coinfindᵃ(ctx, &order.base).await) {
            Some(coin) => coin,
            None => {
                ctx.log.log("", &[&"broadcast_my_maker_orders", &order.base, &order.rel], "base coin is not active yet");
                continue
            },
        };

        let _rel_coin = match try_s!(lp_coinfindᵃ(ctx, &order.rel).await) {
            Some(coin) => coin,
            None => {
                ctx.log.log("", &[&"broadcast_my_maker_orders", &order.base, &order.rel], "rel coin is not active yet");
                continue
            },
        };

        let balance = match base_coin.my_balance().compat().await {
            Ok(b) => b,
            Err(e) => {
                ctx.log.log("", &[&"broadcast_my_maker_orders", &order.base, &order.rel], &format! ("failed to get balance of base coin: {}", e));
                continue;
            }
        };

        if balance >= MIN_TRADING_VOL.parse().unwrap() {
            let ping = match PricePingRequest::new(ctx, &order, balance) {
                Ok(p) => p,
                Err(e) => {
                    ctx.log.log("", &[&"broadcast_my_maker_orders", &order.base, &order.rel], &format!("ping request creation failed {}", e));
                    continue;
                },
            };

            if let Err(e) = lp_send_price_ping(&ping, ctx) {
                ctx.log.log("", &[&"broadcast_my_maker_orders", &order.base, &order.rel], &format!("ping request send failed {}", e));
                continue;
            }
        } else {
            // cancel the order if available balance is lower than MIN_TRADING_VOL
            let mut order = try_s!(ordermatch_ctx.my_maker_orders.lock()).remove(&order.uuid);
            if let Some(mut order) = order {
                // TODO cancelling means setting volume to 0 as of now, should refactor
                order.max_base_vol = 0.into();
                ordermatch_ctx.maker_order_cancelled(&order);
            }
        }
    }

    Ok(())
}

/// Result of match_order_and_request function
#[derive(Debug, PartialEq)]
enum OrderMatchResult {
    /// Order and request matched, contains base and rel resulting amounts
    Matched((MmNumber, MmNumber)),
    /// Orders didn't match
    NotMatched,
}

/// Attempts to match the Maker's order and Taker's request
fn match_order_and_request(maker: &MakerOrder, taker: &TakerRequest) -> OrderMatchResult {
    let taker_base_amount: MmNumber = taker.get_base_amount();
    let taker_rel_amount: MmNumber = taker.get_rel_amount();

    match taker.action {
        TakerAction::Buy => {
            if maker.base == taker.base && maker.rel == taker.rel && taker_base_amount <= maker.available_amount() && taker_base_amount >= maker.min_base_vol {
                let taker_price = &taker_rel_amount / &taker_base_amount;
                if taker_price >= maker.price {
                    OrderMatchResult::Matched((taker_base_amount.clone(), &taker_base_amount * &maker.price))
                } else {
                    OrderMatchResult::NotMatched
                }
            } else {
                OrderMatchResult::NotMatched
            }
        },
        TakerAction::Sell => {
            if maker.base == taker.rel && maker.rel == taker.base && taker_rel_amount <= maker.available_amount() && taker_rel_amount >= maker.min_base_vol {
                let taker_price = &taker_base_amount / &taker_rel_amount;
                if taker_price >= maker.price {
                    OrderMatchResult::Matched((&taker_base_amount / &maker.price, taker_base_amount))
                } else {
                    OrderMatchResult::NotMatched
                }
            } else {
                OrderMatchResult::NotMatched
            }
        },
    }
}

#[derive(Deserialize)]
struct OrderStatusReq {
    uuid: Uuid,
}

pub fn order_status(ctx: MmArc, req: Json) -> HyRes {
    let req: OrderStatusReq = try_h!(json::from_value(req));

    let ordermatch_ctx = try_h!(OrdermatchContext::from_ctx(&ctx));
    let maker_orders = try_h!(ordermatch_ctx.my_maker_orders.lock());
    if let Some(order) = maker_orders.get(&req.uuid) {
        return rpc_response(200, json!({
            "type": "Maker",
            "order": MakerOrderForRpc::from(order),
        }).to_string());
    }

    let taker_orders = try_h!(ordermatch_ctx.my_taker_orders.lock());
    if let Some(order) = taker_orders.get(&req.uuid) {
        return rpc_response(200, json!({
            "type": "Taker",
            "order": TakerOrderForRpc::from(order),
        }).to_string());
    }

    rpc_err_response(404, &format!("Order with uuid {} is not found", req.uuid))
}

#[derive(Deserialize)]
struct CancelOrderReq {
    uuid: Uuid,
}

pub fn cancel_order(ctx: MmArc, req: Json) -> HyRes {
    let req: CancelOrderReq = try_h!(json::from_value(req));

    let ordermatch_ctx = try_h!(OrdermatchContext::from_ctx(&ctx));
    let mut maker_orders = try_h!(ordermatch_ctx.my_maker_orders.lock());
    match maker_orders.entry(req.uuid) {
        Entry::Occupied(order) => {
            if !order.get().is_cancellable() {
                return rpc_err_response(500, &format!("Order {} is being matched now, can't cancel", req.uuid));
            }
            let mut cancelled_orders = try_h!(ordermatch_ctx.my_cancelled_orders.lock());
            let order = order.remove();
            ordermatch_ctx.maker_order_cancelled(&order);
            return rpc_response(200, json!({
                "result": "success"
            }).to_string())
        },
        // look for taker order with provided uuid
        Entry::Vacant(_) => (),
    }

    let mut taker_orders = try_h!(ordermatch_ctx.my_taker_orders.lock());
    match taker_orders.entry(req.uuid) {
        Entry::Occupied(order) => {
            if !order.get().is_cancellable() {
                return rpc_err_response(500, &format!("Order {} is being matched now, can't cancel", req.uuid));
            }
            let order = order.remove();
            delete_my_taker_order(&ctx, &order);
            return rpc_response(200, json!({
                "result": "success"
            }).to_string())
        },
        // error is returned
        Entry::Vacant(_) => (),
    }

    rpc_err_response(404, &format!("Order with uuid {} is not found", req.uuid))
}

#[derive(Serialize)]
struct MakerOrderForRpc<'a> {
    #[serde(flatten)]
    order: &'a MakerOrder,
    cancellable: bool,
    available_amount: BigDecimal,
}

impl<'a> From<&'a MakerOrder> for MakerOrderForRpc<'a> {
    fn from(order: &'a MakerOrder) -> MakerOrderForRpc {
        MakerOrderForRpc {
            order,
            cancellable: order.is_cancellable(),
            available_amount: order.available_amount().into(),
        }
    }
}

#[derive(Serialize)]
struct TakerOrderForRpc<'a> {
    #[serde(flatten)]
    order: &'a TakerOrder,
    cancellable: bool
}

impl<'a> From<&'a TakerOrder> for TakerOrderForRpc<'a> {
    fn from(order: &'a TakerOrder) -> TakerOrderForRpc {
        TakerOrderForRpc {
            order,
            cancellable: order.is_cancellable(),
        }
    }
}

pub fn my_orders(ctx: MmArc) -> HyRes {
    let ordermatch_ctx = try_h!(OrdermatchContext::from_ctx(&ctx));
    let maker_orders = try_h!(ordermatch_ctx.my_maker_orders.lock());
    let taker_orders = try_h!(ordermatch_ctx.my_taker_orders.lock());
    let maker_orders_for_rpc: HashMap<_, _> = maker_orders.iter().map(|(uuid, order)| (uuid, MakerOrderForRpc::from(order))).collect();
    let taker_orders_for_rpc: HashMap<_, _> = taker_orders.iter().map(|(uuid, order)| (uuid, TakerOrderForRpc::from(order))).collect();
    rpc_response(200, json!({
        "result": {
            "maker_orders": maker_orders_for_rpc,
            "taker_orders": taker_orders_for_rpc,
        }
    }).to_string())
}

pub fn my_maker_orders_dir(ctx: &MmArc) -> PathBuf {
    ctx.dbdir().join("ORDERS").join("MY").join("MAKER")
}

fn my_taker_orders_dir(ctx: &MmArc) -> PathBuf {
    ctx.dbdir().join("ORDERS").join("MY").join("TAKER")
}

fn my_maker_order_file_path(ctx: &MmArc, uuid: &Uuid) -> PathBuf {
    my_maker_orders_dir(ctx).join(format!("{}.json", uuid))
}

fn my_taker_order_file_path(ctx: &MmArc, uuid: &Uuid) -> PathBuf {
    my_taker_orders_dir(ctx).join(format!("{}.json", uuid))
}

fn save_my_maker_order(ctx: &MmArc, order: &MakerOrder) {
    let path = my_maker_order_file_path(ctx, &order.uuid);
    let content = unwrap!(json::to_vec(order));
    unwrap!(write(&path, &content));
}

fn save_my_taker_order(ctx: &MmArc, order: &TakerOrder) {
    let path = my_taker_order_file_path(ctx, &order.request.uuid);
    let content = unwrap!(json::to_vec(order));
    unwrap!(write(&path, &content));
}

#[cfg_attr(test, mockable)]
fn delete_my_maker_order(ctx: &MmArc, order: &MakerOrder) {
    let path = my_maker_order_file_path(ctx, &order.uuid);
    match remove_file(&path) {
        Ok(_) => (),
        Err(e) => log!("Warning, could not remove order file " (path.display()) ", error " (e)),
    }
}

#[cfg_attr(test, mockable)]
fn delete_my_taker_order(ctx: &MmArc, order: &TakerOrder) {
    let path = my_taker_order_file_path(ctx, &order.request.uuid);
    match remove_file(&path) {
        Ok(_) => (),
        Err(e) => log!("Warning, could not remove order file " (path.display()) ", error " (e)),
    }
}

pub fn orders_kick_start(ctx: &MmArc) -> Result<HashSet<String>, String> {
    let mut coins = HashSet::new();
    let ordermatch_ctx = try_s!(OrdermatchContext::from_ctx(ctx));
    let mut maker_orders = try_s!(ordermatch_ctx.my_maker_orders.lock());
    let maker_entries = try_s!(json_dir_entries(&my_maker_orders_dir(&ctx)));

    maker_entries.iter().for_each(|entry| {
        match json::from_slice::<MakerOrder>(&slurp(&entry.path())) {
            Ok(order) => {
                coins.insert(order.base.clone());
                coins.insert(order.rel.clone());
                maker_orders.insert(order.uuid, order);
            }
            Err(_) => (),
        }
    });

    let mut taker_orders = try_s!(ordermatch_ctx.my_taker_orders.lock());
    let taker_entries: Vec<DirEntry> = try_s!(json_dir_entries(&my_taker_orders_dir(&ctx)));

    taker_entries.iter().for_each(|entry| {
        match json::from_slice::<TakerOrder>(&slurp(&entry.path())) {
            Ok(order) => {
                coins.insert(order.request.base.clone());
                coins.insert(order.request.rel.clone());
                taker_orders.insert(order.request.uuid, order);
            }
            Err(_) => (),
        }
    });
    Ok(coins)
}

#[derive(Deserialize)]
#[serde(tag = "type", content = "data")]
pub enum CancelBy {
    /// All orders of current node
    All,
    /// All orders of specific pair
    Pair { base: String, rel: String },
    /// All orders using the coin ticker as base or rel
    Coin { ticker: String },
}

pub fn cancel_orders_by(ctx: &MmArc, cancel_by: CancelBy) -> Result<(Vec<Uuid>, Vec<Uuid>), String> {
    let mut cancelled = vec![];
    let mut currently_matching = vec![];

    let ordermatch_ctx = try_s!(OrdermatchContext::from_ctx(ctx));
    let mut maker_orders = try_s!(ordermatch_ctx.my_maker_orders.lock());
    let mut taker_orders = try_s!(ordermatch_ctx.my_taker_orders.lock());
    let mut my_cancelled_orders = try_s!(ordermatch_ctx.my_cancelled_orders.lock());

    macro_rules! cancel_maker_if_true {
        ($e: expr, $uuid: ident, $order: ident) => {
            if $e {
                if $order.is_cancellable() {
                    delete_my_maker_order(&ctx, &$order);
                    my_cancelled_orders.insert($uuid, $order);
                    cancelled.push($uuid);
                    None
                } else {
                    currently_matching.push($uuid);
                    Some(($uuid, $order))
                }
            } else {
                Some(($uuid, $order))
            }
        };
    }

    macro_rules! cancel_taker_if_true {
        ($e: expr, $uuid: ident, $order: ident) => {
            if $e {
                if $order.is_cancellable() {
                    delete_my_taker_order(&ctx, &$order);
                    cancelled.push($uuid);
                    None
                } else {
                    currently_matching.push($uuid);
                    Some(($uuid, $order))
                }
            } else {
                Some(($uuid, $order))
            }
        };
    }

    match cancel_by {
        CancelBy::All => {
            *maker_orders = maker_orders.drain().filter_map(|(uuid, order)| {
                cancel_maker_if_true!(true, uuid, order)
            }).collect();
            *taker_orders = taker_orders.drain().filter_map(|(uuid, order)| {
                cancel_taker_if_true!(true, uuid, order)
            }).collect();
        },
        CancelBy::Pair{base, rel} => {
            *maker_orders = maker_orders.drain().filter_map(|(uuid, order)| {
                cancel_maker_if_true!(order.base == base && order.rel == rel, uuid, order)
            }).collect();
            *taker_orders = taker_orders.drain().filter_map(|(uuid, order)| {
                cancel_taker_if_true!(order.request.base == base && order.request.rel == rel, uuid, order)
            }).collect();
        },
        CancelBy::Coin{ticker} => {
            *maker_orders = maker_orders.drain().filter_map(|(uuid, order)| {
                cancel_maker_if_true!(order.base == ticker || order.rel == ticker, uuid, order)
            }).collect();
            *taker_orders = taker_orders.drain().filter_map(|(uuid, order)| {
                cancel_taker_if_true!(order.request.base == ticker || order.request.rel == ticker, uuid, order)
            }).collect();
        },
    };

    Ok((cancelled, currently_matching))
}

pub fn cancel_all_orders(ctx: MmArc, req: Json) -> HyRes {
    let cancel_by: CancelBy = try_h!(json::from_value(req["cancel_by"].clone()));

    let (cancelled, currently_matching) = try_h!(cancel_orders_by(&ctx, cancel_by));

    rpc_response(200, json!({
        "result": {
            "cancelled": cancelled,
            "currently_matching": currently_matching,
        }
    }).to_string())
}

#[derive(Serialize)]
pub struct OrderbookEntry {
    coin: String,
    address: String,
    price: BigDecimal,
    price_rat: BigRational,
    price_fraction: Fraction,
    #[serde(rename="maxvolume")]
    max_volume: BigDecimal,
    max_volume_rat: BigRational,
    max_volume_fraction: Fraction,
    pubkey: String,
    age: i64,
    zcredits: u64,
    uuid: Uuid,
    is_mine: bool,
}

#[derive(Serialize)]
pub struct OrderbookResponse {
    #[serde(rename="askdepth")]
    ask_depth: u32,
    asks: Vec<OrderbookEntry>,
    base: String,
    #[serde(rename="biddepth")]
    bid_depth: u32,
    bids: Vec<OrderbookEntry>,
    netid: u16,
    #[serde(rename="numasks")]
    num_asks: usize,
    #[serde(rename="numbids")]
    num_bids: usize,
    rel: String,
    timestamp: u64,
}

#[derive(Deserialize)]
struct OrderbookReq {
    base: String,
    rel: String,
}

pub async fn orderbook(ctx: MmArc, req: Json) -> Result<Response<Vec<u8>>, String> {
    let req: OrderbookReq = try_s!(json::from_value(req));
    if req.base == req.rel {return ERR!("Base and rel must be different coins")}
    let rel_coin = try_s!(lp_coinfindᵃ(&ctx, &req.rel).await);
    let rel_coin = try_s!(rel_coin.ok_or("Rel coin is not found or inactive"));
    let base_coin = try_s!(lp_coinfindᵃ(&ctx, &req.base).await);
    let base_coin: MmCoinEnum = try_s!(base_coin.ok_or("Base coin is not found or inactive"));
    try_s!(ctx.subscribe_to_p2p_topic(orderbook_topic(&req.base, &req.rel)).await);
    let ordermatch_ctx: Arc<OrdermatchContext> = try_s!(OrdermatchContext::from_ctx(&ctx));
    let orderbook = try_s!(ordermatch_ctx.orderbook.lock());
    let my_pubsecp = hex::encode(&**ctx.secp256k1_key_pair().public());
    let asks = match orderbook.get(&(req.base.clone(), req.rel.clone())) {
        Some(asks) => {
            let mut orderbook_entries = vec![];
            for (uuid, ask) in asks.iter() {
                orderbook_entries.push(OrderbookEntry {
                    coin: req.base.clone(),
                    address: try_s!(base_coin.address_from_pubkey_str(&ask.pubsecp)),
                    price: ask.price.clone(),
                    price_rat: ask.price_rat.as_ref().map(|p| p.to_ratio()).unwrap_or(from_dec_to_ratio(ask.price.clone())),
                    price_fraction: ask.price_rat.as_ref().map(|p| p.to_fraction()).unwrap_or(ask.price.clone().into()),
                    max_volume: ask.balance.clone(),
                    max_volume_rat: ask.balance_rat.as_ref().map(|p| p.to_ratio()).unwrap_or(from_dec_to_ratio(ask.balance.clone())),
                    max_volume_fraction: ask.balance_rat.as_ref().map(|p| p.to_fraction()).unwrap_or(ask.balance.clone().into()),
                    pubkey: ask.pubkey.clone(),
                    age: (now_ms() as i64 / 1000) - ask.timestamp as i64,
                    zcredits: 0,
                    uuid: *uuid,
                    is_mine: my_pubsecp == ask.pubsecp,
                })
            }
            orderbook_entries
        },
        None => vec![],
    };
    let bids = match orderbook.get(&(req.rel.clone(), req.base.clone())) {
        Some(asks) => {
            let mut orderbook_entries = vec![];
            for (uuid, ask) in asks.iter() {
                let price_mm = MmNumber::from(1i32) / ask.price_rat.as_ref().map(|p| p.clone()).unwrap_or(from_dec_to_ratio(ask.price.clone()).into());
                orderbook_entries.push(OrderbookEntry {
                    coin: req.rel.clone(),
                    address: try_s!(rel_coin.address_from_pubkey_str(&ask.pubsecp)),
                    // NB: 1/x can not be represented as a decimal and introduces a rounding error
                    // cf. https://github.com/KomodoPlatform/atomicDEX-API/issues/495#issuecomment-516365682
                    price: BigDecimal::from (1) / &ask.price,
                    price_rat: price_mm.to_ratio(),
                    price_fraction: price_mm.to_fraction(),
                    max_volume: ask.balance.clone(),
                    max_volume_rat: ask.balance_rat.as_ref().map(|p| p.to_ratio()).unwrap_or(from_dec_to_ratio(ask.balance.clone())),
                    max_volume_fraction: ask.balance_rat.as_ref().map(|p| p.to_fraction()).unwrap_or(from_dec_to_ratio(ask.balance.clone()).into()),
                    pubkey: ask.pubkey.clone(),
                    age: (now_ms() as i64 / 1000) - ask.timestamp as i64,
                    zcredits: 0,
                    uuid: *uuid,
                    is_mine: my_pubsecp == ask.pubsecp,
                })
            }
            orderbook_entries
        },
        None => vec![],
    };
    let response = OrderbookResponse {
        num_asks: asks.len(),
        num_bids: bids.len(),
        ask_depth: 0,
        asks,
        base: req.base,
        bid_depth: 0,
        bids,
        netid: ctx.netid(),
        rel: req.rel,
        timestamp: now_ms() / 1000,
    };
    let responseʲ = try_s!(json::to_vec(&response));
    Ok(try_s!(Response::builder().body(responseʲ)))
}

pub fn migrate_saved_orders(ctx: &MmArc) -> Result<(), String> {
    let taker_entries: Vec<DirEntry> = try_s!(json_dir_entries(&my_taker_orders_dir(&ctx)));
    taker_entries.iter().for_each(|entry| {
        match json::from_slice::<TakerOrder>(&slurp(&entry.path())) {
            Ok(mut order) => {
                if order.request.base_amount_rat.is_none() {
                    order.request.base_amount_rat = Some(from_dec_to_ratio(order.request.base_amount.clone()));
                }
                if order.request.rel_amount_rat.is_none() {
                    order.request.rel_amount_rat = Some(from_dec_to_ratio(order.request.rel_amount.clone()));
                }
                save_my_taker_order(ctx, &order)
            },
            Err(_) => (),
        }
    });
    Ok(())
}

fn choose_maker_confs_and_notas(
    maker_confs: Option<OrderConfirmationsSettings>,
    taker_req: &TakerRequest,
    maker_coin: &MmCoinEnum,
    taker_coin: &MmCoinEnum,
) -> SwapConfirmationsSettings {
    let maker_settings = maker_confs.unwrap_or(OrderConfirmationsSettings {
        base_confs: maker_coin.required_confirmations(),
        base_nota: maker_coin.requires_notarization(),
        rel_confs: taker_coin.required_confirmations(),
        rel_nota: taker_coin.requires_notarization(),
    });

    let (maker_coin_confs, maker_coin_nota, taker_coin_confs, taker_coin_nota) = match taker_req.conf_settings {
        Some(taker_settings) => match taker_req.action {
            TakerAction::Sell => {
                let maker_coin_confs = if taker_settings.rel_confs < maker_settings.base_confs {
                    taker_settings.rel_confs
                } else {
                    maker_settings.base_confs
                };
                let maker_coin_nota = if !taker_settings.rel_nota {
                    taker_settings.rel_nota
                } else {
                    maker_settings.base_nota
                };
                (maker_coin_confs, maker_coin_nota, maker_settings.rel_confs, maker_settings.rel_nota)
            },
            TakerAction::Buy => {
                let maker_coin_confs = if taker_settings.base_confs < maker_settings.base_confs {
                    taker_settings.base_confs
                } else {
                    maker_settings.base_confs
                };
                let maker_coin_nota = if !taker_settings.base_nota {
                    taker_settings.base_nota
                } else {
                    maker_settings.base_nota
                };
                (maker_coin_confs, maker_coin_nota, maker_settings.rel_confs, maker_settings.rel_nota)
            }
        },
        None => (maker_settings.base_confs, maker_settings.base_nota, maker_settings.rel_confs, maker_settings.rel_nota)
    };

    SwapConfirmationsSettings {
        maker_coin_confs,
        maker_coin_nota,
        taker_coin_confs,
        taker_coin_nota,
    }
}

fn choose_taker_confs_and_notas(
    taker_req: &TakerRequest,
    maker_reserved: &MakerReserved,
    maker_coin: &MmCoinEnum,
    taker_coin: &MmCoinEnum,
) -> SwapConfirmationsSettings {
    let (mut taker_coin_confs, mut taker_coin_nota, maker_coin_confs, maker_coin_nota) = match taker_req.action {
        TakerAction::Buy => match taker_req.conf_settings {
            Some(s) => (s.rel_confs, s.rel_nota, s.base_confs, s.base_nota),
            None => (taker_coin.required_confirmations(), taker_coin.requires_notarization(),
                     maker_coin.required_confirmations(), maker_coin.requires_notarization()),
        },
        TakerAction::Sell => match taker_req.conf_settings {
            Some(s) => (s.base_confs, s.base_nota, s.rel_confs, s.rel_nota),
            None => (taker_coin.required_confirmations(), taker_coin.requires_notarization(),
                     maker_coin.required_confirmations(), maker_coin.requires_notarization()),
        },
    };
    if let Some(settings_from_maker) = maker_reserved.conf_settings {
        if settings_from_maker.rel_confs < taker_coin_confs {
            taker_coin_confs = settings_from_maker.rel_confs;
        }
        if !settings_from_maker.rel_nota {
            taker_coin_nota = settings_from_maker.rel_nota;
        }
    }
    SwapConfirmationsSettings {
        maker_coin_confs,
        maker_coin_nota,
        taker_coin_confs,
        taker_coin_nota,
    }
}<|MERGE_RESOLUTION|>--- conflicted
+++ resolved
@@ -59,18 +59,15 @@
 use std::sync::{Arc, Mutex};
 use uuid::Uuid;
 
-<<<<<<< HEAD
+use crate::mm2::lp_swap::{
+    check_balance_for_maker_swap, check_balance_for_taker_swap, get_locked_amount, is_pubkey_banned,
+    lp_atomic_locktime, run_maker_swap, run_taker_swap,
+    AtomicLocktimeVersion, MakerSwap, RunMakerSwapInput, RunTakerSwapInput, SwapConfirmationsSettings, TakerSwap,
 use crate::mm2::{
     gossipsub::{GossipsubEventHandler, pub_sub_topic, TopicPrefix, TOPIC_SEPARATOR},
     lp_swap::{check_balance_for_maker_swap, check_balance_for_taker_swap, dex_fee_amount,
               get_locked_amount, is_pubkey_banned, run_maker_swap, run_taker_swap,
               MakerSwap, RunMakerSwapInput, RunTakerSwapInput, TakerSwap}
-=======
-use crate::mm2::lp_swap::{
-    check_balance_for_maker_swap, check_balance_for_taker_swap, get_locked_amount, is_pubkey_banned,
-    lp_atomic_locktime, run_maker_swap, run_taker_swap,
-    AtomicLocktimeVersion, MakerSwap, RunMakerSwapInput, RunTakerSwapInput, SwapConfirmationsSettings, TakerSwap,
->>>>>>> 08d013c6
 };
 
 pub const ORDERBOOK_PREFIX: TopicPrefix = "orbk";
@@ -1420,11 +1417,7 @@
     let my_amount = &input.volume * &input.price;
     try_s!(check_balance_for_taker_swap(&ctx, &rel_coin, &base_coin, my_amount, None).await);
     try_s!(base_coin.can_i_spend_other_payment().compat().await);
-<<<<<<< HEAD
-    let res = try_s!(lp_auto_buy(&ctx, input).await).into_bytes();
-=======
     let res = try_s!(lp_auto_buy(&ctx, &base_coin, &rel_coin, input)).into_bytes();
->>>>>>> 08d013c6
     Ok(try_s!(Response::builder().body(res)))
 }
 
@@ -1437,11 +1430,7 @@
     let rel_coin = try_s!(rel_coin.ok_or("Rel coin is not found or inactive"));
     try_s!(check_balance_for_taker_swap(&ctx, &base_coin, &rel_coin, input.volume.clone(), None).await);
     try_s!(rel_coin.can_i_spend_other_payment().compat().await);
-<<<<<<< HEAD
-    let res = try_s!(lp_auto_buy(&ctx, input).await).into_bytes();
-=======
     let res = try_s!(lp_auto_buy(&ctx, &base_coin, &rel_coin, input)).into_bytes();
->>>>>>> 08d013c6
     Ok(try_s!(Response::builder().body(res)))
 }
 
@@ -1464,11 +1453,7 @@
     last_updated: u64,
 }
 
-<<<<<<< HEAD
-pub async fn lp_auto_buy(ctx: &MmArc, input: AutoBuyInput) -> Result<String, String> {
-=======
 pub fn lp_auto_buy(ctx: &MmArc, base_coin: &MmCoinEnum, rel_coin: &MmCoinEnum, input: AutoBuyInput) -> Result<String, String> {
->>>>>>> 08d013c6
     if input.price < MmNumber::from(BigRational::new(1.into(), 100000000.into())) {
         return ERR!("Price is too low, minimum is 0.00000001");
     }
@@ -1494,9 +1479,6 @@
         rel_confs: input.rel_confs.unwrap_or(rel_coin.required_confirmations()),
         rel_nota: input.rel_nota.unwrap_or(rel_coin.requires_notarization()),
     };
-<<<<<<< HEAD
-    ctx.broadcast_p2p_msg(topic, unwrap!(json::to_vec(&request)));
-=======
     let request_builder = TakerRequestBuilder::default()
         .with_base_coin(input.base)
         .with_rel_coin(input.rel)
@@ -1507,8 +1489,7 @@
         .with_conf_settings(conf_settings)
         .with_sender_pubkey(H256Json::from(our_public_id.bytes));
     let request = try_s!(request_builder.build());
-    ctx.broadcast_p2p_msg(&unwrap!(json::to_string(&request)));
->>>>>>> 08d013c6
+    ctx.broadcast_p2p_msg(topic, unwrap!(json::to_vec(&request)));
     let result = json!({
         "result": request
     }).to_string();
@@ -1749,25 +1730,6 @@
             }).collect();
         }
 
-<<<<<<< HEAD
-        let uuid = new_uuid();
-        let order = MakerOrder {
-            max_base_vol: volume.clone().into(),
-            min_base_vol: 0.into(),
-            price: req.price.clone().into(),
-            created_at: now_ms(),
-            base: req.base,
-            rel: req.rel,
-            matches: HashMap::new(),
-            started_swaps: Vec::new(),
-            uuid,
-        };
-        my_orders.insert(uuid, order.clone());
-        order
-    };
-    let res = try_s!(json::to_vec(&json!({"result":order})));
-    ordermatch_ctx.maker_order_created(&order);
-=======
     let conf_settings = OrderConfirmationsSettings {
         base_confs: req.base_confs.unwrap_or(base_coin.required_confirmations()),
         base_nota: req.base_nota.unwrap_or(base_coin.requires_notarization()),
@@ -1782,10 +1744,9 @@
         .with_conf_settings(conf_settings);
 
     let order = try_s!(builder.build());
-    save_my_maker_order(&ctx, &order);
     let res = try_s!(json::to_vec(&json!({"result":order})));
+    ordermatch_ctx.maker_order_created(&order);
     my_orders.insert(order.uuid, order);
->>>>>>> 08d013c6
     Ok(try_s!(Response::builder().body(res)))
 }
 
