--- conflicted
+++ resolved
@@ -38,19 +38,10 @@
     });
     let mut mm_bob = MarketMakerIt::start(bob_conf, "pass".to_string(), None).unwrap();
     let (_bob_dump_log, _bob_dump_dashboard) = mm_dump(&mm_bob.log_path);
-<<<<<<< HEAD
     block_on(mm_bob.wait_for_log(22., |log| log.contains(">>>>>>>>> DEX stats "))).unwrap();
-    log!([block_on(enable_native(&mm_bob, "MYCOIN", vec![]))]);
-    log!([block_on(enable_native(&mm_bob, "MYCOIN1", vec![]))]);
-    block_on(mm_bob.wait_for_log(22., |log| {
-=======
-    unwrap!(block_on(
-        mm_bob.wait_for_log(22., |log| log.contains(">>>>>>>>> DEX stats "))
-    ));
     log!([block_on(enable_native(&mm_bob, "MYCOIN", &[]))]);
     log!([block_on(enable_native(&mm_bob, "MYCOIN1", &[]))]);
-    unwrap!(block_on(mm_bob.wait_for_log(22., |log| {
->>>>>>> 4f378cdc
+    block_on(mm_bob.wait_for_log(22., |log| {
         log.contains("Kick starting the swap 5acb0e63-8b26-469e-81df-7dd9e4a9ad15")
     }))
     .unwrap();
@@ -106,19 +97,11 @@
     let (_alice_dump_log, _alice_dump_dashboard) = mm_dump(&mm_alice.log_path);
     block_on(mm_alice.wait_for_log(22., |log| log.contains(">>>>>>>>> DEX stats "))).unwrap();
 
-<<<<<<< HEAD
-    log!([block_on(enable_native(&mm_bob, "MYCOIN", vec![]))]);
-    log!([block_on(enable_native(&mm_bob, "MYCOIN1", vec![]))]);
-    log!([block_on(enable_native(&mm_alice, "MYCOIN", vec![]))]);
-    log!([block_on(enable_native(&mm_alice, "MYCOIN1", vec![]))]);
-    let rc = block_on(mm_bob.rpc(json! ({
-=======
     log!([block_on(enable_native(&mm_bob, "MYCOIN", &[]))]);
     log!([block_on(enable_native(&mm_bob, "MYCOIN1", &[]))]);
     log!([block_on(enable_native(&mm_alice, "MYCOIN", &[]))]);
     log!([block_on(enable_native(&mm_alice, "MYCOIN1", &[]))]);
-    let rc = unwrap!(block_on(mm_bob.rpc(json! ({
->>>>>>> 4f378cdc
+    let rc = block_on(mm_bob.rpc(json! ({
         "userpass": mm_bob.userpass,
         "method": "setprice",
         "base": "MYCOIN",
@@ -163,17 +146,9 @@
     drop(mm_bob);
     let mut mm_bob_dup = MarketMakerIt::start(bob_conf, "pass".to_string(), None).unwrap();
     let (_bob_dup_dump_log, _bob_dup_dump_dashboard) = mm_dump(&mm_bob_dup.log_path);
-<<<<<<< HEAD
     block_on(mm_bob_dup.wait_for_log(22., |log| log.contains(">>>>>>>>> DEX stats "))).unwrap();
-    log!([block_on(enable_native(&mm_bob_dup, "MYCOIN", vec![]))]);
-    log!([block_on(enable_native(&mm_bob_dup, "MYCOIN1", vec![]))]);
-=======
-    unwrap!(block_on(
-        mm_bob_dup.wait_for_log(22., |log| log.contains(">>>>>>>>> DEX stats "))
-    ));
     log!([block_on(enable_native(&mm_bob_dup, "MYCOIN", &[]))]);
     log!([block_on(enable_native(&mm_bob_dup, "MYCOIN1", &[]))]);
->>>>>>> 4f378cdc
 
     block_on(mm_bob_dup.wait_for_log(50., |log| log.contains(&format!("Swap {} kick started.", uuid)))).unwrap();
 
@@ -185,17 +160,9 @@
 
     let mut mm_alice_dup = MarketMakerIt::start(alice_conf, "pass".to_string(), None).unwrap();
     let (_alice_dup_dump_log, _alice_dup_dump_dashboard) = mm_dump(&mm_alice_dup.log_path);
-<<<<<<< HEAD
     block_on(mm_alice_dup.wait_for_log(22., |log| log.contains(">>>>>>>>> DEX stats "))).unwrap();
-    log!([block_on(enable_native(&mm_alice_dup, "MYCOIN", vec![]))]);
-    log!([block_on(enable_native(&mm_alice_dup, "MYCOIN1", vec![]))]);
-=======
-    unwrap!(block_on(
-        mm_alice_dup.wait_for_log(22., |log| log.contains(">>>>>>>>> DEX stats "))
-    ));
     log!([block_on(enable_native(&mm_alice_dup, "MYCOIN", &[]))]);
     log!([block_on(enable_native(&mm_alice_dup, "MYCOIN1", &[]))]);
->>>>>>> 4f378cdc
 
     block_on(mm_alice_dup.wait_for_log(50., |log| log.contains(&format!("Swap {} kick started.", uuid)))).unwrap();
 }
@@ -241,19 +208,10 @@
     });
     let mut mm_bob = MarketMakerIt::start(bob_conf, "pass".to_string(), None).unwrap();
     let (_bob_dump_log, _bob_dump_dashboard) = mm_dump(&mm_bob.log_path);
-<<<<<<< HEAD
     block_on(mm_bob.wait_for_log(22., |log| log.contains(">>>>>>>>> DEX stats "))).unwrap();
-    log!([block_on(enable_native(&mm_bob, "MYCOIN", vec![]))]);
-    log!([block_on(enable_native(&mm_bob, "MYCOIN1", vec![]))]);
-    block_on(mm_bob.wait_for_log(22., |log| {
-=======
-    unwrap!(block_on(
-        mm_bob.wait_for_log(22., |log| log.contains(">>>>>>>>> DEX stats "))
-    ));
     log!([block_on(enable_native(&mm_bob, "MYCOIN", &[]))]);
     log!([block_on(enable_native(&mm_bob, "MYCOIN1", &[]))]);
-    unwrap!(block_on(mm_bob.wait_for_log(22., |log| {
->>>>>>> 4f378cdc
+    block_on(mm_bob.wait_for_log(22., |log| {
         log.contains("Kick starting the swap 5acb0e63-8b26-469e-81df-7dd9e4a9ad15")
     }))
     .unwrap();
