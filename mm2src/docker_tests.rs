#![feature(custom_test_frameworks)]
#![feature(test)]
#![test_runner(docker_tests_runner)]
#![feature(drain_filter)]
#![feature(non_ascii_idents)]
#![recursion_limit = "512"]

#[cfg(test)] use docker_tests::docker_tests_runner;
#[cfg(test)]
#[macro_use]
extern crate common;
#[cfg(test)]
#[macro_use]
extern crate fomat_macros;
#[cfg(test)]
#[macro_use]
extern crate gstuff;
#[cfg(test)]
#[macro_use]
extern crate lazy_static;
#[cfg(test)]
#[macro_use]
extern crate serde_json;
#[cfg(test)]
#[macro_use]
extern crate serde_derive;
#[cfg(test)]
#[macro_use]
extern crate serialization_derive;
#[cfg(test)] extern crate test;
#[cfg(test)]
#[macro_use]
extern crate unwrap;

#[cfg(test)]
#[path = "mm2.rs"]
pub mod mm2;

fn main() { unimplemented!() }

/// rustfmt cannot resolve the module path within docker_tests.
/// Specify the path manually outside the docker_tests.
#[cfg(rustfmt)]
#[path = "docker_tests/swaps_confs_settings_sync_tests.rs"]
mod swaps_confs_settings_sync_tests;

#[cfg(rustfmt)]
#[path = "docker_tests/swaps_file_lock_tests.rs"]
mod swaps_file_lock_tests;

#[cfg(rustfmt)]
#[path = "docker_tests/qrc20_tests.rs"]
mod qrc20_tests;

#[cfg(all(test, feature = "native"))]
mod docker_tests {
    #[rustfmt::skip]
    mod swaps_confs_settings_sync_tests;
    #[rustfmt::skip]
    mod swaps_file_lock_tests;
    #[rustfmt::skip]
    mod qrc20_tests;

    use bigdecimal::BigDecimal;
    use bitcrypto::ChecksumType;
    use coins::utxo::rpc_clients::{UtxoRpcClientEnum, UtxoRpcClientOps};
    use coins::utxo::utxo_standard::{utxo_standard_coin_from_conf_and_request, UtxoStandardCoin};
<<<<<<< HEAD
    use coins::utxo::{coin_daemon_data_dir, dhash160, zcash_params_path, UtxoCoinFields, UtxoCommonOps};
=======
    use coins::utxo::{coin_daemon_data_dir, dhash160, zcash_params_path, UtxoCommonOps};
>>>>>>> 91fcacc3
    use coins::{FoundSwapTxSpend, MarketCoinOps, SwapOps};
    use common::block_on;
    use common::for_tests::enable_electrum;
    use common::{file_lock::FileLock,
                 for_tests::{enable_native, mm_dump, new_mm2_temp_folder_path, MarketMakerIt},
                 mm_ctx::{MmArc, MmCtxBuilder}};
    use futures01::Future;
    use gstuff::now_ms;
    use keys::{KeyPair, Private};
    use qrc20_tests::{qtum_docker_node, QtumDockerOps, QTUM_REGTEST_DOCKER_IMAGE};
    use secp256k1::SecretKey;
    use serde_json::{self as json, Value as Json};
    use std::env;
    use std::io::{BufRead, BufReader};
    use std::process::Command;
    use std::sync::Mutex;
    use std::thread;
    use std::time::Duration;
    use test::{test_main, StaticBenchFn, StaticTestFn, TestDescAndFn};
    use testcontainers::clients::Cli;
    use testcontainers::images::generic::{GenericImage, WaitFor};
    use testcontainers::{Container, Docker, Image};

    const UTXO_ASSET_DOCKER_IMAGE: &str = "artempikulin/testblockchain";

    // AP: custom test runner is intended to initialize the required environment (e.g. coin daemons in the docker containers)
    // and then gracefully clear it by dropping the RAII docker container handlers
    // I've tried to use static for such singleton initialization but it turned out that despite
    // rustc allows to use Drop as static the drop fn won't ever be called
    // NB: https://github.com/rust-lang/rfcs/issues/1111
    // the only preparation step required is Zcash params files downloading:
    // Windows - https://github.com/KomodoPlatform/komodo/blob/master/zcutil/fetch-params.bat
    // Linux and MacOS - https://github.com/KomodoPlatform/komodo/blob/master/zcutil/fetch-params.sh
    pub fn docker_tests_runner(tests: &[&TestDescAndFn]) {
        // pretty_env_logger::try_init();
        let docker = Cli::default();
        let mut containers = vec![];
        // skip Docker containers initialization if we are intended to run test_mm_start only
        if std::env::var("_MM2_TEST_CONF").is_err() {
            pull_docker_image(UTXO_ASSET_DOCKER_IMAGE);
            pull_docker_image(QTUM_REGTEST_DOCKER_IMAGE);
            remove_docker_containers(UTXO_ASSET_DOCKER_IMAGE);
            remove_docker_containers(QTUM_REGTEST_DOCKER_IMAGE);

            let utxo_node = utxo_asset_docker_node(&docker, "MYCOIN", 7000);
            let utxo_node1 = utxo_asset_docker_node(&docker, "MYCOIN1", 8000);
            let qtum_node = qtum_docker_node(&docker, 9000);

            let utxo_ops = UtxoAssetDockerOps::from_ticker("MYCOIN");
            let utxo_ops1 = UtxoAssetDockerOps::from_ticker("MYCOIN1");
            let qtum_ops = QtumDockerOps::new();

            utxo_ops.wait_ready();
            utxo_ops1.wait_ready();
            qtum_ops.wait_ready();
            qtum_ops.initialize_contracts();

            containers.push(utxo_node);
            containers.push(utxo_node1);
            containers.push(qtum_node);
        }
        // detect if docker is installed
        // skip the tests that use docker if not installed
        let owned_tests: Vec<_> = tests
            .iter()
            .map(|t| match t.testfn {
                StaticTestFn(f) => TestDescAndFn {
                    testfn: StaticTestFn(f),
                    desc: t.desc.clone(),
                },
                StaticBenchFn(f) => TestDescAndFn {
                    testfn: StaticBenchFn(f),
                    desc: t.desc.clone(),
                },
                _ => panic!("non-static tests passed to lp_coins test runner"),
            })
            .collect();
        let args: Vec<String> = std::env::args().collect();
        let _exit_code = test_main(&args, owned_tests, None);
    }

    fn pull_docker_image(name: &str) {
        Command::new("docker")
            .arg("pull")
            .arg(name)
            .status()
            .expect("Failed to execute docker command");
    }

    fn remove_docker_containers(name: &str) {
        let stdout = Command::new("docker")
            .arg("ps")
            .arg("-f")
            .arg(format!("ancestor={}", name))
            .arg("-q")
            .output()
            .expect("Failed to execute docker command");

        let reader = BufReader::new(stdout.stdout.as_slice());
        let ids: Vec<_> = reader.lines().map(|line| line.unwrap()).collect();
        if !ids.is_empty() {
            Command::new("docker")
                .arg("rm")
                .arg("-f")
                .args(ids)
                .status()
                .expect("Failed to execute docker command");
        }
    }

    trait CoinDockerOps {
        fn rpc_client(&self) -> &UtxoRpcClientEnum;

        fn wait_ready(&self) {
            let timeout = now_ms() + 30000;
            loop {
                match self.rpc_client().get_block_count().wait() {
                    Ok(n) => {
                        if n > 1 {
                            break;
                        }
                    },
                    Err(e) => log!([e]),
                }
                assert!(now_ms() < timeout, "Test timed out");
                thread::sleep(Duration::from_secs(1));
            }
        }
    }

    struct UtxoAssetDockerOps {
        #[allow(dead_code)]
        ctx: MmArc,
        coin: UtxoStandardCoin,
    }

    impl CoinDockerOps for UtxoAssetDockerOps {
        fn rpc_client(&self) -> &UtxoRpcClientEnum { &self.coin.as_ref().rpc_client }
    }

    impl UtxoAssetDockerOps {
        fn from_ticker(ticker: &str) -> UtxoAssetDockerOps {
            let conf = json!({"asset": ticker, "txfee": 1000, "network": "regtest"});
            let req = json!({"method":"enable"});
            let priv_key = unwrap!(hex::decode(
                "809465b17d0a4ddb3e4c69e8f23c2cabad868f51f8bed5c765ad1d6516c3306f"
            ));
            let ctx = MmCtxBuilder::new().into_mm_arc();
            let coin = unwrap!(block_on(utxo_standard_coin_from_conf_and_request(
                &ctx, ticker, &conf, &req, &priv_key,
            )));
            UtxoAssetDockerOps { ctx, coin }
        }
    }

    pub struct UtxoDockerNode<'a> {
        #[allow(dead_code)]
        container: Container<'a, Cli, GenericImage>,
        #[allow(dead_code)]
        ticker: String,
        #[allow(dead_code)]
        port: u16,
    }

    fn utxo_asset_docker_node<'a>(docker: &'a Cli, ticker: &'static str, port: u16) -> UtxoDockerNode<'a> {
        let args = vec![
            "-v".into(),
            format!("{}:/data/.zcash-params", zcash_params_path().display()),
            "-p".into(),
            format!("127.0.0.1:{}:{}", port, port).into(),
        ];
        let image = GenericImage::new(UTXO_ASSET_DOCKER_IMAGE)
            .with_args(args)
            .with_env_var("CLIENTS", "2")
            .with_env_var("CHAIN", ticker)
            .with_env_var("TEST_ADDY", "R9imXLs1hEcU9KbFDQq2hJEEJ1P5UoekaF")
            .with_env_var("TEST_WIF", "UqqW7f766rADem9heD8vSBvvrdfJb3zg5r8du9rJxPtccjWf7RG9")
            .with_env_var(
                "TEST_PUBKEY",
                "021607076d7a2cb148d542fb9644c04ffc22d2cca752f80755a0402a24c567b17a",
            )
            .with_env_var("DAEMON_URL", "http://test:test@127.0.0.1:7000")
            .with_env_var("COIN", "Komodo")
            .with_env_var("COIN_RPC_PORT", port.to_string())
            .with_wait_for(WaitFor::message_on_stdout("config is ready"));
        let container = docker.run(image);
        let mut conf_path = coin_daemon_data_dir(ticker, true);
        unwrap!(std::fs::create_dir_all(&conf_path));
        conf_path.push(format!("{}.conf", ticker));
        Command::new("docker")
            .arg("cp")
            .arg(format!("{}:/data/node_0/{}.conf", container.id(), ticker))
            .arg(&conf_path)
            .status()
            .expect("Failed to execute docker command");
        let timeout = now_ms() + 3000;
        loop {
            if conf_path.exists() {
                break;
            };
            assert!(now_ms() < timeout, "Test timed out");
        }
        UtxoDockerNode {
            container,
            ticker: ticker.into(),
            port,
        }
    }

    lazy_static! {
        static ref COINS_LOCK: Mutex<()> = Mutex::new(());
    }

    // generate random privkey, create a coin and fill it's address with 1000 coins
    fn generate_coin_with_random_privkey(ticker: &str, balance: BigDecimal) -> (MmArc, UtxoStandardCoin, [u8; 32]) {
        // prevent concurrent initialization since daemon RPC returns errors if send_to_address
        // is called concurrently (insufficient funds) and it also may return other errors
        // if previous transaction is not confirmed yet
        let ctx = MmCtxBuilder::new().into_mm_arc();
        let _lock = unwrap!(COINS_LOCK.lock());
        let timeout = (now_ms() / 1000) + 120; // timeout if test takes more than 120 seconds to run
        let conf = json!({"asset":ticker,"txversion":4,"overwintered":1,"txfee":1000,"network":"regtest"});
        let req = json!({"method":"enable"});
        let priv_key = SecretKey::random(&mut rand4::thread_rng()).serialize();
        let coin = unwrap!(block_on(utxo_standard_coin_from_conf_and_request(
            &ctx, ticker, &conf, &req, &priv_key
        )));
        import_address(&coin);
        fill_address(&coin, balance, timeout);
        (ctx, coin, priv_key)
    }

<<<<<<< HEAD
    fn import_address<T>(coin: &T)
    where
        T: MarketCoinOps + AsRef<UtxoCoinFields>,
    {
        match coin.as_ref().rpc_client {
            UtxoRpcClientEnum::Native(ref native) => {
                let my_address = coin.my_address().unwrap();
                unwrap!(native.import_address(&my_address, &my_address, false).wait())
            },
            UtxoRpcClientEnum::Electrum(_) => panic!("Expected NativeClient"),
        }
    }

    fn fill_address<T>(coin: &T, amount: u64, timeout: u64)
    where
        T: MarketCoinOps + AsRef<UtxoCoinFields>,
    {
        let my_address = coin.my_address().unwrap();
        if let UtxoRpcClientEnum::Native(client) = &coin.as_ref().rpc_client {
            unwrap!(client.import_address(&my_address, &my_address, false).wait());
            let hash = client.send_to_address(&my_address, &amount.into()).wait().unwrap();
=======
    fn fill_address(coin: &UtxoStandardCoin, address: &str, amount: BigDecimal, timeout: u64) {
        if let UtxoRpcClientEnum::Native(client) = &coin.as_ref().rpc_client {
            unwrap!(client
                .import_address(&coin.my_address().unwrap(), &coin.my_address().unwrap(), false)
                .wait());
            let hash = client.send_to_address(address, &amount).wait().unwrap();
>>>>>>> 91fcacc3
            let tx_bytes = client.get_transaction_bytes(hash).wait().unwrap();
            unwrap!(coin.wait_for_confirmations(&tx_bytes, 1, false, timeout, 1).wait());
            log!({ "{:02x}", tx_bytes });
            loop {
                let unspents = client
                    .list_unspent(0, std::i32::MAX, vec![my_address.clone()])
                    .wait()
                    .unwrap();
                log!([unspents]);
                if !unspents.is_empty() {
                    break;
                }
                assert!(now_ms() / 1000 < timeout, "Test timed out");
                thread::sleep(Duration::from_secs(1));
            }
        };
    }

    #[test]
    fn test_search_for_swap_tx_spend_native_was_refunded_taker() {
        let timeout = (now_ms() / 1000) + 120; // timeout if test takes more than 120 seconds to run
        let (_ctx, coin, _) = generate_coin_with_random_privkey("MYCOIN", 1000.into());

        let time_lock = (now_ms() / 1000) as u32 - 3600;
        let tx = coin
            .send_taker_payment(time_lock, &*coin.my_public_key(), &[0; 20], 1.into())
            .wait()
            .unwrap();

        unwrap!(coin.wait_for_confirmations(&tx.tx_hex(), 1, false, timeout, 1).wait());

        let refund_tx = coin
            .send_taker_refunds_payment(&tx.tx_hex(), time_lock, &*coin.my_public_key(), &[0; 20])
            .wait()
            .unwrap();

        unwrap!(coin
            .wait_for_confirmations(&refund_tx.tx_hex(), 1, false, timeout, 1)
            .wait());

        let found = unwrap!(unwrap!(coin.search_for_swap_tx_spend_my(
            time_lock,
            &*coin.my_public_key(),
            &[0; 20],
            &tx.tx_hex(),
            0,
        )));
        assert_eq!(FoundSwapTxSpend::Refunded(refund_tx), found);
    }

    #[test]
    fn test_search_for_swap_tx_spend_native_was_refunded_maker() {
        let timeout = (now_ms() / 1000) + 120; // timeout if test takes more than 120 seconds to run
        let (_ctx, coin, _) = generate_coin_with_random_privkey("MYCOIN", 1000.into());

        let time_lock = (now_ms() / 1000) as u32 - 3600;
        let tx = coin
            .send_maker_payment(time_lock, &*coin.my_public_key(), &[0; 20], 1.into())
            .wait()
            .unwrap();

        unwrap!(coin.wait_for_confirmations(&tx.tx_hex(), 1, false, timeout, 1).wait());

        let refund_tx = coin
            .send_maker_refunds_payment(&tx.tx_hex(), time_lock, &*coin.my_public_key(), &[0; 20])
            .wait()
            .unwrap();

        unwrap!(coin
            .wait_for_confirmations(&refund_tx.tx_hex(), 1, false, timeout, 1)
            .wait());

        let found = unwrap!(unwrap!(coin.search_for_swap_tx_spend_my(
            time_lock,
            &*coin.my_public_key(),
            &[0; 20],
            &tx.tx_hex(),
            0,
        )));
        assert_eq!(FoundSwapTxSpend::Refunded(refund_tx), found);
    }

    #[test]
    fn test_search_for_taker_swap_tx_spend_native_was_spent_by_maker() {
        let timeout = (now_ms() / 1000) + 120; // timeout if test takes more than 120 seconds to run
        let (_ctx, coin, _) = generate_coin_with_random_privkey("MYCOIN", 1000.into());
        let secret = [0; 32];

        let time_lock = (now_ms() / 1000) as u32 - 3600;
        let tx = coin
            .send_taker_payment(time_lock, &*coin.my_public_key(), &*dhash160(&secret), 1.into())
            .wait()
            .unwrap();

        unwrap!(coin.wait_for_confirmations(&tx.tx_hex(), 1, false, timeout, 1).wait());

        let spend_tx = coin
            .send_maker_spends_taker_payment(&tx.tx_hex(), time_lock, &*coin.my_public_key(), &secret)
            .wait()
            .unwrap();

        unwrap!(coin
            .wait_for_confirmations(&spend_tx.tx_hex(), 1, false, timeout, 1)
            .wait());

        let found = unwrap!(unwrap!(coin.search_for_swap_tx_spend_my(
            time_lock,
            &*coin.my_public_key(),
            &*dhash160(&secret),
            &tx.tx_hex(),
            0,
        )));
        assert_eq!(FoundSwapTxSpend::Spent(spend_tx), found);
    }

    #[test]
    fn test_search_for_maker_swap_tx_spend_native_was_spent_by_taker() {
        let timeout = (now_ms() / 1000) + 120; // timeout if test takes more than 120 seconds to run
        let (_ctx, coin, _) = generate_coin_with_random_privkey("MYCOIN", 1000.into());
        let secret = [0; 32];

        let time_lock = (now_ms() / 1000) as u32 - 3600;
        let tx = coin
            .send_maker_payment(time_lock, &*coin.my_public_key(), &*dhash160(&secret), 1.into())
            .wait()
            .unwrap();

        unwrap!(coin.wait_for_confirmations(&tx.tx_hex(), 1, false, timeout, 1).wait());

        let spend_tx = coin
            .send_taker_spends_maker_payment(&tx.tx_hex(), time_lock, &*coin.my_public_key(), &secret)
            .wait()
            .unwrap();

        unwrap!(coin
            .wait_for_confirmations(&spend_tx.tx_hex(), 1, false, timeout, 1)
            .wait());

        let found = unwrap!(unwrap!(coin.search_for_swap_tx_spend_my(
            time_lock,
            &*coin.my_public_key(),
            &*dhash160(&secret),
            &tx.tx_hex(),
            0,
        )));
        assert_eq!(FoundSwapTxSpend::Spent(spend_tx), found);
    }

    // https://github.com/KomodoPlatform/atomicDEX-API/issues/554
    #[test]
    fn order_should_be_cancelled_when_entire_balance_is_withdrawn() {
        let (_ctx, _, priv_key) = generate_coin_with_random_privkey("MYCOIN", 1000.into());
        let coins = json! ([
            {"coin":"MYCOIN","asset":"MYCOIN","txversion":4,"overwintered":1,"txfee":1000,"protocol":{"type":"UTXO"}},
            {"coin":"MYCOIN1","asset":"MYCOIN1","txversion":4,"overwintered":1,"txfee":1000,"protocol":{"type":"UTXO"}},
        ]);
        let mut mm_bob = unwrap!(MarketMakerIt::start(
            json! ({
                "gui": "nogui",
                "netid": 9000,
                "dht": "on",  // Enable DHT without delay.
                "myipaddr": env::var ("BOB_TRADE_IP") .ok(),
                "rpcip": env::var ("BOB_TRADE_IP") .ok(),
                "canbind": env::var ("BOB_TRADE_PORT") .ok().map (|s| unwrap! (s.parse::<i64>())),
                "passphrase": format!("0x{}", hex::encode(priv_key)),
                "coins": coins,
                "rpc_password": "pass",
                "i_am_seed": true,
            }),
            "pass".to_string(),
            None,
        ));
        let (_bob_dump_log, _bob_dump_dashboard) = mm_dump(&mm_bob.log_path);
        unwrap!(block_on(
            mm_bob.wait_for_log(60., |log| log.contains(">>>>>>>>> DEX stats "))
        ));
        log!([block_on(enable_native(&mm_bob, "MYCOIN", vec![]))]);
        log!([block_on(enable_native(&mm_bob, "MYCOIN1", vec![]))]);
        let rc = unwrap!(block_on(mm_bob.rpc(json! ({
            "userpass": mm_bob.userpass,
            "method": "setprice",
            "base": "MYCOIN",
            "rel": "MYCOIN1",
            "price": 1,
            "volume": "999",
        }))));
        assert!(rc.0.is_success(), "!setprice: {}", rc.1);

        thread::sleep(Duration::from_secs(12));

        log!("Get MYCOIN/MYCOIN1 orderbook");
        let rc = unwrap!(block_on(mm_bob.rpc(json! ({
            "userpass": mm_bob.userpass,
            "method": "orderbook",
            "base": "MYCOIN",
            "rel": "MYCOIN1",
        }))));
        assert!(rc.0.is_success(), "!orderbook: {}", rc.1);

        let bob_orderbook: Json = unwrap!(json::from_str(&rc.1));
        log!("orderbook "[bob_orderbook]);
        let asks = bob_orderbook["asks"].as_array().unwrap();
        assert_eq!(asks.len(), 1, "MYCOIN/MYCOIN1 orderbook must have exactly 1 ask");

        let withdraw = unwrap!(block_on(mm_bob.rpc(json! ({
            "userpass": mm_bob.userpass,
            "method": "withdraw",
            "coin": "MYCOIN",
            "max": true,
            "to": "R9imXLs1hEcU9KbFDQq2hJEEJ1P5UoekaF",
        }))));
        assert!(withdraw.0.is_success(), "!withdraw: {}", withdraw.1);

        let withdraw: Json = unwrap!(json::from_str(&withdraw.1));

        let send_raw = unwrap!(block_on(mm_bob.rpc(json! ({
            "userpass": mm_bob.userpass,
            "method": "send_raw_transaction",
            "coin": "MYCOIN",
            "tx_hex": withdraw["tx_hex"],
        }))));
        assert!(send_raw.0.is_success(), "!send_raw: {}", send_raw.1);

        thread::sleep(Duration::from_secs(12));

        log!("Get MYCOIN/MYCOIN1 orderbook");
        let rc = unwrap!(block_on(mm_bob.rpc(json! ({
            "userpass": mm_bob.userpass,
            "method": "orderbook",
            "base": "MYCOIN",
            "rel": "MYCOIN1",
        }))));
        assert!(rc.0.is_success(), "!orderbook: {}", rc.1);

        let bob_orderbook: Json = unwrap!(json::from_str(&rc.1));
        log!("orderbook "(unwrap!(json::to_string(&bob_orderbook))));
        let asks = bob_orderbook["asks"].as_array().unwrap();
        assert_eq!(asks.len(), 0, "MYCOIN/MYCOIN1 orderbook must have exactly 0 asks");

        log!("Get my orders");
        let rc = unwrap!(block_on(mm_bob.rpc(json! ({
            "userpass": mm_bob.userpass,
            "method": "my_orders",
        }))));
        assert!(rc.0.is_success(), "!my_orders: {}", rc.1);
        let orders: Json = unwrap!(json::from_str(&rc.1));
        log!("my_orders "(unwrap!(json::to_string(&orders))));
        assert!(
            unwrap!(orders["result"]["maker_orders"].as_object()).is_empty(),
            "maker_orders must be empty"
        );

        unwrap!(block_on(mm_bob.stop()));
    }

    // https://github.com/KomodoPlatform/atomicDEX-API/issues/471
    #[test]
    fn test_match_and_trade_max() {
        let (_ctx, _, bob_priv_key) = generate_coin_with_random_privkey("MYCOIN", 1000.into());
        let (_ctx, _, alice_priv_key) = generate_coin_with_random_privkey("MYCOIN1", 2000.into());
        let coins = json! ([
            {"coin":"MYCOIN","asset":"MYCOIN","txversion":4,"overwintered":1,"txfee":1000,"protocol":{"type":"UTXO"}},
            {"coin":"MYCOIN1","asset":"MYCOIN1","txversion":4,"overwintered":1,"txfee":1000,"protocol":{"type":"UTXO"}},
        ]);
        let mut mm_bob = unwrap!(MarketMakerIt::start(
            json! ({
                "gui": "nogui",
                "netid": 9000,
                "dht": "on",  // Enable DHT without delay.
                "passphrase": format!("0x{}", hex::encode(bob_priv_key)),
                "coins": coins,
                "rpc_password": "pass",
                "i_am_seed": true,
            }),
            "pass".to_string(),
            None,
        ));
        let (_bob_dump_log, _bob_dump_dashboard) = mm_dump(&mm_bob.log_path);
        unwrap!(block_on(
            mm_bob.wait_for_log(22., |log| log.contains(">>>>>>>>> DEX stats "))
        ));

        let mut mm_alice = unwrap!(MarketMakerIt::start(
            json! ({
                "gui": "nogui",
                "netid": 9000,
                "dht": "on",  // Enable DHT without delay.
                "passphrase": format!("0x{}", hex::encode(alice_priv_key)),
                "coins": coins,
                "rpc_password": "pass",
                "seednodes": vec![format!("{}", mm_bob.ip)],
            }),
            "pass".to_string(),
            None,
        ));
        let (_alice_dump_log, _alice_dump_dashboard) = mm_dump(&mm_alice.log_path);
        unwrap!(block_on(
            mm_alice.wait_for_log(22., |log| log.contains(">>>>>>>>> DEX stats "))
        ));

        log!([block_on(enable_native(&mm_bob, "MYCOIN", vec![]))]);
        log!([block_on(enable_native(&mm_bob, "MYCOIN1", vec![]))]);
        log!([block_on(enable_native(&mm_alice, "MYCOIN", vec![]))]);
        log!([block_on(enable_native(&mm_alice, "MYCOIN1", vec![]))]);
        let rc = unwrap!(block_on(mm_bob.rpc(json! ({
            "userpass": mm_bob.userpass,
            "method": "setprice",
            "base": "MYCOIN",
            "rel": "MYCOIN1",
            "price": 1,
            "max": true,
        }))));
        assert!(rc.0.is_success(), "!setprice: {}", rc.1);

        thread::sleep(Duration::from_secs(12));

        log!("Get MYCOIN/MYCOIN1 orderbook");
        let rc = unwrap!(block_on(mm_bob.rpc(json! ({
            "userpass": mm_bob.userpass,
            "method": "orderbook",
            "base": "MYCOIN",
            "rel": "MYCOIN1",
        }))));
        assert!(rc.0.is_success(), "!orderbook: {}", rc.1);

        let bob_orderbook: Json = unwrap!(json::from_str(&rc.1));
        log!("orderbook "[bob_orderbook]);
        let asks = bob_orderbook["asks"].as_array().unwrap();
        assert_eq!(asks.len(), 1, "MYCOIN/MYCOIN1 orderbook must have exactly 1 ask");
        assert_eq!(asks[0]["maxvolume"], Json::from("999.99999"));

        let rc = unwrap!(block_on(mm_alice.rpc(json! ({
            "userpass": mm_alice.userpass,
            "method": "buy",
            "base": "MYCOIN",
            "rel": "MYCOIN1",
            "price": 1,
            "volume": "999.99999",
        }))));
        assert!(rc.0.is_success(), "!buy: {}", rc.1);

        unwrap!(block_on(mm_bob.wait_for_log(22., |log| {
            log.contains("Entering the maker_swap_loop MYCOIN/MYCOIN1")
        })));
        unwrap!(block_on(mm_alice.wait_for_log(22., |log| {
            log.contains("Entering the taker_swap_loop MYCOIN/MYCOIN1")
        })));
        unwrap!(block_on(mm_bob.stop()));
        unwrap!(block_on(mm_alice.stop()));
    }

    #[test]
    fn test_buy_when_coins_locked_by_other_swap() {
        let (_ctx, _, bob_priv_key) = generate_coin_with_random_privkey("MYCOIN", 1000.into());
        let (_ctx, _, alice_priv_key) = generate_coin_with_random_privkey("MYCOIN1", 2.into());
        let coins = json! ([
            {"coin":"MYCOIN","asset":"MYCOIN","txversion":4,"overwintered":1,"txfee":1000,"protocol":{"type":"UTXO"}},
            {"coin":"MYCOIN1","asset":"MYCOIN1","txversion":4,"overwintered":1,"txfee":1000,"protocol":{"type":"UTXO"}},
        ]);
        let mut mm_bob = unwrap!(MarketMakerIt::start(
            json! ({
                "gui": "nogui",
                "netid": 9000,
                "dht": "on",  // Enable DHT without delay.
                "passphrase": format!("0x{}", hex::encode(bob_priv_key)),
                "coins": coins,
                "rpc_password": "pass",
                "i_am_seed": true,
            }),
            "pass".to_string(),
            None,
        ));
        let (_bob_dump_log, _bob_dump_dashboard) = mm_dump(&mm_bob.log_path);
        unwrap!(block_on(
            mm_bob.wait_for_log(22., |log| log.contains(">>>>>>>>> DEX stats "))
        ));

        let mut mm_alice = unwrap!(MarketMakerIt::start(
            json! ({
                "gui": "nogui",
                "netid": 9000,
                "dht": "on",  // Enable DHT without delay.
                "passphrase": format!("0x{}", hex::encode(alice_priv_key)),
                "coins": coins,
                "rpc_password": "pass",
                "seednodes": vec![format!("{}", mm_bob.ip)],
            }),
            "pass".to_string(),
            None,
        ));
        let (_alice_dump_log, _alice_dump_dashboard) = mm_dump(&mm_alice.log_path);
        unwrap!(block_on(
            mm_alice.wait_for_log(22., |log| log.contains(">>>>>>>>> DEX stats "))
        ));

        log!([block_on(enable_native(&mm_bob, "MYCOIN", vec![]))]);
        log!([block_on(enable_native(&mm_bob, "MYCOIN1", vec![]))]);
        log!([block_on(enable_native(&mm_alice, "MYCOIN", vec![]))]);
        log!([block_on(enable_native(&mm_alice, "MYCOIN1", vec![]))]);
        let rc = unwrap!(block_on(mm_bob.rpc(json! ({
            "userpass": mm_bob.userpass,
            "method": "setprice",
            "base": "MYCOIN",
            "rel": "MYCOIN1",
            "price": 1,
            "max": true,
        }))));
        assert!(rc.0.is_success(), "!setprice: {}", rc.1);

        let rc = unwrap!(block_on(mm_alice.rpc(json! ({
            "userpass": mm_alice.userpass,
            "method": "buy",
            "base": "MYCOIN",
            "rel": "MYCOIN1",
            "price": 1,
            // the result of equation x + x / 777 + 0.00002 = 1
            "volume": {
                "numer":"77698446",
                "denom":"77800000"
            },
        }))));
        assert!(rc.0.is_success(), "!buy: {}", rc.1);

        unwrap!(block_on(mm_bob.wait_for_log(22., |log| {
            log.contains("Entering the maker_swap_loop MYCOIN/MYCOIN1")
        })));
        unwrap!(block_on(mm_alice.wait_for_log(22., |log| {
            log.contains("Entering the taker_swap_loop MYCOIN/MYCOIN1")
        })));

        let rc = unwrap!(block_on(mm_alice.rpc(json! ({
            "userpass": mm_alice.userpass,
            "method": "buy",
            "base": "MYCOIN",
            "rel": "MYCOIN1",
            "price": 1,
            // it is slightly more than previous volume so it should fail
            // because the total sum of used funds will be slightly more than available 2
            "volume": {
                "numer":"77698447",
                "denom":"77800000"
            },
        }))));
        assert!(!rc.0.is_success(), "buy success, but should fail: {}", rc.1);
        assert!(rc.1.contains("is larger than available 1"));
        unwrap!(block_on(mm_bob.stop()));
        unwrap!(block_on(mm_alice.stop()));
    }

    #[test]
    fn test_sell_when_coins_locked_by_other_swap() {
        let (_ctx, _, bob_priv_key) = generate_coin_with_random_privkey("MYCOIN", 1000.into());
        let (_ctx, _, alice_priv_key) = generate_coin_with_random_privkey("MYCOIN1", 2.into());
        let coins = json! ([
            {"coin":"MYCOIN","asset":"MYCOIN","txversion":4,"overwintered":1,"txfee":1000,"protocol":{"type":"UTXO"}},
            {"coin":"MYCOIN1","asset":"MYCOIN1","txversion":4,"overwintered":1,"txfee":1000,"protocol":{"type":"UTXO"}},
        ]);
        let mut mm_bob = unwrap!(MarketMakerIt::start(
            json! ({
                "gui": "nogui",
                "netid": 9000,
                "dht": "on",  // Enable DHT without delay.
                "passphrase": format!("0x{}", hex::encode(bob_priv_key)),
                "coins": coins,
                "rpc_password": "pass",
                "i_am_seed": true,
            }),
            "pass".to_string(),
            None,
        ));
        let (_bob_dump_log, _bob_dump_dashboard) = mm_dump(&mm_bob.log_path);
        unwrap!(block_on(
            mm_bob.wait_for_log(22., |log| log.contains(">>>>>>>>> DEX stats "))
        ));

        let mut mm_alice = unwrap!(MarketMakerIt::start(
            json! ({
                "gui": "nogui",
                "netid": 9000,
                "dht": "on",  // Enable DHT without delay.
                "passphrase": format!("0x{}", hex::encode(alice_priv_key)),
                "coins": coins,
                "rpc_password": "pass",
                "seednodes": vec![format!("{}", mm_bob.ip)],
            }),
            "pass".to_string(),
            None,
        ));
        let (_alice_dump_log, _alice_dump_dashboard) = mm_dump(&mm_alice.log_path);
        unwrap!(block_on(
            mm_alice.wait_for_log(22., |log| log.contains(">>>>>>>>> DEX stats "))
        ));

        log!([block_on(enable_native(&mm_bob, "MYCOIN", vec![]))]);
        log!([block_on(enable_native(&mm_bob, "MYCOIN1", vec![]))]);
        log!([block_on(enable_native(&mm_alice, "MYCOIN", vec![]))]);
        log!([block_on(enable_native(&mm_alice, "MYCOIN1", vec![]))]);
        let rc = unwrap!(block_on(mm_bob.rpc(json! ({
            "userpass": mm_bob.userpass,
            "method": "setprice",
            "base": "MYCOIN",
            "rel": "MYCOIN1",
            "price": 1,
            "max": true,
        }))));
        assert!(rc.0.is_success(), "!setprice: {}", rc.1);

        let rc = unwrap!(block_on(mm_alice.rpc(json! ({
            "userpass": mm_alice.userpass,
            "method": "sell",
            "base": "MYCOIN1",
            "rel": "MYCOIN",
            "price": 1,
            // the result of equation x + x / 777 + 0.00002 = 1
            "volume": {
                "numer":"77698446",
                "denom":"77800000"
            },
        }))));
        assert!(rc.0.is_success(), "!sell: {}", rc.1);

        unwrap!(block_on(mm_bob.wait_for_log(22., |log| {
            log.contains("Entering the maker_swap_loop MYCOIN/MYCOIN1")
        })));
        unwrap!(block_on(mm_alice.wait_for_log(22., |log| {
            log.contains("Entering the taker_swap_loop MYCOIN/MYCOIN1")
        })));

        let rc = unwrap!(block_on(mm_alice.rpc(json! ({
            "userpass": mm_alice.userpass,
            "method": "sell",
            "base": "MYCOIN1",
            "rel": "MYCOIN",
            "price": 1,
            // it is slightly more than previous volume so it should fail
            // because the total sum of used funds will be slightly more than available 2
            "volume": {
                "numer":"77698447",
                "denom":"77800000"
            },
        }))));
        assert!(!rc.0.is_success(), "sell success, but should fail: {}", rc.1);
        assert!(rc.1.contains("is larger than available 1"));
        unwrap!(block_on(mm_bob.stop()));
        unwrap!(block_on(mm_alice.stop()));
    }

    #[test]
    fn test_buy_max() {
        let (_ctx, _, alice_priv_key) = generate_coin_with_random_privkey("MYCOIN1", 1.into());
        let coins = json! ([
            {"coin":"MYCOIN","asset":"MYCOIN","txversion":4,"overwintered":1,"txfee":1000,"protocol":{"type":"UTXO"}},
            {"coin":"MYCOIN1","asset":"MYCOIN1","txversion":4,"overwintered":1,"txfee":1000,"protocol":{"type":"UTXO"}},
        ]);
        let mut mm_alice = unwrap!(MarketMakerIt::start(
            json! ({
                "gui": "nogui",
                "netid": 9000,
                "dht": "on",  // Enable DHT without delay.
                "passphrase": format!("0x{}", hex::encode(alice_priv_key)),
                "coins": coins,
                "rpc_password": "pass",
                "i_am_see": true,
            }),
            "pass".to_string(),
            None,
        ));
        let (_alice_dump_log, _alice_dump_dashboard) = mm_dump(&mm_alice.log_path);
        unwrap!(block_on(
            mm_alice.wait_for_log(22., |log| log.contains(">>>>>>>>> DEX stats "))
        ));

        log!([block_on(enable_native(&mm_alice, "MYCOIN", vec![]))]);
        log!([block_on(enable_native(&mm_alice, "MYCOIN1", vec![]))]);
        let rc = unwrap!(block_on(mm_alice.rpc(json! ({
            "userpass": mm_alice.userpass,
            "method": "buy",
            "base": "MYCOIN",
            "rel": "MYCOIN1",
            "price": 1,
            // the result of equation x + x / 777 + 0.00002 = 1
            "volume": {
                "numer":"77698446",
                "denom":"77800000"
            },
        }))));
        assert!(rc.0.is_success(), "!buy: {}", rc.1);

        let rc = unwrap!(block_on(mm_alice.rpc(json! ({
            "userpass": mm_alice.userpass,
            "method": "buy",
            "base": "MYCOIN",
            "rel": "MYCOIN1",
            "price": 1,
            // it is slightly more than previous volume so it should fail
            "volume": {
                "numer":"77698447",
                "denom":"77800000"
            },
        }))));
        assert!(!rc.0.is_success(), "buy success, but should fail: {}", rc.1);
        // assert! (rc.1.contains("MYCOIN1 balance 1 is too low"));
        unwrap!(block_on(mm_alice.stop()));
    }

    #[test]
    fn test_get_max_taker_vol() {
        let (_ctx, _, alice_priv_key) = generate_coin_with_random_privkey("MYCOIN1", 1.into());
        let coins = json! ([
            {"coin":"MYCOIN","asset":"MYCOIN","txversion":4,"overwintered":1,"txfee":1000,"protocol":{"type":"UTXO"}},
            {"coin":"MYCOIN1","asset":"MYCOIN1","txversion":4,"overwintered":1,"txfee":1000,"protocol":{"type":"UTXO"}},
        ]);
        let mut mm_alice = unwrap!(MarketMakerIt::start(
            json! ({
                "gui": "nogui",
                "netid": 9000,
                "dht": "on",  // Enable DHT without delay.
                "passphrase": format!("0x{}", hex::encode(alice_priv_key)),
                "coins": coins,
                "rpc_password": "pass",
                "i_am_see": true,
            }),
            "pass".to_string(),
            None,
        ));
        let (_alice_dump_log, _alice_dump_dashboard) = mm_dump(&mm_alice.log_path);
        unwrap!(block_on(
            mm_alice.wait_for_log(22., |log| log.contains(">>>>>>>>> DEX stats "))
        ));

        log!([block_on(enable_native(&mm_alice, "MYCOIN1", vec![]))]);
        log!([block_on(enable_native(&mm_alice, "MYCOIN", vec![]))]);
        let rc = unwrap!(block_on(mm_alice.rpc(json! ({
            "userpass": mm_alice.userpass,
            "method": "max_taker_vol",
            "coin": "MYCOIN1",
        }))));
        assert!(rc.0.is_success(), "!max_taker_vol: {}", rc.1);
        let json: Json = json::from_str(&rc.1).unwrap();
        // the result of equation x + x / 777 + 0.00002 = 1
        assert_eq!(json["result"]["numer"], Json::from("38849223"));
        assert_eq!(json["result"]["denom"], Json::from("38900000"));

        let rc = unwrap!(block_on(mm_alice.rpc(json! ({
            "userpass": mm_alice.userpass,
            "method": "sell",
            "base": "MYCOIN1",
            "rel": "MYCOIN",
            "price": 1,
            "volume": {
                "numer": json["result"]["numer"],
                "denom": json["result"]["denom"],
            }
        }))));
        assert!(rc.0.is_success(), "!sell: {}", rc.1);

        unwrap!(block_on(mm_alice.stop()));
    }

    // https://github.com/KomodoPlatform/atomicDEX-API/issues/733
    #[test]
    fn test_get_max_taker_vol_dex_fee_threshold() {
        let (_ctx, _, alice_priv_key) = generate_coin_with_random_privkey("MYCOIN1", "0.05328455".parse().unwrap());
        let coins = json! ([
            {"coin":"MYCOIN","asset":"MYCOIN","txversion":4,"overwintered":1,"txfee":10000,"protocol":{"type":"UTXO"}},
            {"coin":"MYCOIN1","asset":"MYCOIN1","txversion":4,"overwintered":1,"txfee":10000,"protocol":{"type":"UTXO"}},
        ]);
        let mut mm_alice = unwrap!(MarketMakerIt::start(
            json! ({
                "gui": "nogui",
                "netid": 9000,
                "dht": "on",  // Enable DHT without delay.
                "passphrase": format!("0x{}", hex::encode(alice_priv_key)),
                "coins": coins,
                "rpc_password": "pass",
                "i_am_see": true,
            }),
            "pass".to_string(),
            None,
        ));
        let (_alice_dump_log, _alice_dump_dashboard) = mm_dump(&mm_alice.log_path);
        unwrap!(block_on(
            mm_alice.wait_for_log(22., |log| log.contains(">>>>>>>>> DEX stats "))
        ));

        log!([block_on(enable_native(&mm_alice, "MYCOIN1", vec![]))]);
        log!([block_on(enable_native(&mm_alice, "MYCOIN", vec![]))]);
        let rc = unwrap!(block_on(mm_alice.rpc(json! ({
            "userpass": mm_alice.userpass,
            "method": "max_taker_vol",
            "coin": "MYCOIN1",
        }))));
        assert!(rc.0.is_success(), "!max_taker_vol: {}", rc.1);
        let json: Json = json::from_str(&rc.1).unwrap();
        // the result of equation x + 0.0001 (dex fee) + 0.0002 (miner fee * 2) = 0.05328455
        assert_eq!(json["result"]["numer"], Json::from("1059691"));
        assert_eq!(json["result"]["denom"], Json::from("20000000"));

        let rc = unwrap!(block_on(mm_alice.rpc(json! ({
            "userpass": mm_alice.userpass,
            "method": "sell",
            "base": "MYCOIN1",
            "rel": "MYCOIN",
            "price": 1,
            "volume": {
                "numer": json["result"]["numer"],
                "denom": json["result"]["denom"],
            }
        }))));
        assert!(rc.0.is_success(), "!sell: {}", rc.1);

        unwrap!(block_on(mm_alice.stop()));
    }

    #[test]
    fn test_get_max_taker_vol_with_kmd() {
        let (_ctx, _, alice_priv_key) = generate_coin_with_random_privkey("MYCOIN1", 1.into());
        let coins = json! ([
            {"coin":"MYCOIN","asset":"MYCOIN","txversion":4,"overwintered":1,"txfee":10000,"protocol":{"type":"UTXO"}},
            {"coin":"MYCOIN1","asset":"MYCOIN1","txversion":4,"overwintered":1,"txfee":10000,"protocol":{"type":"UTXO"}},
            {"coin":"KMD","txversion":4,"overwintered":1,"txfee":10000,"protocol":{"type":"UTXO"}},
        ]);
        let mut mm_alice = unwrap!(MarketMakerIt::start(
            json! ({
                "gui": "nogui",
                "netid": 9000,
                "dht": "on",  // Enable DHT without delay.
                "passphrase": format!("0x{}", hex::encode(alice_priv_key)),
                "coins": coins,
                "rpc_password": "pass",
                "i_am_see": true,
            }),
            "pass".to_string(),
            None,
        ));
        let (_alice_dump_log, _alice_dump_dashboard) = mm_dump(&mm_alice.log_path);
        unwrap!(block_on(
            mm_alice.wait_for_log(22., |log| log.contains(">>>>>>>>> DEX stats "))
        ));

        log!([block_on(enable_native(&mm_alice, "MYCOIN1", vec![]))]);
        log!([block_on(enable_native(&mm_alice, "MYCOIN", vec![]))]);
        log!([block_on(enable_electrum(&mm_alice, "KMD", vec![
            "electrum1.cipig.net:10001",
            "electrum2.cipig.net:10001",
            "electrum3.cipig.net:10001"
        ]))]);
        let rc = unwrap!(block_on(mm_alice.rpc(json! ({
            "userpass": mm_alice.userpass,
            "method": "max_taker_vol",
            "coin": "MYCOIN1",
            "trade_with": "KMD",
        }))));
        assert!(rc.0.is_success(), "!max_taker_vol: {}", rc.1);
        let json: Json = json::from_str(&rc.1).unwrap();
        // the result of equation x + x * 9 / 7770 + 0.0002 = 1
        assert_eq!(json["result"]["numer"], Json::from("1294741"));
        assert_eq!(json["result"]["denom"], Json::from("1296500"));

        let rc = unwrap!(block_on(mm_alice.rpc(json! ({
            "userpass": mm_alice.userpass,
            "method": "sell",
            "base": "MYCOIN1",
            "rel": "KMD",
            "price": 1,
            "volume": {
                "numer": json["result"]["numer"],
                "denom": json["result"]["denom"],
            }
        }))));
        assert!(rc.0.is_success(), "!sell: {}", rc.1);

        unwrap!(block_on(mm_alice.stop()));
    }

    #[test]
    fn test_set_price_max() {
        let (_ctx, _, alice_priv_key) = generate_coin_with_random_privkey("MYCOIN", 1.into());
        let coins = json! ([
            {"coin":"MYCOIN","asset":"MYCOIN","txversion":4,"overwintered":1,"txfee":1000,"protocol":{"type":"UTXO"}},
            {"coin":"MYCOIN1","asset":"MYCOIN1","txversion":4,"overwintered":1,"txfee":1000,"protocol":{"type":"UTXO"}},
        ]);
        let mut mm_alice = unwrap!(MarketMakerIt::start(
            json! ({
                "gui": "nogui",
                "netid": 9000,
                "dht": "on",  // Enable DHT without delay.
                "passphrase": format!("0x{}", hex::encode(alice_priv_key)),
                "coins": coins,
                "rpc_password": "pass",
                "i_am_see": true,
            }),
            "pass".to_string(),
            None,
        ));
        let (_alice_dump_log, _alice_dump_dashboard) = mm_dump(&mm_alice.log_path);
        unwrap!(block_on(
            mm_alice.wait_for_log(22., |log| log.contains(">>>>>>>>> DEX stats "))
        ));

        log!([block_on(enable_native(&mm_alice, "MYCOIN", vec![]))]);
        log!([block_on(enable_native(&mm_alice, "MYCOIN1", vec![]))]);
        let rc = unwrap!(block_on(mm_alice.rpc(json! ({
            "userpass": mm_alice.userpass,
            "method": "setprice",
            "base": "MYCOIN",
            "rel": "MYCOIN1",
            "price": 1,
            // the result of equation x + 0.00001 = 1
            "volume": {
                "numer":"99999",
                "denom":"100000"
            },
        }))));
        assert!(rc.0.is_success(), "!setprice: {}", rc.1);

        let rc = unwrap!(block_on(mm_alice.rpc(json! ({
            "userpass": mm_alice.userpass,
            "method": "setprice",
            "base": "MYCOIN",
            "rel": "MYCOIN1",
            "price": 1,
            // it is slightly more than previous volume so it should fail
            "volume": {
                "numer":"100000",
                "denom":"100000"
            },
        }))));
        assert!(!rc.0.is_success(), "setprice success, but should fail: {}", rc.1);
        unwrap!(block_on(mm_alice.stop()));
    }

    #[test]
    fn swaps_should_stop_on_stop_rpc() {
        let (_ctx, _, bob_priv_key) = generate_coin_with_random_privkey("MYCOIN", 1000.into());
        let (_ctx, _, alice_priv_key) = generate_coin_with_random_privkey("MYCOIN1", 2000.into());
        let coins = json! ([
            {"coin":"MYCOIN","asset":"MYCOIN","txversion":4,"overwintered":1,"txfee":1000,"protocol":{"type":"UTXO"}},
            {"coin":"MYCOIN1","asset":"MYCOIN1","txversion":4,"overwintered":1,"txfee":1000,"protocol":{"type":"UTXO"}},
        ]);
        let mut mm_bob = unwrap!(MarketMakerIt::start(
            json! ({
                "gui": "nogui",
                "netid": 9000,
                "dht": "on",  // Enable DHT without delay.
                "passphrase": format!("0x{}", hex::encode(bob_priv_key)),
                "coins": coins,
                "rpc_password": "pass",
                "i_am_seed": true,
            }),
            "pass".to_string(),
            None,
        ));
        let (_bob_dump_log, _bob_dump_dashboard) = mm_dump(&mm_bob.log_path);
        unwrap!(block_on(
            mm_bob.wait_for_log(22., |log| log.contains(">>>>>>>>> DEX stats "))
        ));

        let mut mm_alice = unwrap!(MarketMakerIt::start(
            json! ({
                "gui": "nogui",
                "netid": 9000,
                "dht": "on",  // Enable DHT without delay.
                "passphrase": format!("0x{}", hex::encode(alice_priv_key)),
                "coins": coins,
                "rpc_password": "pass",
                "seednodes": vec![format!("{}", mm_bob.ip)],
            }),
            "pass".to_string(),
            None,
        ));
        let (_alice_dump_log, _alice_dump_dashboard) = mm_dump(&mm_alice.log_path);
        unwrap!(block_on(
            mm_alice.wait_for_log(22., |log| log.contains(">>>>>>>>> DEX stats "))
        ));

        log!([block_on(enable_native(&mm_bob, "MYCOIN", vec![]))]);
        log!([block_on(enable_native(&mm_bob, "MYCOIN1", vec![]))]);
        log!([block_on(enable_native(&mm_alice, "MYCOIN", vec![]))]);
        log!([block_on(enable_native(&mm_alice, "MYCOIN1", vec![]))]);
        let rc = unwrap!(block_on(mm_bob.rpc(json! ({
            "userpass": mm_bob.userpass,
            "method": "setprice",
            "base": "MYCOIN",
            "rel": "MYCOIN1",
            "price": 1,
            "max": true,
        }))));
        assert!(rc.0.is_success(), "!setprice: {}", rc.1);
        let mut uuids = Vec::with_capacity(3);

        for _ in 0..3 {
            let rc = unwrap!(block_on(mm_alice.rpc(json! ({
                "userpass": mm_alice.userpass,
                "method": "buy",
                "base": "MYCOIN",
                "rel": "MYCOIN1",
                "price": 1,
                "volume": "1",
            }))));
            assert!(rc.0.is_success(), "!buy: {}", rc.1);
            let buy: Json = json::from_str(&rc.1).unwrap();
            uuids.push(buy["result"]["uuid"].as_str().unwrap().to_owned());
        }
        for uuid in uuids.iter() {
            unwrap!(block_on(mm_bob.wait_for_log(22., |log| log.contains(&format!(
                "Entering the maker_swap_loop MYCOIN/MYCOIN1 with uuid: {}",
                uuid
            )))));
            unwrap!(block_on(mm_alice.wait_for_log(22., |log| log.contains(&format!(
                "Entering the taker_swap_loop MYCOIN/MYCOIN1 with uuid: {}",
                uuid
            )))));
        }
        unwrap!(block_on(mm_bob.stop()));
        unwrap!(block_on(mm_alice.stop()));
        for uuid in uuids {
            unwrap!(block_on(mm_bob.wait_for_log_after_stop(22., |log| {
                log.contains(&format!("swap {} stopped", uuid))
            })));
            unwrap!(block_on(mm_alice.wait_for_log_after_stop(22., |log| {
                log.contains(&format!("swap {} stopped", uuid))
            })));
        }
    }
}<|MERGE_RESOLUTION|>--- conflicted
+++ resolved
@@ -65,11 +65,7 @@
     use bitcrypto::ChecksumType;
     use coins::utxo::rpc_clients::{UtxoRpcClientEnum, UtxoRpcClientOps};
     use coins::utxo::utxo_standard::{utxo_standard_coin_from_conf_and_request, UtxoStandardCoin};
-<<<<<<< HEAD
     use coins::utxo::{coin_daemon_data_dir, dhash160, zcash_params_path, UtxoCoinFields, UtxoCommonOps};
-=======
-    use coins::utxo::{coin_daemon_data_dir, dhash160, zcash_params_path, UtxoCommonOps};
->>>>>>> 91fcacc3
     use coins::{FoundSwapTxSpend, MarketCoinOps, SwapOps};
     use common::block_on;
     use common::for_tests::enable_electrum;
@@ -302,7 +298,6 @@
         (ctx, coin, priv_key)
     }
 
-<<<<<<< HEAD
     fn import_address<T>(coin: &T)
     where
         T: MarketCoinOps + AsRef<UtxoCoinFields>,
@@ -316,22 +311,14 @@
         }
     }
 
-    fn fill_address<T>(coin: &T, amount: u64, timeout: u64)
+    fn fill_address<T>(coin: &T, amount: BigDecimal, timeout: u64)
     where
         T: MarketCoinOps + AsRef<UtxoCoinFields>,
     {
         let my_address = coin.my_address().unwrap();
         if let UtxoRpcClientEnum::Native(client) = &coin.as_ref().rpc_client {
             unwrap!(client.import_address(&my_address, &my_address, false).wait());
-            let hash = client.send_to_address(&my_address, &amount.into()).wait().unwrap();
-=======
-    fn fill_address(coin: &UtxoStandardCoin, address: &str, amount: BigDecimal, timeout: u64) {
-        if let UtxoRpcClientEnum::Native(client) = &coin.as_ref().rpc_client {
-            unwrap!(client
-                .import_address(&coin.my_address().unwrap(), &coin.my_address().unwrap(), false)
-                .wait());
-            let hash = client.send_to_address(address, &amount).wait().unwrap();
->>>>>>> 91fcacc3
+            let hash = client.send_to_address(&my_address, &amount).wait().unwrap();
             let tx_bytes = client.get_transaction_bytes(hash).wait().unwrap();
             unwrap!(coin.wait_for_confirmations(&tx_bytes, 1, false, timeout, 1).wait());
             log!({ "{:02x}", tx_bytes });
